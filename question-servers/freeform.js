--- conflicted
+++ resolved
@@ -86,16 +86,10 @@
     );
   },
 
-<<<<<<< HEAD
-  close: function (callback) {
-    codeCallers.finish((err) => {
-      if (ERR(err, callback)) return;
-      callback(null);
-    });
-=======
+  // TODO: should `freeform` really be responsible for shutting down the code
+  // callers if it isn't also responsible for starting them?
   async close() {
-    await codeCaller.waitForFinish();
->>>>>>> d1e3df0d
+    await codeCallers.finishAsync();
   },
 
   /**
@@ -203,14 +197,7 @@
    * @param {string} sourceDir Absolute path to the directory of extensions
    * @param {string} runtimeDir The path that the worker will load extensions from
    */
-<<<<<<< HEAD
-  async loadExtensionsAsync(sourceDir, runtimeDir) {
-    const readdir = promisify(fs.readdir);
-    const readJson = promisify(fs.readJson);
-
-=======
-  async loadExtensions(sourceDir) {
->>>>>>> d1e3df0d
+  async loadExtensions(sourceDir, runtimeDir) {
     // Load each root element extension folder
     let elementFolders;
     try {
@@ -272,12 +259,8 @@
     return elements;
   },
 
-<<<<<<< HEAD
-  async loadExtensionsForCourseAsync(context) {
+  async loadExtensionsForCourse(context) {
     const { course, course_dir, course_dir_host } = context;
-=======
-  async loadExtensionsForCourse(course) {
->>>>>>> d1e3df0d
     if (
       courseExtensionsCache[course.id] !== undefined &&
       courseExtensionsCache[course.id].commit_hash &&
@@ -286,15 +269,9 @@
       return courseExtensionsCache[course.id].data;
     }
 
-<<<<<<< HEAD
-    let extensions = await module.exports.loadExtensionsAsync(
+    const extensions = await module.exports.loadExtensionsAsync(
       path.join(course_dir_host, 'elementExtensions'),
       path.join(course_dir, 'elementExtensions')
-=======
-    const coursePath = chunks.getRuntimeDirectoryForCourse(course);
-    let extensions = await module.exports.loadExtensions(
-      path.join(coursePath, 'elementExtensions')
->>>>>>> d1e3df0d
     );
     courseExtensionsCache[course.id] = {
       commit_hash: course.commit_hash,
@@ -362,86 +339,20 @@
     return dataCopy;
   },
 
-<<<<<<< HEAD
-  elementFunction: async function (pc, fcn, elementName, elementHtml, data, context) {
-    return new Promise((resolve, reject) => {
-      const resolvedElement = module.exports.resolveElement(elementName, context);
-      const { controller, type: resolvedElementType, name: resolvedElementName } = resolvedElement;
-      const dataCopy = module.exports.getElementClientFiles(data, elementName, context);
-
-      const pythonArgs = [elementHtml, dataCopy];
-      const pythonFile = controller.replace(/\.[pP][yY]$/, '');
-      const type = `${resolvedElementType}-element`;
-      const directory = resolvedElementName;
-      pc.call(type, directory, pythonFile, fcn, pythonArgs, (err, ret, consoleLog) => {
-        if (err instanceof FunctionMissingError) {
-          // function wasn't present in server
-          return resolve([module.exports.defaultElementFunctionRet(fcn, dataCopy), '']);
-        }
-        if (ERR(err, reject)) return;
-        resolve([ret, consoleLog]);
-      });
-    });
-  },
-
-  legacyElementFunction: function (pc, fcn, elementName, $, element, data, context, callback) {
-    let resolvedElement;
-    try {
-      resolvedElement = module.exports.resolveElement(elementName, context);
-    } catch (e) {
-      return callback(e);
-    }
-
+  async elementFunction(pc, fcn, elementName, elementHtml, data, context) {
+    const resolvedElement = module.exports.resolveElement(elementName, context);
     const { controller, type: resolvedElementType, name: resolvedElementName } = resolvedElement;
     const dataCopy = module.exports.getElementClientFiles(data, elementName, context);
 
-    if (_.isString(controller)) {
-      // python module
-      const elementHtml = $(element).clone().wrap('<container/>').parent().html();
-      const pythonArgs = [elementHtml, dataCopy];
-      const pythonFile = controller.replace(/\.[pP][yY]$/, '');
-      debug(`elementFunction(): pc.call(pythonFile=${pythonFile}, pythonFunction=${fcn})`);
-      const type = `${resolvedElementType}-element`;
-      const directory = resolvedElementName;
-      pc.call(type, directory, pythonFile, fcn, pythonArgs, (err, ret, consoleLog) => {
-        if (err instanceof FunctionMissingError) {
-          // function wasn't present in server
-          debug(`elementFunction(): function not present`);
-          return callback(null, module.exports.defaultElementFunctionRet(fcn, dataCopy), '');
-        }
-        if (ERR(err, callback)) return;
-        debug(`elementFunction(): completed`);
-        callback(null, ret, consoleLog);
-      });
-    } else {
-      // JS module (FIXME: delete this block of code in future)
-      const jsArgs = [$, element, null, dataCopy];
-      controller[fcn](...jsArgs, (err, ret) => {
-        if (ERR(err, callback)) return;
-        callback(null, ret, '');
-      });
-=======
-  async elementFunction(pc, fcn, elementName, elementHtml, data, context) {
-    const resolvedElement = module.exports.resolveElement(elementName, context);
-    const cwd = resolvedElement.directory;
-    const controller = resolvedElement.controller;
-    const dataCopy = module.exports.getElementClientFiles(data, elementName, context);
-
     const pythonArgs = [elementHtml, dataCopy];
     const pythonFile = controller.replace(/\.[pP][yY]$/, '');
-    const paths = [path.join(__dirname, 'freeformPythonLib')];
-    if (resolvedElement.type === 'course') {
-      paths.push(path.join(context.course_dir, 'serverFilesCourse'));
-    }
-    const opts = {
-      cwd,
-      paths,
-    };
+    const type = `${resolvedElementType}-element`;
+    const directory = resolvedElementName;
 
     try {
-      return await pc.callAsync(pythonFile, fcn, pythonArgs, opts);
+      return await pc.callAsync(type, directory, pythonFile, fcn, pythonArgs);
     } catch (err) {
-      if (err instanceof codeCaller.FunctionMissingError) {
+      if (err instanceof FunctionMissingError) {
         // function wasn't present in server
         return {
           result: module.exports.defaultElementFunctionRet(fcn, dataCopy),
@@ -449,7 +360,6 @@
         };
       }
       throw err;
->>>>>>> d1e3df0d
     }
   },
 
@@ -478,39 +388,10 @@
     const pythonFunction = phase;
     const pythonArgs = [data];
     if (phase === 'render') pythonArgs.push(html);
-<<<<<<< HEAD
-    const fullFilename = path.join(context.question_dir_host, 'server.py');
-    fs.access(fullFilename, fs.constants.R_OK, (err) => {
-      if (err) {
-        // server.py does not exist
-        return callback(null, module.exports.defaultServerRet(phase, data, html, context), '');
-      }
-
-      debug(
-        `execPythonServer(): pc.call(pythonFile=${pythonFile}, pythonFunction=${pythonFunction})`
-      );
-      const type = 'question';
-      const directory = context.question.directory;
-      pc.call(type, directory, pythonFile, pythonFunction, pythonArgs, (err, ret, consoleLog) => {
-        if (err instanceof FunctionMissingError) {
-          // function wasn't present in server
-          debug(`execPythonServer(): function not present`);
-          return callback(null, module.exports.defaultServerRet(phase, data, html, context), '');
-        }
-        if (ERR(err, callback)) return;
-        debug(`execPythonServer(): completed`);
-        callback(null, ret, consoleLog);
-      });
-    });
-=======
-    const opts = {
-      cwd: context.question_dir,
-      paths: [
-        path.join(__dirname, 'freeformPythonLib'),
-        path.join(context.course_dir, 'serverFilesCourse'),
-      ],
-    };
     const fullFilename = path.join(context.question_dir, 'server.py');
+    const type = 'question';
+    const directory = context.question.directory;
+
     try {
       await fs.access(fullFilename, fs.constants.R_OK);
     } catch (err) {
@@ -522,11 +403,17 @@
       `execPythonServer(): pc.call(pythonFile=${pythonFile}, pythonFunction=${pythonFunction})`
     );
     try {
-      const { result, output } = await pc.callAsync(pythonFile, pythonFunction, pythonArgs, opts);
+      const { result, output } = await pc.callAsync(
+        type,
+        directory,
+        pythonFile,
+        pythonFunction,
+        pythonArgs
+      );
       debug(`execPythonServer(): completed`);
       return { result, output };
     } catch (err) {
-      if (err instanceof codeCaller.FunctionMissingError) {
+      if (err instanceof FunctionMissingError) {
         // function wasn't present in server
         debug(`execPythonServer(): function not present`);
         return {
@@ -536,7 +423,6 @@
       }
       throw err;
     }
->>>>>>> d1e3df0d
   },
 
   async execTemplate(htmlFilename, data) {
@@ -919,17 +805,7 @@
       };
     }
 
-<<<<<<< HEAD
     const htmlFilename = path.join(context.question_dir_host, 'question.html');
-    module.exports.execTemplate(htmlFilename, data, (err, html, $) => {
-      if (err) {
-        const courseIssue = new Error(htmlFilename + ': ' + err.toString());
-        courseIssue.fatal = true;
-        courseIssues.push(courseIssue);
-        return callback(null, courseIssues, data, '', Buffer.from(''));
-      }
-=======
-    const htmlFilename = path.join(context.question_dir, 'question.html');
     let html, $;
     try {
       ({ html, $ } = await module.exports.execTemplate(htmlFilename, data));
@@ -954,7 +830,6 @@
       processFunction = module.exports.legacyTraverseQuestionAndExecuteFunctions;
       args = [phase, pc, data, context, $];
     }
->>>>>>> d1e3df0d
 
     const {
       courseIssues,
@@ -1141,7 +1016,7 @@
     };
     _.extend(data.options, module.exports.getContextOptions(context));
 
-    return await workers.withPythonCaller(async (pc) => {
+    return await codeCallers.withPythonCaller(context.course_dir_host, async (pc) => {
       const { courseIssues, data: resultData } = await module.exports.processQuestion(
         'generate',
         pc,
@@ -1155,70 +1030,6 @@
           true_answer: resultData.correct_answers,
         },
       };
-<<<<<<< HEAD
-      _.extend(data.options, module.exports.getContextOptions(context));
-      codeCallers.getPythonCaller(context.course_dir_host, (err, pc) => {
-        if (ERR(err, callback)) return;
-        module.exports.processQuestion(
-          'generate',
-          pc,
-          data,
-          context,
-          (err, courseIssues, data, _html, _fileData, _renderedElementNames) => {
-            // don't immediately error here; we have to return the pythonCaller
-            codeCallers.returnPythonCaller(pc, (pcErr) => {
-              if (ERR(pcErr, callback)) return;
-              if (ERR(err, callback)) return;
-              const ret_vals = {
-                params: data.params,
-                true_answer: data.correct_answers,
-              };
-              debug(`generate(): completed`);
-              callback(null, courseIssues, ret_vals);
-            });
-          }
-        );
-      });
-    });
-  },
-
-  prepare: function (question, course, variant, callback) {
-    debug('prepare()');
-    if (variant.broken) return callback(new Error('attemped to prepare broken variant'));
-    module.exports.getContext(question, course, (err, context) => {
-      if (ERR(err, callback)) return;
-
-      const data = {
-        params: _.get(variant, 'params', {}),
-        correct_answers: _.get(variant, 'true_answer', {}),
-        variant_seed: parseInt(variant.variant_seed, 36),
-        options: _.get(variant, 'options', {}),
-      };
-      _.extend(data.options, module.exports.getContextOptions(context));
-      codeCallers.getPythonCaller(context.course_dir_host, (err, pc) => {
-        if (ERR(err, callback)) return;
-        module.exports.processQuestion(
-          'prepare',
-          pc,
-          data,
-          context,
-          (err, courseIssues, data, _html, _fileData, _renderedElementNames) => {
-            // don't immediately error here; we have to return the pythonCaller
-            codeCallers.returnPythonCaller(pc, (pcErr) => {
-              if (ERR(pcErr, callback)) return;
-              if (ERR(err, callback)) return;
-              const ret_vals = {
-                params: data.params,
-                true_answer: data.correct_answers,
-              };
-              debug(`prepare(): completed`);
-              callback(null, courseIssues, ret_vals);
-            });
-          }
-        );
-      });
-    });
-=======
     });
   },
 
@@ -1231,7 +1042,6 @@
         callback(err);
       }
     );
->>>>>>> d1e3df0d
   },
 
   async prepareAsync(question, course, variant) {
@@ -1246,7 +1056,7 @@
     };
     _.extend(data.options, module.exports.getContextOptions(context));
 
-    return await workers.withPythonCaller(async (pc) => {
+    return await codeCallers.withPythonCaller(context.course_dir_host, async (pc) => {
       const { courseIssues, data: resultData } = await module.exports.processQuestion(
         'prepare',
         pc,
@@ -1284,7 +1094,7 @@
 
   /**
    * @param {'question' | 'answer' | 'submission'} panel
-   * @param {import('../lib/code-caller').PythonCaller} pc
+   * @param {import('../lib/code-callers').PythonCaller} pc
    * @param {any} variant
    * @param {any} submission
    * @param {any} course
@@ -1407,38 +1217,9 @@
     const courseIssues = [];
     let panelCount = 0,
       cacheHitCount = 0;
-<<<<<<< HEAD
-    module.exports.getContext(question, course, (err, context) => {
-      if (ERR(err, callback)) return;
-
-      codeCallers.getPythonCaller(context.course_dir_host, (err, pc) => {
-        if (ERR(err, callback)) return;
-        async.series(
-          [
-            // FIXME: support 'header'
-            async () => {
-              if (!renderSelection.question) return;
-
-              const {
-                courseIssues: newCourseIssues,
-                html,
-                renderedElementNames,
-                cacheHit,
-              } = await module.exports.renderPanelInstrumented(
-                'question',
-                pc,
-                submission,
-                variant,
-                question,
-                course,
-                locals,
-                context
-              );
-=======
     const context = await module.exports.getContext(question, course);
->>>>>>> d1e3df0d
-
-    return workers.withPythonCaller(async (pc) => {
+
+    return codeCallers.withPythonCaller(context.course_dir_host, async (pc) => {
       await async.series([
         // FIXME: support 'header'
         async () => {
@@ -1741,32 +1522,7 @@
         },
       ]);
 
-<<<<<<< HEAD
-              const headerHtmls = [
-                ...styleUrls.map((url) => `<link href="${url}" rel="stylesheet" />`),
-                // It's important that any library-style scripts come first
-                ...coreScriptUrls.map(
-                  (url) => `<script type="text/javascript" src="${url}"></script>`
-                ),
-                ...scriptUrls.map((url) => `<script type="text/javascript" src="${url}"></script>`),
-              ];
-              htmls.extraHeadersHtml = headerHtmls.join('\n');
-              callback(null);
-            },
-          ],
-          (err) => {
-            // don't immediately error here; we have to return the pythonCaller
-            codeCallers.returnPythonCaller(pc, (pcErr) => {
-              if (ERR(pcErr, callback)) return;
-              if (ERR(err, callback)) return;
-              callback(null, courseIssues, htmls);
-            });
-          }
-        );
-      });
-=======
       return { courseIssues, htmls };
->>>>>>> d1e3df0d
     });
   },
 
@@ -1789,38 +1545,12 @@
         submission,
         submissions,
         course,
-<<<<<<< HEAD
-        data,
-        context,
-        (callback) => {
-          // function to compute the file data and return the cachedData
-          codeCallers.getPythonCaller(context.course_dir_host, (err, pc) => {
-            if (ERR(err, callback)) return;
-            module.exports.processQuestion(
-              'file',
-              pc,
-              data,
-              context,
-              (err, courseIssues, _data, _html, fileData) => {
-                // don't immediately error here; we have to return the pythonCaller
-                codeCallers.returnPythonCaller(pc, (pcErr) => {
-                  if (ERR(pcErr, callback)) return;
-                  if (ERR(err, callback)) return;
-                  const fileDataBase64 = (fileData || '').toString('base64');
-                  const cachedData = { courseIssues, fileDataBase64 };
-                  callback(null, cachedData);
-                });
-              }
-            );
-          });
-=======
         course_instance,
         locals
       )
       .then(
         ({ courseIssues, htmls }) => {
           callback(null, courseIssues, htmls);
->>>>>>> d1e3df0d
         },
         (err) => {
           callback(err);
@@ -1848,7 +1578,7 @@
       context,
       async () => {
         // function to compute the file data and return the cachedData
-        return workers.withPythonCaller(async (pc) => {
+        return codeCallers.withPythonCaller(context.course_dir_host, async (pc) => {
           const { courseIssues, fileData } = await module.exports.processQuestion(
             'file',
             pc,
@@ -1895,7 +1625,7 @@
       gradable: _.get(submission, 'gradable', true),
     };
     _.extend(data.options, module.exports.getContextOptions(context));
-    return workers.withPythonCaller(async (pc) => {
+    return codeCallers.withPythonCaller(context.course_dir_host, async (pc) => {
       const { courseIssues, data: resultData } = await module.exports.processQuestion(
         'parse',
         pc,
@@ -1914,36 +1644,6 @@
           gradable: resultData.gradable,
         },
       };
-<<<<<<< HEAD
-      _.extend(data.options, module.exports.getContextOptions(context));
-      codeCallers.getPythonCaller(context.course_dir_host, (err, pc) => {
-        if (ERR(err, callback)) return;
-        module.exports.processQuestion(
-          'parse',
-          pc,
-          data,
-          context,
-          (err, courseIssues, data, _html, _fileData) => {
-            // don't immediately error here; we have to return the pythonCaller
-            codeCallers.returnPythonCaller(pc, (pcErr) => {
-              if (ERR(pcErr, callback)) return;
-              if (ERR(err, callback)) return;
-              if (_.size(data.format_errors) > 0) data.gradable = false;
-              const ret_vals = {
-                params: data.params,
-                true_answer: data.correct_answers,
-                submitted_answer: data.submitted_answers,
-                raw_submitted_answer: data.raw_submitted_answers,
-                format_errors: data.format_errors,
-                gradable: data.gradable,
-              };
-              callback(null, courseIssues, ret_vals);
-            });
-          }
-        );
-      });
-=======
->>>>>>> d1e3df0d
     });
   },
 
@@ -1978,7 +1678,7 @@
       gradable: submission.gradable,
     };
     _.extend(data.options, module.exports.getContextOptions(context));
-    return workers.withPythonCaller(async (pc) => {
+    return codeCallers.withPythonCaller(context.course_dir_host, async (pc) => {
       const { courseIssues, data: resultData } = await module.exports.processQuestion(
         'grade',
         pc,
@@ -2000,39 +1700,6 @@
           gradable: resultData.gradable,
         },
       };
-<<<<<<< HEAD
-      _.extend(data.options, module.exports.getContextOptions(context));
-      codeCallers.getPythonCaller(context.course_dir_host, (err, pc) => {
-        if (ERR(err, callback)) return;
-        module.exports.processQuestion(
-          'grade',
-          pc,
-          data,
-          context,
-          (err, courseIssues, data, _html, _fileData) => {
-            // don't immediately error here; we have to return the pythonCaller
-            codeCallers.returnPythonCaller(pc, (pcErr) => {
-              if (ERR(pcErr, callback)) return;
-              if (ERR(err, callback)) return;
-              if (_.size(data.format_errors) > 0) data.gradable = false;
-              const ret_vals = {
-                params: data.params,
-                true_answer: data.correct_answers,
-                submitted_answer: data.submitted_answers,
-                format_errors: data.format_errors,
-                raw_submitted_answer: data.raw_submitted_answers,
-                partial_scores: data.partial_scores,
-                score: data.score,
-                feedback: data.feedback,
-                gradable: data.gradable,
-              };
-              callback(null, courseIssues, ret_vals);
-            });
-          }
-        );
-      });
-=======
->>>>>>> d1e3df0d
     });
   },
 
@@ -2066,7 +1733,7 @@
       test_type: test_type,
     };
     _.extend(data.options, module.exports.getContextOptions(context));
-    return workers.withPythonCaller(async (pc) => {
+    return codeCallers.withPythonCaller(context.course_dir_host, async (pc) => {
       const { courseIssues, data: resultData } = await module.exports.processQuestion(
         'test',
         pc,
@@ -2086,37 +1753,6 @@
           gradable: resultData.gradable,
         },
       };
-<<<<<<< HEAD
-      _.extend(data.options, module.exports.getContextOptions(context));
-      codeCallers.getPythonCaller(context.course_dir_host, (err, pc) => {
-        if (ERR(err, callback)) return;
-        module.exports.processQuestion(
-          'test',
-          pc,
-          data,
-          context,
-          (err, courseIssues, data, _html, _fileData) => {
-            // don't immediately error here; we have to return the pythonCaller
-            codeCallers.returnPythonCaller(pc, (pcErr) => {
-              if (ERR(pcErr, callback)) return;
-              if (ERR(err, callback)) return;
-              if (_.size(data.format_errors) > 0) data.gradable = false;
-              const ret_vals = {
-                params: data.params,
-                true_answer: data.correct_answers,
-                format_errors: data.format_errors,
-                raw_submitted_answer: data.raw_submitted_answers,
-                partial_scores: data.partial_scores,
-                score: data.score,
-                gradable: data.gradable,
-              };
-              callback(null, courseIssues, ret_vals);
-            });
-          }
-        );
-      });
-=======
->>>>>>> d1e3df0d
     });
   },
 
@@ -2171,13 +1807,8 @@
     };
 
     // Load elements and any extensions
-<<<<<<< HEAD
-    const elements = await module.exports.loadElementsForCourseAsync(course);
-    const extensions = await module.exports.loadExtensionsForCourseAsync(context);
-=======
     const elements = await module.exports.loadElementsForCourse(course);
-    const extensions = await module.exports.loadExtensionsForCourse(course);
->>>>>>> d1e3df0d
+    const extensions = await module.exports.loadExtensionsForCourse(context);
 
     context.course_elements = elements;
     context.course_element_extensions = extensions;
