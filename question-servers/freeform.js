--- conflicted
+++ resolved
@@ -143,25 +143,16 @@
         });
     },
 
-<<<<<<< HEAD
-    // Skips the cache; used when syncing course from GitHub/disk
-    reloadElementsForCourse(course, callback) {
-        const coursePath = chunks.getRuntimeDirectoryForCourse(course);
-        module.exports.loadElements(path.join(coursePath, 'elements'), 'course', (err, elements) => {
-            if (ERR(err, callback)) return;
-            courseElementsCache[course.courseId] = elements;
-            callback(null, courseElementsCache[course.courseId]);
-        });
-=======
     /**
      * Reloads all element files from a course.
      * @param {string} courseDir
      * @param {any} courseId
      */
     reloadElementsForCourse: async function(courseDir, courseId) {
+        // TODO: FIX THIS
+        const coursePath = chunks.getRuntimeDirectoryForCourse(course);
         const elements = await util.promisify(module.exports.loadElements)(path.join(courseDir, 'elements'), 'course');
         courseElementsCache[courseId] = elements;
->>>>>>> e0cf0371
     },
 
     resolveElement: function(elementName, context) {
