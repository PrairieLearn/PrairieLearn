const ERR = require('async-stacktrace');
const async = require('async');
const _ = require('lodash');
const fs = require('fs-extra');
const path = require('path');
const mustache = require('mustache');
const cheerio = require('cheerio');
const hash = require('crypto').createHash;
const parse5 = require('parse5');
const debug = require('debug')('prairielearn:' + path.basename(__filename, '.js'));
const { promisify, callbackify } = require('util');

const schemas = require('../schemas');
const config = require('../lib/config');
const logger = require('../lib/logger');
const { FunctionMissingError } = require('../lib/code-caller-shared');
const codeCallers = require('../lib/code-callers');
const jsonLoader = require('../lib/json-load');
const cache = require('../lib/cache');
const courseUtil = require('../lib/courseUtil');
const markdown = require('../lib/markdown');
const chunks = require('../lib/chunks');
const assets = require('../lib/assets');

// Maps core element names to element info
let coreElementsCache = {};
// Maps course IDs to course element info
let courseElementsCache = {};
// Maps course IDs to course element extension info
let courseExtensionsCache = {};

module.exports = {
  init: function (callback) {
    // Populate the list of PrairieLearn elements
    module.exports.loadElements(path.join(__dirname, '..', 'elements'), 'core', (err, results) => {
      if (ERR(err, callback)) return;
      coreElementsCache = results;
      return callback(null);
    });
  },

  close: function (callback) {
    codeCallers.finish((err) => {
      if (ERR(err, callback)) return;
      callback(null);
    });
  },

  /**
   * Takes a directory containing element directories and returns an object
   * mapping element names to that element's controller, dependencies, etc.
   * @param  {String}   sourceDir Absolute path to the directory of elements
   * @param  {Function} callback  Called with any errors and the results
   */
  loadElements: function (sourceDir, elementType, callback) {
    let elementSchema;
    async.waterfall(
      [
        (callback) => {
          switch (elementType) {
            case 'core':
              elementSchema = schemas.infoElementCore;
              break;
            case 'course':
              elementSchema = schemas.infoElementCourse;
              break;
            default:
              return callback(new Error(`Unknown element type ${elementType}`));
          }
          callback(null);
        },
        (callback) => {
          // Read all files in the given path
          fs.readdir(sourceDir, (err, files) => {
            if (err && err.code === 'ENOENT') {
              // Directory doesn't exist, most likely a course with not elements
              // Proceed with an empty array
              return callback(null, []);
            }
            if (ERR(err, callback)) return;
            return callback(null, files);
          });
        },
        async (files) => {
          // Filter out any non-directories
          return async.filter(files, async (file) => {
            const stats = await fs.promises.lstat(path.join(sourceDir, file));
            return stats.isDirectory();
          });
        },
        (elementNames, callback) => {
          const elements = {};
          async.each(
            elementNames,
            (elementName, callback) => {
              const elementInfoPath = path.join(sourceDir, elementName, 'info.json');
              fs.readJson(elementInfoPath, (err, info) => {
                if (err && err.code === 'ENOENT') {
                  // This must not be an element directory, skip it
                  logger.verbose(`${elementInfoPath} not found, skipping...`);
                  return callback(null);
                }
                if (ERR(err, callback)) return;
                jsonLoader.validateJSON(info, elementSchema, (err) => {
                  if (ERR(err, callback)) return;
                  info.name = elementName;
                  info.directory = path.join(sourceDir, elementName);
                  info.type = elementType;
                  elements[elementName] = info;
                  // For backwards compatibility
                  // TODO remove once everyone is using the new version
                  if (elementType === 'core') {
                    elements[elementName.replace(/-/g, '_')] = info;

                    if ('additionalNames' in info) {
                      info.additionalNames.forEach((name) => {
                        elements[name] = info;
                        elements[name.replace(/-/g, '_')] = info;
                      });
                    }
                  }
                  callback(null);
                });
              });
            },
            (err) => {
              if (ERR(err, callback)) return;
              return callback(null, elements);
            }
          );
        },
      ],
      (err, elements) => {
        if (ERR(err, callback)) return;
        return callback(null, elements);
      }
    );
  },

  async loadElementsAsync(sourceDir, elementType) {
    return promisify(module.exports.loadElements)(sourceDir, elementType);
  },

  async loadElementsForCourseAsync(course) {
    if (
      courseElementsCache[course.id] !== undefined &&
      courseElementsCache[course.id].commit_hash &&
      courseElementsCache[course.id].commit_hash === course.commit_hash
    ) {
      return courseElementsCache[course.id].data;
    }

    const coursePath = chunks.getRuntimeDirectoryForCourse(course);
    const elements = await module.exports.loadElementsAsync(
      path.join(coursePath, 'elements'),
      'course'
    );
    courseElementsCache[course.id] = {
      commit_hash: course.commit_hash,
      data: elements,
    };
    return elements;
  },

  /**
   * Takes a directory containing an extension directory and returns a new
   * object mapping element names to each extension, which itself an object
   * that contains relevant extension scripts and styles.
   *
   * @param {string} sourceDir Absolute path to the directory of extensions
   * @param {string} runtimeDir The path that the worker will load extensions from
   */
  async loadExtensionsAsync(sourceDir, runtimeDir) {
    const readdir = promisify(fs.readdir);
    const readJson = promisify(fs.readJson);

    // Load each root element extension folder
    let elementFolders;
    try {
      elementFolders = await readdir(sourceDir);
    } catch (err) {
      if (err.code === 'ENOENT') {
        // We don't really care if there are no extensions, just return an empty array.
        return [];
      } else {
        throw err;
      }
    }

<<<<<<< HEAD
    // Get extensions from each element folder.  Each is stored as
    // `['element name', 'extension name']`
=======
    // Get extensions from each element folder.  Each is stored as [ 'element name', 'extension name' ]
>>>>>>> 634e9257
    const elementArrays = (
      await async.map(elementFolders, async (element) => {
        const extensions = await readdir(path.join(sourceDir, element));
        return extensions.map((ext) => [element, ext]);
      })
    ).flat();

    // Populate element map
    const elements = {};
    elementArrays.forEach((extension) => {
      if (!(extension[0] in elements)) {
        elements[extension[0]] = {};
      }
    });

    // Load extensions
    await async.each(elementArrays, async (extension) => {
      const [element, extensionDir] = extension;
      const infoPath = path.join(sourceDir, element, extensionDir, 'info.json');

      let info;
      try {
        info = await readJson(infoPath);
      } catch (err) {
        if (err.code === 'ENOENT') {
          // Not an extension directory, skip it.
          logger.verbose(`${infoPath} not found, skipping...`);
          return;
        } else if (err.code === 'ENOTDIR') {
          // Random file, skip it as well.
          logger.verbose(`Found stray file ${infoPath}, skipping...`);
          return;
        } else {
          throw err;
        }
      }

      await jsonLoader.validateJSONAsync(info, schemas.infoElementExtension);
      info.name = extensionDir;
      info.directory = path.join(runtimeDir, element, extensionDir);
      elements[element][extensionDir] = info;
    });

    return elements;
  },

  async loadExtensionsForCourseAsync(context) {
    const { course, course_dir, course_dir_host } = context;
    if (
      courseExtensionsCache[course.id] !== undefined &&
      courseExtensionsCache[course.id].commit_hash &&
      courseExtensionsCache[course.id].commit_hash === course.commit_hash
    ) {
      return courseExtensionsCache[course.id].data;
    }

    let extensions = await module.exports.loadExtensionsAsync(
      path.join(course_dir_host, 'elementExtensions'),
      path.join(course_dir, 'elementExtensions')
    );
    courseExtensionsCache[course.id] = {
      commit_hash: course.commit_hash,
      data: extensions,
    };
    return extensions;
  },

  /**
   * Wipes the element and extension cache.  This is only needed in
   * dev mode because each cache tracks Git commit hashes.
   */
  flushElementCache: function () {
    courseElementsCache = {};
    courseExtensionsCache = {};
  },

  resolveElement: function (elementName, context) {
    if (_.has(context.course_elements, elementName)) {
      return context.course_elements[elementName];
    } else if (_.has(coreElementsCache, elementName)) {
      return coreElementsCache[elementName];
    } else {
      throw new Error(`No such element: ${elementName}`);
    }
  },

  getElementController: function (elementName, context) {
    const element = module.exports.resolveElement(elementName, context);
    return path.join(element.directory, element.controller);
  },

  /**
   * Add clientFiles urls for elements and extensions.
   * Returns a copy of data with the new urls inserted.
   */
  getElementClientFiles: function (data, elementName, context) {
    let dataCopy = _.cloneDeep(data);
<<<<<<< HEAD
    // The options field won't contain URLs unless in the 'render' stage, so check
    // if it is populated before adding the element url
    if ('base_url' in data.options) {
      // Join the URL using Posix join to avoid generating a path with backslashes,
      // as would be the case when running on Windows
=======
    // The options field wont contain URLs unless in the 'render' stage, so
    // check if it is populated before adding the element url
    if ('base_url' in data.options) {
      // Join the URL using Posix join to avoid generating a path with
      // backslashes, as would be the case when running on Windows.
>>>>>>> 634e9257
      dataCopy.options.client_files_element_url = path.posix.join(
        data.options.base_url,
        'elements',
        elementName,
        'clientFilesElement'
      );
      dataCopy.options.client_files_extensions_url = {};

      if (_.has(context.course_element_extensions, elementName)) {
        Object.keys(context.course_element_extensions[elementName]).forEach((extension) => {
          const url = path.posix.join(
            data.options.base_url,
            'elementExtensions',
            elementName,
            extension,
            'clientFilesExtension'
          );
          dataCopy.options.client_files_extensions_url[extension] = url;
        });
      }
    }
    return dataCopy;
  },

  elementFunction: async function (pc, fcn, elementName, elementHtml, data, context) {
    return new Promise((resolve, reject) => {
      const resolvedElement = module.exports.resolveElement(elementName, context);
      const { controller, type: resolvedElementType, name: resolvedElementName } = resolvedElement;
      const dataCopy = module.exports.getElementClientFiles(data, elementName, context);

      const pythonArgs = [elementHtml, dataCopy];
      const pythonFile = controller.replace(/\.[pP][yY]$/, '');
      const type = `${resolvedElementType}-element`;
      const directory = resolvedElementName;
      pc.call(type, directory, pythonFile, fcn, pythonArgs, (err, ret, consoleLog) => {
        if (err instanceof FunctionMissingError) {
          // function wasn't present in server
          return resolve([module.exports.defaultElementFunctionRet(fcn, dataCopy), '']);
        }
        if (ERR(err, reject)) return;
        resolve([ret, consoleLog]);
      });
    });
  },

  legacyElementFunction: function (pc, fcn, elementName, $, element, data, context, callback) {
    let resolvedElement;
    try {
      resolvedElement = module.exports.resolveElement(elementName, context);
    } catch (e) {
      return callback(e);
    }

    const { controller, type: resolvedElementType, name: resolvedElementName } = resolvedElement;
    const dataCopy = module.exports.getElementClientFiles(data, elementName, context);

    if (_.isString(controller)) {
      // python module
      const elementHtml = $(element).clone().wrap('<container/>').parent().html();
      const pythonArgs = [elementHtml, dataCopy];
      const pythonFile = controller.replace(/\.[pP][yY]$/, '');
      debug(`elementFunction(): pc.call(pythonFile=${pythonFile}, pythonFunction=${fcn})`);
      const type = `${resolvedElementType}-element`;
      const directory = resolvedElementName;
      pc.call(type, directory, pythonFile, fcn, pythonArgs, (err, ret, consoleLog) => {
        if (err instanceof FunctionMissingError) {
          // function wasn't present in server
          debug(`elementFunction(): function not present`);
          return callback(null, module.exports.defaultElementFunctionRet(fcn, dataCopy), '');
        }
        if (ERR(err, callback)) return;
        debug(`elementFunction(): completed`);
        callback(null, ret, consoleLog);
      });
    } else {
      // JS module (FIXME: delete this block of code in future)
      const jsArgs = [$, element, null, dataCopy];
      controller[fcn](...jsArgs, (err, ret) => {
        if (ERR(err, callback)) return;
        callback(null, ret, '');
      });
    }
  },

  defaultElementFunctionRet: function (phase, data) {
    if (phase === 'render') {
      return '';
    } else if (phase === 'file') {
      return '';
    } else {
      return data;
    }
  },

  defaultServerRet: function (phase, data, html, _context) {
    if (phase === 'render') {
      return html;
    } else if (phase === 'file') {
      return '';
    } else {
      return data;
    }
  },

  execPythonServer: function (pc, phase, data, html, context, callback) {
    const pythonFile = 'server';
    const pythonFunction = phase;
    const pythonArgs = [data];
    if (phase === 'render') pythonArgs.push(html);
    const fullFilename = path.join(context.question_dir_host, 'server.py');
    fs.access(fullFilename, fs.constants.R_OK, (err) => {
      if (err) {
        // server.py does not exist
        return callback(null, module.exports.defaultServerRet(phase, data, html, context), '');
      }

      debug(
        `execPythonServer(): pc.call(pythonFile=${pythonFile}, pythonFunction=${pythonFunction})`
      );
      const type = 'question';
      const directory = context.question.directory;
      pc.call(type, directory, pythonFile, pythonFunction, pythonArgs, (err, ret, consoleLog) => {
        if (err instanceof FunctionMissingError) {
          // function wasn't present in server
          debug(`execPythonServer(): function not present`);
          return callback(null, module.exports.defaultServerRet(phase, data, html, context), '');
        }
        if (ERR(err, callback)) return;
        debug(`execPythonServer(): completed`);
        callback(null, ret, consoleLog);
      });
    });
  },

  execTemplate: function (htmlFilename, data, callback) {
    fs.readFile(htmlFilename, { encoding: 'utf8' }, (err, rawFile) => {
      if (ERR(err, callback)) return;
      let html;
      err = null;
      try {
        html = mustache.render(rawFile, data);
      } catch (e) {
        err = e;
      }
      if (ERR(err, callback)) return;
      try {
        html = markdown.processQuestion(html);
      } catch (e) {
        err = e;
      }
      if (ERR(err, callback)) return;
      let $;
      try {
        $ = cheerio.load(html, {
          recognizeSelfClosing: true,
        });
      } catch (e) {
        err = e;
      }
      if (ERR(err, callback)) return;
      callback(null, html, $);
    });
  },

  checkData: function (data, origData, phase) {
    const checked = [];
    const checkProp = (prop, type, presentPhases, editPhases) => {
      if (!presentPhases.includes(phase)) return null;
      if (!_.has(data, prop)) return '"' + prop + '" is missing from "data"';
      if (type === 'integer') {
        if (!_.isInteger(data[prop])) {
          return 'data.' + prop + ' is not an integer: ' + String(data[prop]);
        }
      } else if (type === 'number') {
        if (!_.isFinite(data[prop])) {
          return 'data.' + prop + ' is not a number: ' + String(data[prop]);
        }
      } else if (type === 'string') {
        if (!_.isString(data[prop])) {
          return 'data.' + prop + ' is not a string: ' + String(data[prop]);
        }
      } else if (type === 'boolean') {
        if (!_.isBoolean(data[prop])) {
          return 'data.' + prop + ' is not a boolean: ' + String(data[prop]);
        }
      } else if (type === 'object') {
        if (!_.isObject(data[prop])) {
          return 'data.' + prop + ' is not an object: ' + String(data[prop]);
        }
      } else {
        return 'invalid type: ' + String(type);
      }
      if (!editPhases.includes(phase)) {
        if (!_.has(origData, prop)) return '"' + prop + '" is missing from "origData"';
        if (!_.isEqual(data[prop], origData[prop])) {
          return `data.${prop} has been illegally modified, new value: "${JSON.stringify(
            data[prop]
          )}", original value: "${JSON.stringify(origData[prop])}"`;
        }
      }
      checked.push(prop);
      return null;
    };

    let err;
    let allPhases = ['generate', 'prepare', 'render', 'parse', 'grade', 'test', 'file'];

    if (!allPhases.includes(phase)) return `unknown phase: ${phase}`;

    /**************************************************************************************************************************************/
    //              property                 type       presentPhases                         changePhases
    /**************************************************************************************************************************************/
    // The following code is deliberately formatted as it is to aid in comprehension,
    // so we prevent Prettier from reformatting the code to span multiple lines.
    // prettier-ignore
    err = checkProp('params',                'object',  allPhases,                            ['generate', 'prepare', 'grade']);
    if (err) return err;
    // prettier-ignore
    err = checkProp('correct_answers',       'object',  allPhases,                            ['generate', 'prepare', 'parse', 'grade']);
    if (err) return err;
    // prettier-ignore
    err = checkProp('variant_seed',          'integer', allPhases,                            []);
    if (err) return err;
    // prettier-ignore
    err = checkProp('options',               'object',  allPhases,                            []);
    if (err) return err;
    // prettier-ignore
    err = checkProp('submitted_answers',     'object',  ['render', 'parse', 'grade'],         ['parse', 'grade']);
    if (err) return err;
    // prettier-ignore
    err = checkProp('format_errors',         'object',  ['render', 'parse', 'grade', 'test'], ['parse', 'grade', 'test']);
    if (err) return err;
    // prettier-ignore
    err = checkProp('raw_submitted_answers', 'object',  ['render', 'parse', 'grade', 'test'], ['test']);
    if (err) return err;
    // prettier-ignore
    err = checkProp('partial_scores',        'object',  ['render', 'grade', 'test'],          ['grade', 'test']);
    if (err) return err;
    // prettier-ignore
    err = checkProp('score',                 'number',  ['render', 'grade', 'test'],          ['grade', 'test']);
    if (err) return err;
    // prettier-ignore
    err = checkProp('feedback',              'object',  ['render', 'grade', 'test'],          ['grade', 'feedback']);
    if (err) return err;
    // prettier-ignore
    err = checkProp('editable',              'boolean', ['render'],                           []);
    if (err) return err;
    // prettier-ignore
    err = checkProp('manual_grading',        'boolean', ['render'],                           []);
    if (err) return err;
    // prettier-ignore
    err = checkProp('panel',                 'string',  ['render'],                           []);
    if (err) return err;
    // prettier-ignore
    err = checkProp('gradable',              'boolean', ['parse', 'grade', 'test'],           []);
    if (err) return err;
    // prettier-ignore
    err = checkProp('filename',              'string',  ['file'],                             []);
    if (err) return err;
    // prettier-ignore
    err = checkProp('test_type',             'string',  ['test'],                             []);
    if (err) return err;

    const extraProps = _.difference(_.keys(data), checked);
    if (extraProps.length > 0) return '"data" has invalid extra keys: ' + extraProps.join(', ');

    return null;
  },

  traverseQuestionAndExecuteFunctions: async function (phase, pc, data, context, html, callback) {
    const origData = JSON.parse(JSON.stringify(data));
    const renderedElementNames = [];
    const courseIssues = [];
    let fileData = Buffer.from('');
    const questionElements = new Set([
      ..._.keys(coreElementsCache),
      ..._.keys(context.course_elements),
    ]);

    const visitNode = async (node) => {
      if (node.tagName && questionElements.has(node.tagName)) {
        const elementName = node.tagName;
        const elementFile = module.exports.getElementController(elementName, context);
        if (phase === 'render' && !_.includes(renderedElementNames, elementName)) {
          renderedElementNames.push(elementName);
        }
<<<<<<< HEAD
        // Populate the extensions used by this element
=======
        // Populate the extensions used by this element.
>>>>>>> 634e9257
        data.extensions = [];
        if (_.has(context.course_element_extensions, elementName)) {
          data.extensions = context.course_element_extensions[elementName];
        }
        // We need to wrap it in another node, since only child nodes
        // are serialized
        const serializedNode = parse5.serialize({
          childNodes: [node],
        });
        let ret_val, consoleLog;
        try {
          [ret_val, consoleLog] = await module.exports.elementFunction(
            pc,
            phase,
            elementName,
            serializedNode,
            data,
            context
          );
        } catch (e) {
          const courseIssue = new Error(
            `${elementFile}: Error calling ${phase}(): ${e.toString()}`
          );
          courseIssue.data = e.data;
          courseIssue.fatal = true;
          // We'll catch this and add it to the course issues list
          throw courseIssue;
        }
<<<<<<< HEAD
        // We'll be sneaky and remove the extensions, since they're not used elsewhere
=======
        // We'll be sneaky and remove the extensions, since they're not used elsewhere.
>>>>>>> 634e9257
        delete data.extensions;
        delete ret_val.extensions;
        if (_.isString(consoleLog) && consoleLog.length > 0) {
          const courseIssue = new Error(
            `${elementFile}: output logged on console during ${phase}()`
          );
          courseIssue.data = { outputBoth: consoleLog };
          courseIssue.fatal = false;
          courseIssues.push(courseIssue);
        }
        if (phase === 'render') {
          if (!_.isString(ret_val)) {
            const courseIssue = new Error(
              `${elementFile}: Error calling ${phase}(): return value is not a string`
            );
            courseIssue.data = { ret_val };
            courseIssue.fatal = true;
            throw courseIssue;
          }
          node = parse5.parseFragment(ret_val);
        } else if (phase === 'file') {
          // Convert ret_val from base64 back to buffer (this always works,
          // whether or not ret_val is valid base64)
          const buf = Buffer.from(ret_val, 'base64');
          // If the buffer has non-zero length...
          if (buf.length > 0) {
            if (fileData.length > 0) {
              // If fileData already has non-zero length, throw an error
              const courseIssue = new Error(
                `${elementFile}: Error calling ${phase}(): attempting to overwrite non-empty fileData`
              );
              courseIssue.fatal = true;
              throw courseIssue;
            } else {
              // If not, replace fileData with buffer
              fileData = buf;
            }
          }
        } else {
          // the following line is safe because we can't be in multiple copies of this function simultaneously
          data = ret_val; // eslint-disable-line require-atomic-updates
          const checkErr = module.exports.checkData(data, origData, phase);
          if (checkErr) {
            const courseIssue = new Error(
              `${elementFile}: Invalid state after ${phase}(): ${checkErr}`
            );
            courseIssue.fatal = true;
            throw courseIssue;
          }
        }
      }
      const newChildren = [];
      for (let i = 0; i < (node.childNodes || []).length; i++) {
        const childRes = await visitNode(node.childNodes[i]);
        if (childRes) {
          if (childRes.nodeName === '#document-fragment') {
            newChildren.push(...childRes.childNodes);
          } else {
            newChildren.push(childRes);
          }
        }
      }
      // the following line is safe because we can't be in multiple copies of this function simultaneously
      node.childNodes = newChildren; // eslint-disable-line require-atomic-updates
      return node;
    };
    let questionHtml = '';
    try {
      const res = await visitNode(parse5.parseFragment(html));
      questionHtml = parse5.serialize(res);
    } catch (e) {
      courseIssues.push(e);
    }
    callback(courseIssues, data, questionHtml, fileData, renderedElementNames);
  },

  legacyTraverseQuestionAndExecuteFunctions: function (phase, pc, data, context, $, callback) {
    const origData = JSON.parse(JSON.stringify(data));
    const renderedElementNames = [];
    const courseIssues = [];
    let fileData = Buffer.from('');
    const questionElements = new Set([
      ..._.keys(coreElementsCache),
      ..._.keys(context.course_elements),
    ]).values();

    async.eachSeries(
      questionElements,
      (elementName, callback) => {
        async.eachSeries(
          $(elementName).toArray(),
          (element, callback) => {
            if (phase === 'render' && !_.includes(renderedElementNames, element)) {
              renderedElementNames.push(elementName);
            }

            const elementFile = module.exports.getElementController(elementName, context);
            // Populate the extensions used by this element
            data.extensions = [];
            if (_.has(context.course_element_extensions, elementName)) {
              data.extensions = context.course_element_extensions[elementName];
            }

            module.exports.legacyElementFunction(
              pc,
              phase,
              elementName,
              $,
              element,
              data,
              context,
              (err, ret_val, consoleLog) => {
                if (err) {
                  const courseIssue = new Error(
                    elementFile + ': Error calling ' + phase + '(): ' + err.toString()
                  );
                  courseIssue.data = err.data;
                  courseIssue.fatal = true;
                  courseIssues.push(courseIssue);
                  return callback(courseIssue);
                }
                delete data.extensions;
                delete ret_val.extensions;
                if (_.isString(consoleLog) && consoleLog.length > 0) {
                  const courseIssue = new Error(
                    elementFile + ': output logged on console during ' + phase + '()'
                  );
                  courseIssue.data = { outputBoth: consoleLog };
                  courseIssue.fatal = false;
                  courseIssues.push(courseIssue);
                }

                if (phase === 'render') {
                  if (!_.isString(ret_val)) {
                    const courseIssue = new Error(
                      elementFile + ': Error calling ' + phase + '(): return value is not a string'
                    );
                    courseIssue.data = { ret_val };
                    courseIssue.fatal = true;
                    courseIssues.push(courseIssue);
                    return callback(courseIssue);
                  }
                  $(element).replaceWith(ret_val);
                } else if (phase === 'file') {
                  // Convert ret_val from base64 back to buffer (this always works,
                  // whether or not ret_val is valid base64)
                  var buf = Buffer.from(ret_val, 'base64');

                  // If the buffer has non-zero length...
                  if (buf.length > 0) {
                    if (fileData.length > 0) {
                      // If fileData already has non-zero length, throw an error
                      const courseIssue = new Error(
                        elementFile +
                          ': Error calling ' +
                          phase +
                          '(): attempting to overwrite non-empty fileData'
                      );
                      courseIssue.fatal = true;
                      courseIssues.push(courseIssue);
                      return callback(courseIssue);
                    } else {
                      // If not, replace fileData with buffer
                      fileData = buf;
                    }
                  }
                } else {
                  data = ret_val;
                  const checkErr = module.exports.checkData(data, origData, phase);
                  if (checkErr) {
                    const courseIssue = new Error(
                      elementFile + ': Invalid state after ' + phase + '(): ' + checkErr
                    );
                    courseIssue.fatal = true;
                    courseIssues.push(courseIssue);
                    return callback(courseIssue);
                  }
                }

                callback(null);
              }
            );
          },
          (err) => {
            if (ERR(err, callback)) return;
            callback(null);
          }
        );
      },
      (err) => {
        // Black-hole any errors, they were (should have been) handled by course issues
        ERR(err, () => {});
        callback(courseIssues, data, $.html(), fileData, renderedElementNames);
      }
    );
  },

  processQuestionHtml: function (phase, pc, data, context, callback) {
    const courseIssues = [];
    const origData = JSON.parse(JSON.stringify(data));

    const checkErr = module.exports.checkData(data, origData, phase);
    if (checkErr) {
      const courseIssue = new Error('Invalid state before ' + phase + ': ' + checkErr);
      courseIssue.fatal = true;
      courseIssues.push(courseIssue);
      return callback(null, courseIssues, data, '', Buffer.from(''));
    }

    const htmlFilename = path.join(context.question_dir_host, 'question.html');
    module.exports.execTemplate(htmlFilename, data, (err, html, $) => {
      if (err) {
        const courseIssue = new Error(htmlFilename + ': ' + err.toString());
        courseIssue.fatal = true;
        courseIssues.push(courseIssue);
        return callback(null, courseIssues, data, '', Buffer.from(''));
      }

      // Switch based on which renderer is enabled for this course
      const useNewQuestionRenderer = _.get(context, 'course.options.useNewQuestionRenderer', false);
      let processFunction;
      let args;
      if (useNewQuestionRenderer) {
        processFunction = module.exports.traverseQuestionAndExecuteFunctions;
        args = [phase, pc, data, context, html];
      } else {
        processFunction = module.exports.legacyTraverseQuestionAndExecuteFunctions;
        args = [phase, pc, data, context, $];
      }

      processFunction(
        ...args,
        (courseIssues, data, questionHtml, fileData, renderedElementNames) => {
          if (phase === 'grade' || phase === 'test') {
            if (context.question.partial_credit) {
              let total_weight = 0,
                total_weight_score = 0;
              _.each(data.partial_scores, (value) => {
                const score = _.get(value, 'score', 0);
                const weight = _.get(value, 'weight', 1);
                total_weight += weight;
                total_weight_score += weight * score;
              });
              data.score = total_weight_score / (total_weight === 0 ? 1 : total_weight);
              data.feedback = {};
            } else {
              let score = 0;
              if (
                _.size(data.partial_scores) > 0 &&
                _.every(data.partial_scores, (value) => _.get(value, 'score', 0) >= 1)
              ) {
                score = 1;
              }
              data.score = score;
              data.feedback = {};
            }
          }

          callback(null, courseIssues, data, questionHtml, fileData, renderedElementNames);
        }
      );
    });
  },

  processQuestionServer: function (phase, pc, data, html, fileData, context, callback) {
    const courseIssues = [];
    const origData = JSON.parse(JSON.stringify(data));

    const checkErr = module.exports.checkData(data, origData, phase);
    if (checkErr) {
      const courseIssue = new Error(
        'Invalid state before calling server.' + phase + '(): ' + checkErr
      );
      courseIssue.fatal = true;
      courseIssues.push(courseIssue);
      return callback(null, courseIssues, data, '');
    }

    module.exports.execPythonServer(pc, phase, data, html, context, (err, ret_val, consoleLog) => {
      if (err) {
        const serverFile = path.join(context.question_dir, 'server.py');
        const courseIssue = new Error(
          serverFile + ': Error calling ' + phase + '(): ' + err.toString()
        );
        courseIssue.data = err.data;
        courseIssue.fatal = true;
        courseIssues.push(courseIssue);
        return callback(null, courseIssues, data);
      }
      if (_.isString(consoleLog) && consoleLog.length > 0) {
        const serverFile = path.join(context.question_dir, 'server.py');
        const courseIssue = new Error(serverFile + ': output logged on console');
        courseIssue.data = { outputBoth: consoleLog };
        courseIssue.fatal = false;
        courseIssues.push(courseIssue);
      }

      if (phase === 'render') {
        html = ret_val;
      } else if (phase === 'file') {
        // Convert ret_val from base64 back to buffer (this always works,
        // whether or not ret_val is valid base64)
        var buf = Buffer.from(ret_val, 'base64');

        // If the buffer has non-zero length...
        if (buf.length > 0) {
          if (fileData.length > 0) {
            // If fileData already has non-zero length, throw an error
            const serverFile = path.join(context.question_dir, 'server.py');
            const courseIssue = new Error(
              serverFile +
                ': Error calling ' +
                phase +
                '(): attempting to overwrite non-empty fileData'
            );
            courseIssue.fatal = true;
            courseIssues.push(courseIssue);
            return callback(null, courseIssues, data);
          } else {
            // If not, replace fileData with a copy of buffer
            fileData = Buffer.from(buf);
          }
        }
      } else {
        data = ret_val;
      }
      const checkErr = module.exports.checkData(data, origData, phase);
      if (checkErr) {
        const serverFile = path.join(context.question_dir, 'server.py');
        const courseIssue = new Error(
          serverFile + ': Invalid state after ' + phase + '(): ' + checkErr
        );
        courseIssue.fatal = true;
        courseIssues.push(courseIssue);
        return callback(null, courseIssues, data);
      }

      callback(null, courseIssues, data, html, fileData);
    });
  },

  processQuestion: function (phase, pc, data, context, callback) {
    if (phase === 'generate') {
      module.exports.processQuestionServer(
        phase,
        pc,
        data,
        '',
        Buffer.from(''),
        context,
        (err, courseIssues, data, html, fileData) => {
          if (ERR(err, callback)) return;
          callback(null, courseIssues, data, html, fileData);
        }
      );
    } else {
      module.exports.processQuestionHtml(
        phase,
        pc,
        data,
        context,
        (err, courseIssues, data, html, fileData, renderedElementNames) => {
          if (ERR(err, callback)) return;
          const hasFatalError = _.some(_.map(courseIssues, 'fatal'));
          if (hasFatalError) return callback(null, courseIssues, data, html, fileData);
          module.exports.processQuestionServer(
            phase,
            pc,
            data,
            html,
            fileData,
            context,
            (err, ret_courseIssues, data, html, fileData) => {
              if (ERR(err, callback)) return;
              courseIssues.push(...ret_courseIssues);
              callback(null, courseIssues, data, html, fileData, renderedElementNames);
            }
          );
        }
      );
    }
  },

  /**
   * Gets any options that are available in any freeform phase.
   * These include file paths that are relevant for questions and elements.
   * URLs are not included here because those are only applicable during 'render'.
   */
  getContextOptions: function (context) {
<<<<<<< HEAD
    // These options are always available in any phase.

=======
>>>>>>> 634e9257
    let options = {};
    options.question_path = context.question_dir;
    options.client_files_question_path = path.join(context.question_dir, 'clientFilesQuestion');
    options.client_files_course_path = path.join(context.course_dir, 'clientFilesCourse');
    options.server_files_course_path = path.join(context.course_dir, 'serverFilesCourse');
    options.course_extensions_path = path.join(context.course_dir, 'elementExtensions');
    return options;
  },

  generate: function (question, course, variant_seed, callback) {
    debug('generate()');
    module.exports.getContext(question, course, (err, context) => {
      if (ERR(err, callback)) return;

      const data = {
        params: {},
        correct_answers: {},
        variant_seed: parseInt(variant_seed, 36),
        options: _.defaults({}, course.options, question.options),
      };
      _.extend(data.options, module.exports.getContextOptions(context));
      codeCallers.getPythonCaller(context.course_dir_host, (err, pc) => {
        if (ERR(err, callback)) return;
        module.exports.processQuestion(
          'generate',
          pc,
          data,
          context,
          (err, courseIssues, data, _html, _fileData, _renderedElementNames) => {
            // don't immediately error here; we have to return the pythonCaller
            codeCallers.returnPythonCaller(pc, (pcErr) => {
              if (ERR(pcErr, callback)) return;
              if (ERR(err, callback)) return;
              const ret_vals = {
                params: data.params,
                true_answer: data.correct_answers,
              };
              debug(`generate(): completed`);
              callback(null, courseIssues, ret_vals);
            });
          }
        );
      });
    });
  },

  prepare: function (question, course, variant, callback) {
    debug('prepare()');
    if (variant.broken) return callback(new Error('attemped to prepare broken variant'));
    module.exports.getContext(question, course, (err, context) => {
      if (ERR(err, callback)) return;

      const data = {
        params: _.get(variant, 'params', {}),
        correct_answers: _.get(variant, 'true_answer', {}),
        variant_seed: parseInt(variant.variant_seed, 36),
        options: _.get(variant, 'options', {}),
      };
      _.extend(data.options, module.exports.getContextOptions(context));
      codeCallers.getPythonCaller(context.course_dir_host, (err, pc) => {
        if (ERR(err, callback)) return;
        module.exports.processQuestion(
          'prepare',
          pc,
          data,
          context,
          (err, courseIssues, data, _html, _fileData, _renderedElementNames) => {
            // don't immediately error here; we have to return the pythonCaller
            codeCallers.returnPythonCaller(pc, (pcErr) => {
              if (ERR(pcErr, callback)) return;
              if (ERR(err, callback)) return;
              const ret_vals = {
                params: data.params,
                true_answer: data.correct_answers,
              };
              debug(`prepare(): completed`);
              callback(null, courseIssues, ret_vals);
            });
          }
        );
      });
    });
  },

  renderPanel: function (
    panel,
    pc,
    variant,
    question,
    submission,
    course,
    locals,
    context,
    callback
  ) {
    debug(`renderPanel(${panel})`);
    // broken variant kills all rendering
    if (variant.broken) return callback(null, [], 'Broken question due to error in question code');

    // broken submission kills the submission panel, but we can
    // proceed with other panels, treating the submission as
    // missing
    if (submission && submission.broken) {
      if (panel === 'submission') {
        return callback(null, [], 'Broken submission due to error in question code');
      } else {
        submission = null;
      }
    }

    const data = {
      params: _.get(variant, 'params', {}),
      correct_answers: _.get(variant, 'true_answer', {}),
      submitted_answers: submission ? _.get(submission, 'submitted_answer', {}) : {},
      format_errors: submission ? _.get(submission, 'format_errors', {}) : {},
      partial_scores:
        !submission || submission.partial_scores == null ? {} : submission.partial_scores,
      score: !submission || submission.score == null ? 0 : submission.score,
      feedback: !submission || submission.feedback == null ? {} : submission.feedback,
      variant_seed: parseInt(variant.variant_seed, 36),
      options: _.get(variant, 'options', {}),
      raw_submitted_answers: submission ? _.get(submission, 'raw_submitted_answer', {}) : {},
      editable: !!(locals.allowAnswerEditing && !locals.manualGradingInterface),
      manual_grading: !!locals.manualGradingInterface,
      panel: panel,
    };

    // Put base URLs in data.options for access by question code
    data.options.client_files_question_url = locals.clientFilesQuestionUrl;
    data.options.client_files_course_url = locals.clientFilesCourseUrl;
    data.options.client_files_question_dynamic_url = locals.clientFilesQuestionGeneratedFileUrl;
    data.options.base_url = locals.baseUrl;
    data.options.workspace_url = locals.workspaceUrl || null;

    // Put key paths in data.options
    _.extend(data.options, module.exports.getContextOptions(context));

    module.exports.getCachedDataOrCompute(
      course,
      data,
      context,
      (callback) => {
        // function to do the actual render and return the cachedData
        module.exports.processQuestion(
          'render',
          pc,
          data,
          context,
          (err, courseIssues, _data, html, _fileData, renderedElementNames) => {
            if (ERR(err, callback)) return;
            const cachedData = {
              courseIssues,
              html,
              renderedElementNames,
            };
            callback(null, cachedData);
          }
        );
      },
      (cachedData, cacheHit) => {
        // function to process the cachedData, whether we
        // just rendered it or whether it came from cache
        const { courseIssues, html, renderedElementNames } = cachedData;
        callback(null, courseIssues, html, renderedElementNames, cacheHit);
      },
      callback // error-handling function
    );
  },

  render: function (
    renderSelection,
    variant,
    question,
    submission,
    submissions,
    course,
    course_instance,
    locals,
    callback
  ) {
    debug(`render()`);
    const htmls = {
      extraHeadersHtml: '',
      questionHtml: '',
      submissionHtmls: _.map(submissions, () => ''),
      answerHtml: '',
    };
    let allRenderedElementNames = [];
    const courseIssues = [];
    let panelCount = 0,
      cacheHitCount = 0;
<<<<<<< HEAD

    module.exports.getContext(question, course, (err, context) => {
      if (err) {
        return callback(new Error(`Error generating options: ${err}`));
      }

      codeCallers.getPythonCaller(context.course_dir_host, (err, pc) => {
        if (ERR(err, callback)) return;
        async.series(
          [
            // FIXME: support 'header'
            (callback) => {
              if (!renderSelection.question) return callback(null);
              module.exports.renderPanel(
                'question',
                pc,
                variant,
                question,
                submission,
                course,
                locals,
                (err, ret_courseIssues, html, renderedElementNames, cacheHit) => {
                  if (ERR(err, callback)) return;
                  courseIssues.push(...ret_courseIssues);
                  htmls.questionHtml = html;
                  panelCount++;
                  if (cacheHit) cacheHitCount++;
                  allRenderedElementNames = _.union(allRenderedElementNames, renderedElementNames);
                  callback(null);
                }
              );
            },
            (callback) => {
              if (!renderSelection.submissions) return callback(null);
              async.mapSeries(
                submissions,
                (submission, callback) => {
                  module.exports.renderPanel(
                    'submission',
                    pc,
                    variant,
                    question,
                    submission,
                    course,
                    locals,
                    (err, ret_courseIssues, html, renderedElementNames, cacheHit) => {
                      if (ERR(err, callback)) return;
                      courseIssues.push(...ret_courseIssues);
                      panelCount++;
                      if (cacheHit) cacheHitCount++;
                      allRenderedElementNames = _.union(
                        allRenderedElementNames,
                        renderedElementNames
                      );
                      callback(null, html);
                    }
                  );
                },
                (err, submissionHtmls) => {
                  if (ERR(err, callback)) return;
                  htmls.submissionHtmls = submissionHtmls;
                  callback(null);
                }
              );
            },
            (callback) => {
              if (!renderSelection.answer) return callback(null);
              module.exports.renderPanel(
                'answer',
                pc,
                variant,
                question,
                submission,
                course,
                locals,
                (err, ret_courseIssues, html, renderedElementNames, cacheHit) => {
                  if (ERR(err, callback)) return;
                  courseIssues.push(...ret_courseIssues);
                  htmls.answerHtml = html;
                  panelCount++;
                  if (cacheHit) cacheHitCount++;
                  allRenderedElementNames = _.union(allRenderedElementNames, renderedElementNames);
                  callback(null);
                }
              );
            },
            (callback) => {
              // The logPageView middleware knows to write this to the DB
              // when we log the page view - sorry for mutable object hell
              locals.panel_render_count = panelCount;
              locals.panel_render_cache_hit_count = cacheHitCount;
              callback(null);
            },
            (callback) => {
              const extensions = context.course_element_extensions;
              const dependencies = {
                coreStyles: [],
                coreScripts: [],
                nodeModulesStyles: [],
                nodeModulesScripts: [],
                coreElementStyles: [],
                coreElementScripts: [],
                courseElementStyles: [],
                courseElementScripts: [],
                extensionStyles: [],
                extensionScripts: [],
                clientFilesCourseStyles: [],
                clientFilesCourseScripts: [],
                clientFilesQuestionStyles: [],
                clientFilesQuestionScripts: [],
              };

              // Question dependencies are checked via schema on sync-time,
              // so there's no need for safety checks here.
              for (let type in question.dependencies) {
                for (let dep of question.dependencies[type]) {
                  if (!_.includes(dependencies[type], dep)) {
                    dependencies[type].push(dep);
                  }
=======
    module.exports.getContext(question, course, (err, context) => {
      if (ERR(err, callback)) return;

      workers.getPythonCaller((err, pc) => {
        if (ERR(err, callback)) return;
        async.series(
          [
            // FIXME: support 'header'
            (callback) => {
              if (!renderSelection.question) return callback(null);
              module.exports.renderPanel(
                'question',
                pc,
                variant,
                question,
                submission,
                course,
                locals,
                context,
                (err, ret_courseIssues, html, renderedElementNames, cacheHit) => {
                  if (ERR(err, callback)) return;
                  courseIssues.push(...ret_courseIssues);
                  htmls.questionHtml = html;
                  panelCount++;
                  if (cacheHit) cacheHitCount++;
                  allRenderedElementNames = _.union(allRenderedElementNames, renderedElementNames);
                  callback(null);
>>>>>>> 634e9257
                }
              );
            },
            (callback) => {
              if (!renderSelection.submissions) return callback(null);
              async.mapSeries(
                submissions,
                (submission, callback) => {
                  module.exports.renderPanel(
                    'submission',
                    pc,
                    variant,
                    question,
                    submission,
                    course,
                    locals,
                    context,
                    (err, ret_courseIssues, html, renderedElementNames, cacheHit) => {
                      if (ERR(err, callback)) return;
                      courseIssues.push(...ret_courseIssues);
                      panelCount++;
                      if (cacheHit) cacheHitCount++;
                      allRenderedElementNames = _.union(
                        allRenderedElementNames,
                        renderedElementNames
                      );
                      callback(null, html);
                    }
                  );
                },
                (err, submissionHtmls) => {
                  if (ERR(err, callback)) return;
                  htmls.submissionHtmls = submissionHtmls;
                  callback(null);
                }
              );
            },
            (callback) => {
              if (!renderSelection.answer) return callback(null);
              module.exports.renderPanel(
                'answer',
                pc,
                variant,
                question,
                submission,
                course,
                locals,
                context,
                (err, ret_courseIssues, html, renderedElementNames, cacheHit) => {
                  if (ERR(err, callback)) return;
                  courseIssues.push(...ret_courseIssues);
                  htmls.answerHtml = html;
                  panelCount++;
                  if (cacheHit) cacheHitCount++;
                  allRenderedElementNames = _.union(allRenderedElementNames, renderedElementNames);
                  callback(null);
                }
              );
            },
            (callback) => {
              // The logPageView middleware knows to write this to the DB
              // when we log the page view - sorry for mutable object hell
              locals.panel_render_count = panelCount;
              locals.panel_render_cache_hit_count = cacheHitCount;
              callback(null);
            },
            (callback) => {
              module.exports.getContext(question, course, (err, context) => {
                if (ERR(err, callback)) return;

                const extensions = context.course_element_extensions;
                const dependencies = {
                  coreStyles: [],
                  coreScripts: [],
                  nodeModulesStyles: [],
                  nodeModulesScripts: [],
                  coreElementStyles: [],
                  coreElementScripts: [],
                  courseElementStyles: [],
                  courseElementScripts: [],
                  extensionStyles: [],
                  extensionScripts: [],
                  clientFilesCourseStyles: [],
                  clientFilesCourseScripts: [],
                  clientFilesQuestionStyles: [],
                  clientFilesQuestionScripts: [],
                };

                // Question dependencies are checked via schema on sync-time, so
                // there's no need for sanity checks here.
                for (let type in question.dependencies) {
                  for (let dep of question.dependencies[type]) {
                    if (!_.includes(dependencies[type], dep)) {
                      dependencies[type].push(dep);
                    }
                  }
                }

                // Gather dependencies for all rendered elements
                allRenderedElementNames.forEach((elementName) => {
                  let resolvedElement = module.exports.resolveElement(elementName, context);
                  const elementDependencies = _.cloneDeep(resolvedElement.dependencies || {});

                  // Transform non-global dependencies to be prefixed by the element name,
                  // since they'll be served from their element's directory
                  if (_.has(elementDependencies, 'elementStyles')) {
                    elementDependencies.elementStyles = elementDependencies.elementStyles.map(
                      (dep) => `${resolvedElement.name}/${dep}`
                    );
                  }
                  if (_.has(elementDependencies, 'elementScripts')) {
                    elementDependencies.elementScripts = elementDependencies.elementScripts.map(
                      (dep) => `${resolvedElement.name}/${dep}`
                    );
                  }

                  // Rename properties so we can track core and course
                  // element dependencies separately
                  if (resolvedElement.type === 'course') {
                    if (_.has(elementDependencies, 'elementStyles')) {
                      elementDependencies.courseElementStyles = elementDependencies.elementStyles;
                      delete elementDependencies.elementStyles;
                    }
                    if (_.has(elementDependencies, 'elementScripts')) {
                      elementDependencies.courseElementScripts = elementDependencies.elementScripts;
                      delete elementDependencies.elementScripts;
                    }
                  } else {
                    if (_.has(elementDependencies, 'elementStyles')) {
                      elementDependencies.coreElementStyles = elementDependencies.elementStyles;
                      delete elementDependencies.elementStyles;
                    }
                    if (_.has(elementDependencies, 'elementScripts')) {
                      elementDependencies.coreElementScripts = elementDependencies.elementScripts;
                      delete elementDependencies.elementScripts;
                    }
                  }

                  const dependencyTypes = [
                    'coreStyles',
                    'coreScripts',
                    'nodeModulesStyles',
                    'nodeModulesScripts',
                    'clientFilesCourseStyles',
                    'clientFilesCourseScripts',
                    'coreElementStyles',
                    'coreElementScripts',
                    'courseElementStyles',
                    'courseElementScripts',
                  ];
                  for (const type of dependencyTypes) {
                    if (_.has(elementDependencies, type)) {
                      if (_.isArray(elementDependencies[type])) {
                        for (const dep of elementDependencies[type]) {
                          if (!_.includes(dependencies[type], dep)) {
                            dependencies[type].push(dep);
                          }
                        }
                      } else {
                        const courseIssue = new Error(
                          `Error getting dependencies for ${resolvedElement.name}: "${type}" is not an array`
                        );
                        courseIssue.data = { elementDependencies };
                        courseIssue.fatal = true;
                        courseIssues.push(courseIssue);
                      }
                    }
                  }

<<<<<<< HEAD
                // Load any extensions if they exist
                if (_.has(extensions, elementName)) {
                  for (const extensionName of Object.keys(extensions[elementName])) {
                    if (!_.has(extensions[elementName][extensionName], 'dependencies')) {
                      continue;
                    }
=======
                  // Load any extensions if they exist
                  if (_.has(extensions, elementName)) {
                    for (const extensionName of Object.keys(extensions[elementName])) {
                      if (!_.has(extensions[elementName][extensionName], 'dependencies')) {
                        continue;
                      }
>>>>>>> 634e9257

                      const extension = _.cloneDeep(
                        extensions[elementName][extensionName]
                      ).dependencies;
                      if (_.has(extension, 'extensionStyles')) {
                        extension.extensionStyles = extension.extensionStyles.map(
                          (dep) => `${elementName}/${extensionName}/${dep}`
                        );
                      }
                      if (_.has(extension, 'extensionScripts')) {
                        extension.extensionScripts = extension.extensionScripts.map(
                          (dep) => `${elementName}/${extensionName}/${dep}`
                        );
                      }

                      const dependencyTypes = [
                        'coreStyles',
                        'coreScripts',
                        'nodeModulesStyles',
                        'nodeModulesScripts',
                        'clientFilesCourseStyles',
                        'clientFilesCourseScripts',
                        'extensionStyles',
                        'extensionScripts',
                      ];

                      for (const type of dependencyTypes) {
                        if (_.has(extension, type)) {
                          if (_.isArray(extension[type])) {
                            for (const dep of extension[type]) {
                              if (!_.includes(dependencies[type], dep)) {
                                dependencies[type].push(dep);
                              }
                            }
                          } else {
                            const courseIssue = new Error(
                              `Error getting dependencies for extension ${extension.name}: "${type}" is not an array`
                            );
                            courseIssue.data = { elementDependencies };
                            courseIssue.fatal = true;
                            courseIssues.push(courseIssue);
                          }
                        }
                      }
                    }
                  }
                });

                // Transform dependency list into style/link tags
                const coreScriptUrls = [];
                const scriptUrls = [];
                const styleUrls = [];
                dependencies.coreStyles.forEach((file) =>
                  styleUrls.push(assets.assetPath(`stylesheets/${file}`))
                );
                dependencies.coreScripts.forEach((file) =>
                  coreScriptUrls.push(assets.assetPath(`javascripts/${file}`))
                );
                dependencies.nodeModulesStyles.forEach((file) =>
                  styleUrls.push(assets.nodeModulesAssetPath(file))
                );
                dependencies.nodeModulesScripts.forEach((file) =>
                  coreScriptUrls.push(assets.nodeModulesAssetPath(file))
                );
                dependencies.clientFilesCourseStyles.forEach((file) =>
                  styleUrls.push(`${locals.urlPrefix}/clientFilesCourse/${file}`)
                );
                dependencies.clientFilesCourseScripts.forEach((file) =>
                  scriptUrls.push(`${locals.urlPrefix}/clientFilesCourse/${file}`)
                );
                dependencies.clientFilesQuestionStyles.forEach((file) =>
                  styleUrls.push(`${locals.clientFilesQuestionUrl}/${file}`)
                );
                dependencies.clientFilesQuestionScripts.forEach((file) =>
                  scriptUrls.push(`${locals.clientFilesQuestionUrl}/${file}`)
                );
                dependencies.coreElementStyles.forEach((file) =>
                  styleUrls.push(assets.coreElementAssetPath(file))
                );
                dependencies.coreElementScripts.forEach((file) =>
                  scriptUrls.push(assets.coreElementAssetPath(file))
                );
                dependencies.courseElementStyles.forEach((file) =>
                  styleUrls.push(
                    assets.courseElementAssetPath(course.commit_hash, locals.urlPrefix, file)
                  )
                );
                dependencies.courseElementScripts.forEach((file) =>
                  scriptUrls.push(
                    assets.courseElementAssetPath(course.commit_hash, locals.urlPrefix, file)
                  )
                );
                dependencies.extensionStyles.forEach((file) =>
                  styleUrls.push(
                    assets.courseElementExtensionAssetPath(
                      course.commit_hash,
                      locals.urlPrefix,
                      file
                    )
                  )
                );
                dependencies.extensionScripts.forEach((file) =>
                  scriptUrls.push(
                    assets.courseElementExtensionAssetPath(
                      course.commit_hash,
                      locals.urlPrefix,
                      file
                    )
                  )
                );

<<<<<<< HEAD
              const headerHtmls = [
                ...styleUrls.map((url) => `<link href="${url}" rel="stylesheet" />`),
                // It's important that any library-style scripts come first
                ...coreScriptUrls.map(
                  (url) => `<script type="text/javascript" src="${url}"></script>`
                ),
                ...scriptUrls.map((url) => `<script type="text/javascript" src="${url}"></script>`),
              ];
              htmls.extraHeadersHtml = headerHtmls.join('\n');
              callback(null);
=======
                const headerHtmls = [
                  ...styleUrls.map((url) => `<link href="${url}" rel="stylesheet" />`),
                  // It's important that any library-style scripts come first
                  ...coreScriptUrls.map(
                    (url) => `<script type="text/javascript" src="${url}"></script>`
                  ),
                  ...scriptUrls.map(
                    (url) => `<script type="text/javascript" src="${url}"></script>`
                  ),
                ];
                htmls.extraHeadersHtml = headerHtmls.join('\n');
                callback(null);
              });
>>>>>>> 634e9257
            },
          ],
          (err) => {
            // don't immediately error here; we have to return the pythonCaller
<<<<<<< HEAD
            codeCallers.returnPythonCaller(pc, (pcErr) => {
=======
            workers.returnPythonCaller(pc, (pcErr) => {
>>>>>>> 634e9257
              if (ERR(pcErr, callback)) return;
              if (ERR(err, callback)) return;
              callback(null, courseIssues, htmls);
            });
          }
        );
      });
    });
  },

  file: function (filename, variant, question, course, callback) {
    debug(`file()`);
    if (variant.broken) return callback(new Error('attemped to get a file for a broken variant'));
    module.exports.getContext(question, course, (err, context) => {
      if (ERR(err, callback)) return;

      const data = {
        params: _.get(variant, 'params', {}),
        correct_answers: _.get(variant, 'true_answer', {}),
        variant_seed: parseInt(variant.variant_seed, 36),
        options: _.get(variant, 'options', {}),
        filename: filename,
      };

      module.exports.getCachedDataOrCompute(
        course,
        data,
        context,
        (callback) => {
          // function to compute the file data and return the cachedData
          codeCallers.getPythonCaller(context.course_dir_host, (err, pc) => {
            if (ERR(err, callback)) return;
            module.exports.processQuestion(
              'file',
              pc,
              data,
              context,
              (err, courseIssues, _data, _html, fileData) => {
                // don't immediately error here; we have to return the pythonCaller
                codeCallers.returnPythonCaller(pc, (pcErr) => {
                  if (ERR(pcErr, callback)) return;
                  if (ERR(err, callback)) return;
                  const fileDataBase64 = (fileData || '').toString('base64');
                  const cachedData = { courseIssues, fileDataBase64 };
                  callback(null, cachedData);
                });
              }
            );
          });
        },
        (cachedData, _cacheHit) => {
          // function to process the cachedData, whether we
          // just rendered it or whether it came from cache
          const { courseIssues, fileDataBase64 } = cachedData;
          const fileData = Buffer.from(fileDataBase64, 'base64');
          callback(null, courseIssues, fileData);
        },
        callback // error-handling function
      );
    });
  },

  parse: function (submission, variant, question, course, callback) {
    debug(`parse()`);
    if (variant.broken) return callback(new Error('attemped to parse broken variant'));
    module.exports.getContext(question, course, (err, context) => {
      if (ERR(err, callback)) return;

      const data = {
        params: _.get(variant, 'params', {}),
        correct_answers: _.get(variant, 'true_answer', {}),
        submitted_answers: _.get(submission, 'submitted_answer', {}),
        format_errors: _.get(submission, 'format_errors', {}),
        variant_seed: parseInt(variant.variant_seed, 36),
        options: _.get(variant, 'options', {}),
        raw_submitted_answers: _.get(submission, 'raw_submitted_answer', {}),
        gradable: _.get(submission, 'gradable', true),
      };
      _.extend(data.options, module.exports.getContextOptions(context));
      codeCallers.getPythonCaller(context.course_dir_host, (err, pc) => {
        if (ERR(err, callback)) return;
        module.exports.processQuestion(
          'parse',
          pc,
          data,
          context,
          (err, courseIssues, data, _html, _fileData) => {
            // don't immediately error here; we have to return the pythonCaller
            codeCallers.returnPythonCaller(pc, (pcErr) => {
              if (ERR(pcErr, callback)) return;
              if (ERR(err, callback)) return;
              if (_.size(data.format_errors) > 0) data.gradable = false;
              const ret_vals = {
                params: data.params,
                true_answer: data.correct_answers,
                submitted_answer: data.submitted_answers,
                raw_submitted_answer: data.raw_submitted_answers,
                format_errors: data.format_errors,
                gradable: data.gradable,
              };
              callback(null, courseIssues, ret_vals);
            });
          }
        );
      });
    });
  },

  grade: function (submission, variant, question, course, callback) {
    debug(`grade()`);
    if (variant.broken) return callback(new Error('attemped to grade broken variant'));
    if (submission.broken) return callback(new Error('attemped to grade broken submission'));
    module.exports.getContext(question, course, (err, context) => {
      if (ERR(err, callback)) return;

      let data = {
        params: variant.params,
        correct_answers: variant.true_answer,
        submitted_answers: submission.submitted_answer,
        format_errors: submission.format_errors,
        partial_scores: submission.partial_scores == null ? {} : submission.partial_scores,
        score: submission.score == null ? 0 : submission.score,
        feedback: submission.feedback == null ? {} : submission.feedback,
        variant_seed: parseInt(variant.variant_seed, 36),
        options: _.get(variant, 'options', {}),
        raw_submitted_answers: submission.raw_submitted_answer,
        gradable: submission.gradable,
      };
      _.extend(data.options, module.exports.getContextOptions(context));
      codeCallers.getPythonCaller(context.course_dir_host, (err, pc) => {
        if (ERR(err, callback)) return;
        module.exports.processQuestion(
          'grade',
          pc,
          data,
          context,
          (err, courseIssues, data, _html, _fileData) => {
            // don't immediately error here; we have to return the pythonCaller
            codeCallers.returnPythonCaller(pc, (pcErr) => {
              if (ERR(pcErr, callback)) return;
              if (ERR(err, callback)) return;
              if (_.size(data.format_errors) > 0) data.gradable = false;
              const ret_vals = {
                params: data.params,
                true_answer: data.correct_answers,
                submitted_answer: data.submitted_answers,
                format_errors: data.format_errors,
                raw_submitted_answer: data.raw_submitted_answers,
                partial_scores: data.partial_scores,
                score: data.score,
                feedback: data.feedback,
                gradable: data.gradable,
              };
              callback(null, courseIssues, ret_vals);
            });
          }
        );
      });
    });
  },

  test: function (variant, question, course, test_type, callback) {
    debug(`test()`);
    if (variant.broken) return callback(new Error('attemped to test broken variant'));
    module.exports.getContext(question, course, (err, context) => {
      if (ERR(err, callback)) return;

      let data = {
        params: variant.params,
        correct_answers: variant.true_answer,
        format_errors: {},
        partial_scores: {},
        score: 0,
        feedback: {},
        variant_seed: parseInt(variant.variant_seed, 36),
        options: _.get(variant, 'options', {}),
        raw_submitted_answers: {},
        gradable: true,
        test_type: test_type,
      };
      _.extend(data.options, module.exports.getContextOptions(context));
      codeCallers.getPythonCaller(context.course_dir_host, (err, pc) => {
        if (ERR(err, callback)) return;
        module.exports.processQuestion(
          'test',
          pc,
          data,
          context,
          (err, courseIssues, data, _html, _fileData) => {
            // don't immediately error here; we have to return the pythonCaller
            codeCallers.returnPythonCaller(pc, (pcErr) => {
              if (ERR(pcErr, callback)) return;
              if (ERR(err, callback)) return;
              if (_.size(data.format_errors) > 0) data.gradable = false;
              const ret_vals = {
                params: data.params,
                true_answer: data.correct_answers,
                format_errors: data.format_errors,
                raw_submitted_answer: data.raw_submitted_answers,
                partial_scores: data.partial_scores,
                score: data.score,
                gradable: data.gradable,
              };
              callback(null, courseIssues, ret_vals);
            });
          }
        );
      });
    });
  },

  async getContextAsync(question, course) {
    const coursePath = chunks.getRuntimeDirectoryForCourse(course);
    const chunksToLoad = [
      {
        type: 'question',
        questionId: question.id,
      },
      {
        type: 'clientFilesCourse',
      },
      {
        type: 'serverFilesCourse',
      },
      {
        type: 'elements',
      },
      {
        type: 'elementExtensions',
      },
    ];
    await chunks.ensureChunksForCourseAsync(course.id, chunksToLoad);

    // The `*Host` values here refer to the paths relative to PrairieLearn;
    // the other values refer to the paths as they will be seen by the worker
    // that actually executes the question.
    const courseDirectory = config.workersExecutionMode === 'native' ? coursePath : '/course';
    const courseDirectoryHost = coursePath;
    const questionDirectory = path.join(courseDirectory, 'questions', question.directory);
    const questionDirectoryHost = path.join(coursePath, 'questions', question.directory);
    const context = {
      question,
      course,
      course_dir: courseDirectory,
      course_dir_host: courseDirectoryHost,
      question_dir: questionDirectory,
      question_dir_host: questionDirectoryHost,
    };

    // Load elements and any extensions
    const elements = await module.exports.loadElementsForCourseAsync(course);
    const extensions = await module.exports.loadExtensionsForCourseAsync(context);

    context.course_elements = elements;
    context.course_element_extensions = extensions;

    return context;
  },

  getContext: function (question, course, callback) {
    return callbackify(module.exports.getContextAsync)(question, course, (err, context) => {
      if (ERR(err, callback)) return;
      callback(null, context);
    });
  },

  getCacheKey: function (course, data, context, callback) {
    courseUtil.getOrUpdateCourseCommitHash(course, (err, commitHash) => {
      if (ERR(err, callback)) return;
      const dataHash = hash('sha1').update(JSON.stringify({ data, context })).digest('base64');
      callback(null, `${commitHash}-${dataHash}`);
    });
  },

  getCachedDataOrCompute: function (course, data, context, computeFcn, processFcn, errorFcn) {
    // This function will compute the cachedData and cache it if
    // cacheKey is not null
    const doCompute = (cacheKey) => {
      computeFcn((err, cachedData) => {
        if (ERR(err, errorFcn)) return;

        // Course issues during question/file rendering aren't actually
        // treated as errors - that is, the `err` value in this callback
        // will be undefined, even if there are course issues. However,
        // we still want to avoid caching anything that produced a course
        // issue, as that might be a transitive error that would go away
        // if the user refreshed, even if they didn't create a new variant.
        // Also, the `Error` objects that we use for course issues can't be
        // easily round-tripped through a cache, which means that pulling
        // an error out of the cache means the instructor would see an
        // error message of `[object Object]` which is useless.
        //
        // tl;dr: don't cache any results that would create course issues.
        const hasCourseIssues = cachedData?.courseIssues?.length > 0;
        if (cacheKey && !hasCourseIssues) {
          cache.set(cacheKey, cachedData);
        }

        const cacheHit = false;
        processFcn(cachedData, cacheHit);
      });
    };

    // This function will check the cache for the specified
    // cacheKey and either return the cachedData for a cache hit,
    // or compute the cachedData for a cache miss
    const getFromCacheOrCompute = (cacheKey) => {
      cache.get(cacheKey, (err, cachedData) => {
        // We don't actually want to fail if the cache has an error; we'll
        // just compute the cachedData as normal
        ERR(err, (e) => logger.error('Error in cache.get()', e));

        const hasCachedData = !err && cachedData;
        // Previously, there was a bug where we would cache operations
        // that failed with a course issue. We've since fixed that bug,
        // but so that we can gracefully deploy the fix alongside code
        // that may still be incorrectly caching errors, we'll ignore
        // any result from the cache that has course issues and
        // unconditionally recompute it.
        //
        // TODO: once this has been deployed in production for a while,
        // we can safely remove this check, as we can guarantee that the
        // cache will no longer contain any entries with `courseIssues`.
        const hasCachedCourseIssues = cachedData?.courseIssues?.length > 0;
        if (hasCachedData && !hasCachedCourseIssues) {
          const cacheHit = true;
          processFcn(cachedData, cacheHit);
        } else {
          doCompute(cacheKey);
        }
      });
    };

    if (config.devMode) {
      // In dev mode, we should skip caching so that we'll immediately
      // pick up new changes from disk
      doCompute(null);
    } else {
      module.exports.getCacheKey(course, data, context, (err, cacheKey) => {
        // If for some reason we failed to get a cache key, don't
        // actually fail the request, just skip the cache entirely
        // and compute as usual
        ERR(err, (e) => logger.error('Error in getCacheKey()', e));
        if (err || !cacheKey) {
          doCompute(null);
        } else {
          getFromCacheOrCompute(cacheKey);
        }
      });
    }
  },
};<|MERGE_RESOLUTION|>--- conflicted
+++ resolved
@@ -187,12 +187,8 @@
       }
     }
 
-<<<<<<< HEAD
     // Get extensions from each element folder.  Each is stored as
     // `['element name', 'extension name']`
-=======
-    // Get extensions from each element folder.  Each is stored as [ 'element name', 'extension name' ]
->>>>>>> 634e9257
     const elementArrays = (
       await async.map(elementFolders, async (element) => {
         const extensions = await readdir(path.join(sourceDir, element));
@@ -290,19 +286,11 @@
    */
   getElementClientFiles: function (data, elementName, context) {
     let dataCopy = _.cloneDeep(data);
-<<<<<<< HEAD
-    // The options field won't contain URLs unless in the 'render' stage, so check
-    // if it is populated before adding the element url
-    if ('base_url' in data.options) {
-      // Join the URL using Posix join to avoid generating a path with backslashes,
-      // as would be the case when running on Windows
-=======
     // The options field wont contain URLs unless in the 'render' stage, so
     // check if it is populated before adding the element url
     if ('base_url' in data.options) {
       // Join the URL using Posix join to avoid generating a path with
       // backslashes, as would be the case when running on Windows.
->>>>>>> 634e9257
       dataCopy.options.client_files_element_url = path.posix.join(
         data.options.base_url,
         'elements',
@@ -589,11 +577,7 @@
         if (phase === 'render' && !_.includes(renderedElementNames, elementName)) {
           renderedElementNames.push(elementName);
         }
-<<<<<<< HEAD
-        // Populate the extensions used by this element
-=======
         // Populate the extensions used by this element.
->>>>>>> 634e9257
         data.extensions = [];
         if (_.has(context.course_element_extensions, elementName)) {
           data.extensions = context.course_element_extensions[elementName];
@@ -622,11 +606,7 @@
           // We'll catch this and add it to the course issues list
           throw courseIssue;
         }
-<<<<<<< HEAD
-        // We'll be sneaky and remove the extensions, since they're not used elsewhere
-=======
         // We'll be sneaky and remove the extensions, since they're not used elsewhere.
->>>>>>> 634e9257
         delete data.extensions;
         delete ret_val.extensions;
         if (_.isString(consoleLog) && consoleLog.length > 0) {
@@ -1016,11 +996,6 @@
    * URLs are not included here because those are only applicable during 'render'.
    */
   getContextOptions: function (context) {
-<<<<<<< HEAD
-    // These options are always available in any phase.
-
-=======
->>>>>>> 634e9257
     let options = {};
     options.question_path = context.question_dir;
     options.client_files_question_path = path.join(context.question_dir, 'clientFilesQuestion');
@@ -1212,131 +1187,10 @@
     const courseIssues = [];
     let panelCount = 0,
       cacheHitCount = 0;
-<<<<<<< HEAD
-
-    module.exports.getContext(question, course, (err, context) => {
-      if (err) {
-        return callback(new Error(`Error generating options: ${err}`));
-      }
-
-      codeCallers.getPythonCaller(context.course_dir_host, (err, pc) => {
-        if (ERR(err, callback)) return;
-        async.series(
-          [
-            // FIXME: support 'header'
-            (callback) => {
-              if (!renderSelection.question) return callback(null);
-              module.exports.renderPanel(
-                'question',
-                pc,
-                variant,
-                question,
-                submission,
-                course,
-                locals,
-                (err, ret_courseIssues, html, renderedElementNames, cacheHit) => {
-                  if (ERR(err, callback)) return;
-                  courseIssues.push(...ret_courseIssues);
-                  htmls.questionHtml = html;
-                  panelCount++;
-                  if (cacheHit) cacheHitCount++;
-                  allRenderedElementNames = _.union(allRenderedElementNames, renderedElementNames);
-                  callback(null);
-                }
-              );
-            },
-            (callback) => {
-              if (!renderSelection.submissions) return callback(null);
-              async.mapSeries(
-                submissions,
-                (submission, callback) => {
-                  module.exports.renderPanel(
-                    'submission',
-                    pc,
-                    variant,
-                    question,
-                    submission,
-                    course,
-                    locals,
-                    (err, ret_courseIssues, html, renderedElementNames, cacheHit) => {
-                      if (ERR(err, callback)) return;
-                      courseIssues.push(...ret_courseIssues);
-                      panelCount++;
-                      if (cacheHit) cacheHitCount++;
-                      allRenderedElementNames = _.union(
-                        allRenderedElementNames,
-                        renderedElementNames
-                      );
-                      callback(null, html);
-                    }
-                  );
-                },
-                (err, submissionHtmls) => {
-                  if (ERR(err, callback)) return;
-                  htmls.submissionHtmls = submissionHtmls;
-                  callback(null);
-                }
-              );
-            },
-            (callback) => {
-              if (!renderSelection.answer) return callback(null);
-              module.exports.renderPanel(
-                'answer',
-                pc,
-                variant,
-                question,
-                submission,
-                course,
-                locals,
-                (err, ret_courseIssues, html, renderedElementNames, cacheHit) => {
-                  if (ERR(err, callback)) return;
-                  courseIssues.push(...ret_courseIssues);
-                  htmls.answerHtml = html;
-                  panelCount++;
-                  if (cacheHit) cacheHitCount++;
-                  allRenderedElementNames = _.union(allRenderedElementNames, renderedElementNames);
-                  callback(null);
-                }
-              );
-            },
-            (callback) => {
-              // The logPageView middleware knows to write this to the DB
-              // when we log the page view - sorry for mutable object hell
-              locals.panel_render_count = panelCount;
-              locals.panel_render_cache_hit_count = cacheHitCount;
-              callback(null);
-            },
-            (callback) => {
-              const extensions = context.course_element_extensions;
-              const dependencies = {
-                coreStyles: [],
-                coreScripts: [],
-                nodeModulesStyles: [],
-                nodeModulesScripts: [],
-                coreElementStyles: [],
-                coreElementScripts: [],
-                courseElementStyles: [],
-                courseElementScripts: [],
-                extensionStyles: [],
-                extensionScripts: [],
-                clientFilesCourseStyles: [],
-                clientFilesCourseScripts: [],
-                clientFilesQuestionStyles: [],
-                clientFilesQuestionScripts: [],
-              };
-
-              // Question dependencies are checked via schema on sync-time,
-              // so there's no need for safety checks here.
-              for (let type in question.dependencies) {
-                for (let dep of question.dependencies[type]) {
-                  if (!_.includes(dependencies[type], dep)) {
-                    dependencies[type].push(dep);
-                  }
-=======
     module.exports.getContext(question, course, (err, context) => {
       if (ERR(err, callback)) return;
 
-      workers.getPythonCaller((err, pc) => {
+      codeCallers.getPythonCaller(context.ERR, (err, pc) => {
         if (ERR(err, callback)) return;
         async.series(
           [
@@ -1360,7 +1214,6 @@
                   if (cacheHit) cacheHitCount++;
                   allRenderedElementNames = _.union(allRenderedElementNames, renderedElementNames);
                   callback(null);
->>>>>>> 634e9257
                 }
               );
             },
@@ -1530,21 +1383,12 @@
                     }
                   }
 
-<<<<<<< HEAD
-                // Load any extensions if they exist
-                if (_.has(extensions, elementName)) {
-                  for (const extensionName of Object.keys(extensions[elementName])) {
-                    if (!_.has(extensions[elementName][extensionName], 'dependencies')) {
-                      continue;
-                    }
-=======
                   // Load any extensions if they exist
                   if (_.has(extensions, elementName)) {
                     for (const extensionName of Object.keys(extensions[elementName])) {
                       if (!_.has(extensions[elementName][extensionName], 'dependencies')) {
                         continue;
                       }
->>>>>>> 634e9257
 
                       const extension = _.cloneDeep(
                         extensions[elementName][extensionName]
@@ -1656,18 +1500,6 @@
                   )
                 );
 
-<<<<<<< HEAD
-              const headerHtmls = [
-                ...styleUrls.map((url) => `<link href="${url}" rel="stylesheet" />`),
-                // It's important that any library-style scripts come first
-                ...coreScriptUrls.map(
-                  (url) => `<script type="text/javascript" src="${url}"></script>`
-                ),
-                ...scriptUrls.map((url) => `<script type="text/javascript" src="${url}"></script>`),
-              ];
-              htmls.extraHeadersHtml = headerHtmls.join('\n');
-              callback(null);
-=======
                 const headerHtmls = [
                   ...styleUrls.map((url) => `<link href="${url}" rel="stylesheet" />`),
                   // It's important that any library-style scripts come first
@@ -1681,16 +1513,11 @@
                 htmls.extraHeadersHtml = headerHtmls.join('\n');
                 callback(null);
               });
->>>>>>> 634e9257
             },
           ],
           (err) => {
             // don't immediately error here; we have to return the pythonCaller
-<<<<<<< HEAD
             codeCallers.returnPythonCaller(pc, (pcErr) => {
-=======
-            workers.returnPythonCaller(pc, (pcErr) => {
->>>>>>> 634e9257
               if (ERR(pcErr, callback)) return;
               if (ERR(err, callback)) return;
               callback(null, courseIssues, htmls);
