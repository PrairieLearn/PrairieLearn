--- conflicted
+++ resolved
@@ -892,52 +892,31 @@
   | Error level     | Caused                                                           | Stored                                                                                    | Reported                             | Effect                                                                                                                                                                     |
   | --------------- | ---------------------------------------------------------------- | ----------------------------------------------------------------------------------------- | ------------------------------------ | -------------------------------------------------------------------------------------------------------------------------------------------------------------------------- |
   | System errors   | Internal PrairieLearn errors                                     | On-disk logs                                                                              | Error page                           | Operation is blocked. Data is not saved to the database.                                                                                                                   |
-  | Question errors | Errors in question code                                          | `issues` table                                                                            | Issue panels on the question page    | `variant.broken` or `submission.broken` set to `true`. Operation completes, but future operations are blocked.                                                             |
+  | Question errors | Errors in question code                                          | `issues` table                                                                            | Issue panels on the question page    | `variant.broken_at != null` or `submission.broken == true`. Operation completes, but future operations are blocked.                                                        |
   | Student errors  | Invalid data submitted by the student (unparsable or ungradable) | `submission.gradable` set to `false` and details are stored in `submission.format_errors` | Inside the rendered submission panel | The submission is not assigned a score and no further action is taken (e.g., points are changed for the instance question). The student can resubmit to correct the error. |
 
 - The important variables involved in tracking question errors are:
 
-  | Variable                   | Error level    | Description                                                                                                                                                                                          |
-  | -------------------------- | -------------- | ---------------------------------------------------------------------------------------------------------------------------------------------------------------------------------------------------- |
-  | `variant.broken`           | Question error | Set to `true` if there were question code errors in generating the variant. Such a variant will be not have `render()` functions called, but will instead be displayed as `This question is broken`. |
-  | `submission.broken`        | Question error | Set to `true` if there question code errors in parsing or grading the variant. After `submission.broken` is `true`, no further actions will be taken with the submission.                            |
-  | `issues` table             | Question error | Rows are inserted to record the details of the errors that caused `variant.broken` or `submission.broken` to be set to `true`.                                                                       |
-  | `submission.gradable`      | Student error  | Whether this submission can be given a score. Set to `false` if format errors in the `submitted_answer` were encountered during either parsing or grading.                                           |
-  | `submission.format_errors` | Student error  | Details on any errors during parsing or grading. Should be set to something meaningful if `gradable = false` to explain what was wrong with the submitted answer.                                    |
-  | `submission.graded_at`     | None           | NULL if grading has not yet occurred, otherwise a timestamp.                                                                                                                                         |
-  | `submission.score`         | None           | Final score for the submission. Only used if `gradable = true` and `graded_at` is not NULL.                                                                                                          |
-  | `submission.feedback`      | None           | Feedback generated during grading. Only used if `gradable = true` and `graded_at` is not NULL.                                                                                                       |
+  | Variable                   | Error level    | Description                                                                                                                                                                                           |
+  | -------------------------- | -------------- | ----------------------------------------------------------------------------------------------------------------------------------------------------------------------------------------------------- |
+  | `variant.broken_at`        | Question error | Set to `NOW()` if there were question code errors in generating the variant. Such a variant will be not have `render()` functions called, but will instead be displayed as `This question is broken`. |
+  | `submission.broken`        | Question error | Set to `true` if there question code errors in parsing or grading the variant. After `submission.broken` is `true`, no further actions will be taken with the submission.                             |
+  | `issues` table             | Question error | Rows are inserted to record the details of the errors that caused `variant.broken != null` or `submission.broken == true` to be set to `true`.                                                        |
+  | `submission.gradable`      | Student error  | Whether this submission can be given a score. Set to `false` if format errors in the `submitted_answer` were encountered during either parsing or grading.                                            |
+  | `submission.format_errors` | Student error  | Details on any errors during parsing or grading. Should be set to something meaningful if `gradable = false` to explain what was wrong with the submitted answer.                                     |
+  | `submission.graded_at`     | None           | NULL if grading has not yet occurred, otherwise a timestamp.                                                                                                                                          |
+  | `submission.score`         | None           | Final score for the submission. Only used if `gradable = true` and `graded_at` is not NULL.                                                                                                           |
+  | `submission.feedback`      | None           | Feedback generated during grading. Only used if `gradable = true` and `graded_at` is not NULL.                                                                                                        |
 
 - Note that `submission.format_errors` stores information about student errors, while the `issues` table stores information about question code errors.
 
 - The question flow is shown in the diagram below (also as a [PDF image](question-flow.pdf)).
 
-<<<<<<< HEAD
-Error level | Caused | Stored | Reported | Effect
---- | --- | --- | --- | ---
-System errors | Internal PrairieLearn errors | On-disk logs | Error page | Operation is blocked. Data is not saved to the database.
-Question errors | Errors in question code | `issues` table | Issue panels on the question page | `variant.broken_at != null` or `submission.broken = true`. Operation completes, but future operations are blocked.
-Student errors | Invalid data submitted by the student (unparsable or ungradable) | `submission.gradable` set to `false` and details are stored in `submission.format_errors` | Inside the rendered submission panel | The submission is not assigned a score and no further action is taken (e.g., points are changed for the instance question). The student can resubmit to correct the error.
-=======
   ![Question flow](question-flow.png)
->>>>>>> c111d206
 
 ## JavaScript equality operator
 
-<<<<<<< HEAD
-Variable | Error level | Description
---- | --- | ---
-`variant.broken_at` | Question error | Set to `CURRENT_TIMESTAMP` if there were question code errors in generating the variant. Such a variant will be not have `render()` functions called, but will instead be displayed as `This question is broken`.
-`submission.broken` | Question error | Set to `true` if there question code errors in parsing or grading the variant. After `submission.broken` is `true`, no further actions will be taken with the submission.
-`issues` table | Question error | Rows are inserted to record the details of the errors that caused `variant.broken != null` or `submission.broken = true`.
-`submission.gradable` | Student error | Whether this submission can be given a score. Set to `false` if format errors in the `submitted_answer` were encountered during either parsing or grading.
-`submission.format_errors` | Student error | Details on any errors during parsing or grading. Should be set to something meaningful if `gradable = false` to explain what was wrong with the submitted answer.
-`submission.graded_at` | None | NULL if grading has not yet occurred, otherwise a timestamp.
-`submission.score` | None | Final score for the submission. Only used if `gradable = true` and `graded_at` is not NULL.
-`submission.feedback` | None | Feedback generated during grading. Only used if `gradable = true` and `graded_at` is not NULL.
-=======
 You should almost always use the `===` operator for comparisons; this is enforced with an ESLint rule.
->>>>>>> c111d206
 
 The only case where the `==` operator is frequently useful is for comparing entity IDs that may be coming from the client/database/etc. These may be either strings or numbers depending on where they're coming from or how they're fetched. To make it abundantly clear that ids are being compared, you should use the `idsEqual` utility:
 
