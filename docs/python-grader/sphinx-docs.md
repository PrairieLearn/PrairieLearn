--- conflicted
+++ resolved
@@ -51,35 +51,22 @@
 - `accuracy_critical`: If true, grading will halt on failure.
 - `report_failure`: If true, feedback will be given on failure.
 
-<<<<<<< HEAD
-#### classmethod check_dict(name, ref, data)
+#### _classmethod_ check_dict(name, ref, data)
 
 Checks that a student dict (`data`) has all correct key-value mappings with respect to a reference dict (`ref`). It also verifies the length of keys in the student dictionary against the reference dictionary, and optionally, enforces homogeneous data types for keys (using `entry_type_key`), values (using `entry_type_value`), or both. Additionally, it can verify the presence of specific keys (using `partial_keys`) in the student dictionary, and can focus the comparison solely on keys (using `check_only_keys`), values (using `check_only_values`), or both.
 
 - `name`: Name of the dict that is being checked. This will be used to give feedback.
-
 - `ref`: Reference dict.
-
 - `data`: Student dict to be checked. Do not mix this up with the previous dict! This argument is subject to more strict type checking.
-
 - `partial_keys`: If not None, it takes a List of keys to check if these particular keys are present in the student's dict or not.
-
 - `check_only_keys`: If true, grading will be done only based on checking all keys in student's dict and reference's dict match or not.
-
 - `check_only_values`: If true, grading will be done only based on checking all values in student's dict and reference's dict match or not.
-
 - `entry_type_key`: If not None, requires that each key in the student's dictionary in solution be of this type.
-
 - `entry_type_value`: If not None, requires that each value in the student's dictionary in solution be of this type.
-
 - `accuracy_critical`: If true, grading will halt on failure.
-
 - `report_failure`: If true, feedback will be given on failure.
 
-#### classmethod check_numpy_array_allclose(name, ref, data, accuracy_critical=False, rtol=1e-05, atol=1e-08, report_success=True, report_failure=True)
-=======
 #### _classmethod_ check_numpy_array_allclose(name, ref, data, accuracy_critical=False, rtol=1e-05, atol=1e-08, report_success=True, report_failure=True)
->>>>>>> 492975d6
 
 Feedback.check_numpy_allclose(name, ref, data)
 
