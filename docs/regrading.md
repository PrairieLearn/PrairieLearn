# Regrading broken questions

Despite all our best efforts, sometimes we put a broken question onto an exam. The recommended procedure for dealing with this situation is:

1. If the error is detected when just a small number of students have taken the exam, either correct the question, remove it from the exam, or replace it with a new question. Either regrade the broken question with maximum points (see below) or adjust the scores of affected students by hand, perhaps with some correction factor for the added challenge they faced by encountering a broken question.

2. If many students have taken the exam with the broken question then do not attempt to fix it but rather let the exam complete with all students experiencing the same issue. Then afterwards regrade the exam with all students being awarded maximum points for the broken question, as described below.

## Regrading an assessment

The procedure to regrade an assessment is:

1. First update the `infoAssessment.json` file with `"forceMaxPoints": true` as described below, and sync this to the live PrairieLearn server.

1. Go to the instructor page for the assessment and click the "Regrade all assessment instances" button at the top of the "Assessment instances" box, or use the "Action" menu to regrade a single assessment instance for just one student.

**The `forceMaxPoints` setting only affects assessment instances that are explicitly regraded.** Students who take the exam later are not affected by `forceMaxPoints` in any way.

Regrading an assessment instance while the student is still working on it will not have any negative effects, but it may be confusing to the student if they see their points suddenly change during an exam, for example.

## Setting `forceMaxPoints` for a question

To award some or all students maximum points for a question during a regrade, edit the [`infoAssessment.json`] file and set `"forceMaxPoints": true` for any broken questions. For example:

```json
"zones": [
    {
        "title": "Easy questions",
        "questions": [
            {"id": "anEasyQ", "points": [10, 5, 3, 1, 0.5, 0.25], "forceMaxPoints": true},
            {"id": "aSlightlyHarderQ", "points": [10, 9, 7, 5]}
        ]
    },
    {
        "title": "Hard questions",
        "questions": [
            {"id": "hardQV1", "points": 10},
            {"id": "reallyHardQ", "points": [10, 10, 10]},
            {
                "numberChoose": 1,
                "points": 10,
                "alternatives": [
                    {"id": "FirstAltQ"},
                    {"id": "SecondAltQ", "forceMaxPoints": true}
                ]
            }
        ]
    }
],
```

In the example above, the questions `anEasyQ` and `SecondAltQ` will award maximum points to any student who has these questions and is regraded.

## Handling questions with alternatives

<<<<<<< HEAD
For questions that all students get on their assessment the above system is straightforward. For questions with alternatives it is less clear. For example, consider the case when `SecondAltQ` is broken in the assessment above. In the above example we only awarded maximum points to those students who received `SecondAltQ`, while students with `FirstAltQ` did not receive automatic maximum points. However, it is probably a better idea to give maximum points to all students irrespective of which alternative they received, as follows:
=======
For questions that all students get on their assessment the above system is straightforward. For questions with alternatives it is less clear. For example, consider the case when `SecondAltQ` is broken in the assessment above. In the above example, we only awarded maximum points to those students who received `SecondAltQ`, while students with `FirstAltQ` did not receive automatic maximum points. However, it is probably a better idea to give maximum points to all students irrespective of which alternative they received, as follows:
>>>>>>> c6004d58

```json
{
  "numberChoose": 1,
  "points": 10,
  "forceMaxPoints": true,
  "alternatives": [{ "id": "FirstAltQ" }, { "id": "SecondAltQ" }]
}
```

For fairness, it is generally it is preferred to take the approach immediately above and award maximum points to all students, no matter which alternative question appeared on their particular assessment instance.<|MERGE_RESOLUTION|>--- conflicted
+++ resolved
@@ -53,11 +53,7 @@
 
 ## Handling questions with alternatives
 
-<<<<<<< HEAD
-For questions that all students get on their assessment the above system is straightforward. For questions with alternatives it is less clear. For example, consider the case when `SecondAltQ` is broken in the assessment above. In the above example we only awarded maximum points to those students who received `SecondAltQ`, while students with `FirstAltQ` did not receive automatic maximum points. However, it is probably a better idea to give maximum points to all students irrespective of which alternative they received, as follows:
-=======
 For questions that all students get on their assessment the above system is straightforward. For questions with alternatives it is less clear. For example, consider the case when `SecondAltQ` is broken in the assessment above. In the above example, we only awarded maximum points to those students who received `SecondAltQ`, while students with `FirstAltQ` did not receive automatic maximum points. However, it is probably a better idea to give maximum points to all students irrespective of which alternative they received, as follows:
->>>>>>> c6004d58
 
 ```json
 {
