--- conflicted
+++ resolved
@@ -130,11 +130,8 @@
     }
     ```
 
-<<<<<<< HEAD
-=======
 See the [reference for `infoCourse.json`](../schemas/infoCourse.md) for more information about what can be added to this file.
 
->>>>>>> b1f3b2d9
 ## Course-wide options
 
 These options, which apply to all instances of your course, can be set in the `infoCourse.json` file. The properties should be set within an object named `options` as shown in the example above.
