--- conflicted
+++ resolved
@@ -1,7 +1,3 @@
-<<<<<<< HEAD
-\
-=======
->>>>>>> b21d66f5
 # PrairieLearn
 
 PrairieLearn is an online problem-driven learning system for creating homeworks and tests. It allows questions to be written using arbitrary HTML/JavaScript, thus enabling very powerful questions that can randomize and autograde themselves, and can access client- and server-side libraries to handle tasks such as graphical drawing, symbolic algebra, and student code compilation and execution.
