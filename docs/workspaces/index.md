# Workspaces

Workspaces allow students to work in persistent remote containers via in-browser frontends such as VS Code and JupyterLab. The remote containers are configured by instructors to provide custom, uniform environments per question. Workspace questions are integrated with the standard PrairieLearn autograding pipeline.

## Supported browsers

- [x] Chrome is supported
- [x] Firefox is supported
- [x] Safari is supported
- [x] Edge Chromium (version >= 79) is supported
- [ ] Edge Legacy (version < 79) is untested

## Directory structure

Workspace questions can optionally include a `workspace/` subdirectory within the regular [PrairieLearn question directory structure](../question.md#directory-structure). If this `workspace/` subdirectory exists, its contents will be copied into the home directory of the student's workspace container.

```text
questions
|
+-- my_ungraded_workspace     # for an ungraded workspace question
|   +-- info.json             # metadata for my_ungraded_workspace
|   +-- question.html         # HTML template for my_ungraded_workspace
|   +-- server.py             # secret server-side code for my_ungraded_workspace (optional)
|   |
|   +-- clientFilesQuestion   # files accessible to the client web browser (optional)
|   |   `-- fig1.png
|   |
|   `-- workspace             # copied into the student's workspace container home dir (optional)
|       +-- .bashrc
|       +-- starter_code.h
|       `-- starter_code.c
|
`-- my_autograded_workspace   # for an externally graded workspace question
    +-- info.json             # metadata for my_autograded_workspace
    +-- question.html         # HTML template for my_autograded_workspace
    +-- server.py             # secret server-side code for my_ungraded_workspace (optional)
    |
    +-- clientFilesQuestion   # files accessible to the client web browser (optional)
    |   `-- fig1.png
    |
    +-- tests                 # external grading files (see other doc)
    |   +-- correct_answer.c
    |   `-- test_run.py
    |
    `-- workspace             # copied into the student's workspace container home dir (optional)
        +-- .bashrc
        +-- starter_code.h
        `-- starter_code.c
```

## Setting up

### `info.json`

The question's `info.json` should set the `singleVariant` and `workspaceOptions` properties:

- `"singleVariant": true` will prevent student workspaces from resetting due to new variants being generated
  - Note that new variants will still be generated in `Staff view`
- `workspaceOptions` contains the following properties:
  - `image`: Docker Hub image serving the IDE and containing the desired compilers, debuggers, etc.
  - `port`: port number used by the workspace app inside the Docker image
  - `home`: home directory inside the Docker image -- this should match the running user's home directory specified by the image maintainer and can't be used (for example) to switch the running user or their home directory
  - `gradedFiles` (optional, default none): list of file paths (relative to the `home` path) that will be copied out of the workspace container for grading. Files can be in subdirectories, but the files must be explicitly listed (e.g. listing `dir/file.txt` is okay, but specifying `dir` alone is not). If a file is in a subdirectory, the relative path to the file will be reconstructed inside the autograder. Wildcards are allowed (e.g., you can specify `dir/*.c`) and will match any files in the workspace that match them. The wildcard `**` can be used to identify files in all subdirectories of the workspace (e.g., `**/*.py` will copy the files with `.py` extension in the home directory and in all its subdirectories). Paths with wildcards are considered optional.
  - `args` (optional, default none): command line arguments to pass to the Docker image
  - `rewriteUrl` (optional, default true): if true, the URL will be rewritten such that the workspace container will see all requests as originating from /
  - `enableNetworking` (optional, default false): whether the workspace should be allowed to connect to the public internet. This is disabled by default to make secure, isolated execution the default behavior. This restriction is not enforced when running PrairieLearn in local development mode. It is strongly recommended to use the default (no networking) for exam questions, because network access can be used to enable cheating. Only enable networking for homework questions, and only if it is strictly required, for example for downloading data from the internet.
  - `environment` (optional, default `{}`): environment variables to set inside the workspace container. Set variables using `{"VAR": "value", ...}`, and unset variables using `{"VAR": null}` (no quotes around `null`).

#### `info.json` for ungraded workspace

For an ungraded workspace, a full `info.json` file should look something like:

```json
{
    "uuid": "...",
    "title": "...",
    "topic": "...",
    "tags": [...],
    "type": "v3",
    "singleVariant": true,
    "workspaceOptions": {
        "image": "codercom/code-server",
        "port": 8080,
        "home": "/home/coder",
        "args": "--auth none"
    }
}
```

#### `info.json` for externally graded workspace

For an externally graded workspace, a full `info.json` file should look something like:

```json
{
    "uuid": "...",
    "title": "...",
    "topic": "...",
    "tags": [...],
    "type": "v3",
    "singleVariant": true,
    "workspaceOptions": {
        "image": "codercom/code-server",
        "port": 8080,
        "home": "/home/coder",
        "args": "--auth none",
        "gradedFiles": [
            "starter_code.h",
            "starter_code.c",
<<<<<<< HEAD
            "docs/*.txt"
        ],
        "syncIgnore": [
            ".local/share/code-server/"
=======
            "docs/writeup.txt"
>>>>>>> 9d50fa31
        ]
    },
    "gradingMethod": "External",
    "externalGradingOptions": {
        "enabled": true,
        "image": "...",
        "entrypoint": "...",
        "timeout": 20
    }
}
```

### `question.html`

The `Open workspace` button should be included in all workspace questions by using the workspace element `<pl-workspace>`.

#### `question.html` for ungraded workspace

For an ungraded workspace, a minimal `question.html` should look something like:

```html
<pl-question-panel>
  This is a minimal workspace question.
  <pl-workspace></pl-workspace>
</pl-question-panel>
```

#### `question.html` for externally graded workspace

For an externally graded workspace, the workspace submission panel `<pl-submission-panel>` should include the file preview element `<pl-file-preview>`. This will enable students not only to preview submitted files but also to receive file submission error messages.

A minimal `question.html` for an externally graded workspace should look something like:

```html
<pl-question-panel>
  This is a minimal workspace question with external grading.
  <pl-external-grader-variables params-name="names_from_user"></pl-external-grader-variables>
  <pl-workspace></pl-workspace>
</pl-question-panel>

<pl-submission-panel>
  <pl-external-grader-results></pl-external-grader-results>
  <pl-file-preview></pl-file-preview>
</pl-submission-panel>
```

## Running locally (on Docker)

- First, create an empty directory to use to share job data between containers.

  - This can live anywhere, but needs to be created first and referenced in the `docker run` command.
  - This command is copy-pastable for Windows PowerShell, MacOS, and Linux.
  - **If you already created an external grader jobs directory, you can reuse the same one.**

```sh
mkdir "$HOME/pl_ag_jobs"
```

- Then, use one of the following `docker run` commands based on your platform.

In MacOS, `cd` to your course directory and copy-paste the following command:

```sh
docker run -it --rm -p 3000:3000 \
  -v "$PWD":/course \
  -v "$HOME/pl_ag_jobs:/jobs" \
  -e HOST_JOBS_DIR="$HOME/pl_ag_jobs" \
  -v /var/run/docker.sock:/var/run/docker.sock \
  prairielearn/prairielearn
```

In Linux, `cd` to your course directory and copy-paste the following command (same as the MacOS command but add the `--add-host` option):

```sh
docker run -it --rm -p 3000:3000 \
  -v "$PWD":/course \
  -v "$HOME/pl_ag_jobs:/jobs" \
  -e HOST_JOBS_DIR="$HOME/pl_ag_jobs" \
  -v /var/run/docker.sock:/var/run/docker.sock \
  --add-host=host.docker.internal:172.17.0.1 `# this line is new vs MacOS` \
  prairielearn/prairielearn
```

In Windows 10/11 (PowerShell), `cd` to your course directory and copy the following command **but with your own username in `HOST_JOBS_DIR`**:

```powershell
docker run -it --rm -p 3000:3000 `
  -v "$PWD":/course `
  -v $HOME\pl_ag_jobs:/jobs `
  -e HOST_JOBS_DIR=/c/Users/Tim/pl_ag_jobs `
  -v /var/run/docker.sock:/var/run/docker.sock `
  prairielearn/prairielearn
```

- **Note** the following about `HOST_JOBS_DIR` in PowerShell:

  - Use Unix-style paths (i.e., use `/c/Users/Tim/pl_ag_jobs`, not `C:\Users\Tim\pl_ag_jobs`).
  - Use the full path rather than `$HOME` (i.e., use `/c/Users/Tim/pl_ag_jobs`, not `$HOME/pl_ag_jobs`).

- **Note** that `C:` must have shared access between Windows and Docker:

  - Right-click the Docker "whale" icon in the taskbar
  - Click "Settings"
  - Ensure `C:` is checked

If you are calling docker [from a WSL2 container](../installing/#running-prairielearn-from-a-wsl2-instance), you can use the following command:

```sh
docker run -it --rm -p 3000:3000 \
    -v "$PWD":/course \
    -v $HOME/pl_ag_jobs:/jobs \
    -e HOST_JOBS_DIR=$HOME/pl_ag_jobs \
    -v /var/run/docker.sock:/var/run/docker.sock \
    --add-host=host.docker.internal:172.17.0.1 \
    prairielearn/prairielearn
```

Note that in this case, the `$HOME/pl_ag_jobs` folder is created inside the WSL2 instance, not on the host. This can mitigate issues with mode/permissions in external grader instances, as the jobs are created in a Linux environment that allows non-executable files.

## Developing with workspaces (in Docker)

For development, run the docker container as described in [Installing with local source code](../installingLocal.md) but also add the workspace-specific arguments described above to the docker command line. Inside the container, run:

```
make start-workspace-host
make start
```

For development it is helpful to run the above two commands in separate `tmux` windows. There is a `tmux` script in the container at `/PrairieLearn/tools/start_workspace_tmux.sh` that you might find useful.

## Permissions in production

When running a workspace container locally the user/group is the default setting for docker, which is typically root. In production, workspaces are run with user:group set to 1001:1001. If the workspace relies on root permissions (e.g., uses a port number below 1024) then it may work locally and fail in production. To test a workspace locally, run it like this:

```sh
docker run -it --rm -p HOST_PORT:CLIENT_PORT --user 1001:1001 IMAGE_NAME
```

For example, the [example JupyterLab workspace](https://www.prairielearn.org/pl/course/108/question/9045312/preview) using the [JupyterLab image](https://github.com/PrairieLearn/PrairieLearn/tree/master/workspaces/jupyterlab) uses port 8080 and so can be run successfully like this:

```
docker run -it --rm -p 8080:8080 --user 1001:1001 prairielearn/workspace-jupyterlab
```<|MERGE_RESOLUTION|>--- conflicted
+++ resolved
@@ -107,14 +107,7 @@
         "gradedFiles": [
             "starter_code.h",
             "starter_code.c",
-<<<<<<< HEAD
             "docs/*.txt"
-        ],
-        "syncIgnore": [
-            ".local/share/code-server/"
-=======
-            "docs/writeup.txt"
->>>>>>> 9d50fa31
         ]
     },
     "gradingMethod": "External",
