# Assessments

**NOTE:** Any time you edit or add an `infoAssessment.json` file on a local copy of PrairieLearn, you need to click the “Load from disk” button in the header so that the local PrairieLearn server reloads the changes.

## Overview

Each assessment is a single directory in the `assessments` folder or any subfolder. Assessments may be nested in subdirectories of the `assessments` folder. The assessment directory must contain a single file called `infoAssessment.json` that describes the assessment and looks like:

```json title="infoAssessment.json"
{
  "uuid": "cef0cbf3-6458-4f13-a418-ee4d7e7505dd",
  "type": "Exam",
  "title": "Coordinates and Vectors",
  "set": "Quiz",
  "module": "Linear algebra review",
  "number": "2",
  "allowAccess": [],
  "zones": [],
  "comment": "You can add comments to JSON files using this property."
}
```

The assessment ID is the full path relative to `assessments`.

<<<<<<< HEAD
## Format specification

Property | Type | Description
--- | --- | ---
`uuid` | string | Unique identifier (UUID v4). E.g., `"8b4891d6-64d1-4e89-b72d-ad2133f25b2f"`. These can be obtained from https://www.uuidgenerator.net (Required; no default)
`type` | string | Either `"Homework"` or `"Exam"`.  (Required; no default)
`title` | string | The title of the assessment (e.g., `"Derivatives and integrals"`). (Required; no default)
`set` | string | Which assessment set this belongs to (e.g., `"Quiz"`, `"Practice Quiz"`). (Required; no default)
`number` | string | The number of the assessment within the set (e.g., `"1"`, `"2B"`). (Required; no default)
`module` | string | The module that this assessment belongs to (e.g., `Chapter 3`). (Optional; default: none)
`allowAccess` | array | List of access rules. (Optional; default: no student access)
`zones` | array | Specification of zones and questions. (Optional; default: none)
`text` | string | HTML text shown on the assessment overview page. (Optional; default: none)
`multipleInstance` | boolean | Whether to allow students to create whole new attempts at the entire assessment.(Optional; default: `false`)
`maxPoints` | number | The maximum points that can be earned. (Optional; default: sum of zone max points)
`maxBonusPoints` | number | The maximum number of additional points that can be earned beyond `maxPoints` (Optional; default: 0)
`shuffleQuestions` | boolean | Whether to randomize the question order (Homework only). (Optional; default: `false`)
`autoClose` | boolean | Whether to automatically close the assessment after 6 hours of inactivity (Exams only).  (Optional; default: `true`)
`allowIssueReporting` | boolean | Whether to allow students to report question issues. (Optional; default: `true`)
`allowPersonalNotes` | boolean | Whether to allow students to add personal notes. (Optional; default: `true`)
`constantQuestionValue` | boolean | Whether to disable the question value boost on correct solutions (Homework only). (Optional; default: `false`)
`allowRealTimeGrading` | boolean | Whether to grade questions in real time (Exams only). (Optional; default: `true`)
`requireHonorCode` | boolean | Whether to require students to agree to the honor code (Exams only). (Optional; default: `true`)
`advanceScorePerc` | number | Minimum score percentage require to advance to the next question (Exams only). (Optional; default: 0)
`gradeRateMinutes` | number | Minimum amount of time (in minutes) between graded submissions to the same question. (Optional; default: 0)
`groupWork` | boolean | Whether the assessment will support group work. (Optional; default: `false`)
`groupMaxSize` | number | Maximum number of students in a group. (Optional; default: none)
`groupMinSize` | number | Minimum number of students in a group. (Optional; default: none)
`groupRoles` | array | Array of custom user roles in a group. (Optional; default: none)
`canSubmit` | array | A list of group role names that can submit questions in this assessment. Only applicable for group assessments. (Optional; default: none)
`canView` | array | A list of group role names that can view questions in this assessment. Only applicable for group assessments. (Optional; default: none)
`studentGroupCreate` | boolean | Whether students can create groups. (Optional; default: `false`)
`studentGroupJoin` | boolean | Whether students can join groups. (Optional; default: `false`)
`studentGroupLeave` | boolean | Whether students can leave groups. (Optional; default: `false`)

??? note "Detailed format specification for `infoAssessment.json`"

    ```json
    --8<-- "apps/prairielearn/src/schemas/schemas/infoAssessment.json"
    ```
=======
See the [reference for `infoAssessment.json`](../schemas/infoAssessment.md) for more information about what can be added to this file.
>>>>>>> 83cab400

## Assessment types

Each assessment has a `type`, which must be either `"Homework"` or `"Exam"`.

Homeworks are designed for formative learning and allow students to infinitely retry different random variants of questions. A persistent student can eventually get 100%.

Exams, on the other hand, are designed for measuring student knowledge and give each student just one variant of each question, with limited retries. Students will typically not get 100%.

A detailed comparison is shown below.

|                          | `Homework`                                                                                          | `Exam`                                                                                     |
| ------------------------ | --------------------------------------------------------------------------------------------------- | ------------------------------------------------------------------------------------------ |
| **General purpose**      | Formative assessments, practice                                                                     | Summative assessments, measure learning                                                    |
| **Randomized questions** | [Multiple variants (if question supports them)](#limiting-the-number-of-attempts-for-each-question) | Each student gets a single variant                                                         |
| **Number of attempts**   | Unlimited attempts                                                                                  | [Limited attempts, possibly with decreasing points](#question-points-for-exam-assessments) |
| **Gamification**         | [Rewards repeated correct answers](#question-points-for-homework-assessments)                       | Incentivizes a correct answer as early as possible                                         |
| **Question order**       | [Fixed order by default](#changing-question-order-randomization)                                    | [Shuffled order within zones by default](#changing-question-order-randomization)           |
| **Time limits**          | Not supported                                                                                       | [Supported](../accessControl/index.md#time-limits)                                         |
| **Passwords**            | Not supported                                                                                       | [Supported](../accessControl/index.md#passwords)                                           |
| **Multiple instances**   | Not supported                                                                                       | [Supported](#multiple-instance-versus-single-instance-assessments)                         |
| **Assessment updates**   | Updated if assessment changes                                                                       | Assessment is fixed on creation                                                            |
| **Closing assessments**  | Assessments remain open                                                                             | [By default, idle assessments are closed after 6 hours](#auto-closing-exam-assessments)    |
| **Honor pledge**         | Not supported                                                                                       | [Enabled by default](#honor-code)                                                          |
| **Real-time grading**    | Always enabled                                                                                      | [Can be disabled](#disabling-real-time-grading)                                            |

## Assessment naming

Each assessment has a `title` describing its topic. Additionally, assessments are organized into `sets` (e.g., `Homework`, `Quiz`, `Exam`) and within each set the assessment has a `number`. Depending on the context, assessments are referred to by either an _abbreviation_, a _short name_ or a _long name_. The format of these is:

* Abbreviation = `[Set abbreviation][Number]` (e.g., `Q2` to mean the second quiz).
* Short name = `[Set] [Number]` (e.g., `Quiz 2`).
* Long name = `[Set] [Number]: [Title]` (e.g., `Quiz 2: Coordinates and Vectors`).

You can select a set name from the list of [standardized assessment sets](../course/index.md#standardized-assessment-sets) or create your [own](../course/index.md#adding-your-own-assessment-sets).

The `type` of an assessment does not have to correspond to the `set` it is in, but these are generally compatible. For example, `"type": "Homework"` assessments normally have `"set": "Homework"` or `"set": "Machine Problem"`. On the other hand, `"type": "Exam"` assessments normally have `"set": "Quiz"`, `"set": "Exam"`, or similar.

## Grouping assessments by modules

Instructors may want to group their assessments by course modules (topics, sections or chapters in a course). When using `"groupAssessmentsBy" : "Module"` in `infoCourseInstance.json`, instructors can assign an assessment to a specific module by setting the `module` property in `infoAssessment.json`, as illustrated in the example above. If the property `module` is omitted, by default the assessment will have `"module" : "Default"`.

For more information about how to create your own assessment modules, see [Course configuration](../course/index.md#assessment-modules).

## Question order randomization

The `shuffleQuestions` parameter controls whether questions on an assessment appear in the same order for all students, or whether they this order is randomized for each student. The default value depends on the `type` of the assessment:

Assessment type | `shuffleQuestions` default | Meaning
--- | --- | ---
`Homework` | `false` | Homeworks default to using the same question order as in `infoAssessment.json` for all students.
`Exam` | `true` | Exams default to randomizing the question order individually for each student. This randomization happens within each zone, but the zones themselves always appear in the same order and there is no cross-zone randomization.

- If a `Homework` is set to shuffle the question order, it will use a unique-per-course number for each question, so that all students will still get the same question numbers (like #427), but they will not be in order. This makes it easy for students to discuss questions with course staff; they can say “I don't know how to do #427” and everyone will be seeing the same question #427. The main advantage of randomizing question order on Homeworks is to enable data collection on question difficulty and student behavior that is independent of the order in which questions are listed on the assessment.

## Question specification

An assessment is broken down in to a list of zones, like this:

```json title="infoAssessment.json"
{
  "zones": [
    {
      "title": "Easy questions",
      "comment": "These are new questions created for this exam",
      "questions": [
        { "id": "anEasyQ", "autoPoints": [10, 5, 3, 1, 0.5, 0.25] },
        { "id": "aSlightlyHarderQ", "autoPoints": [10, 9, 7, 5] }
      ]
    },
    {
      "title": "Hard questions",
      "comment": "These are new questions created for this exam",
      "questions": [
        { "id": "hardQV1", "autoPoints": 10 },
        { "id": "reallyHardQ", "autoPoints": [10, 10, 10] },
        {
          "numberChoose": 1,
          "autoPoints": 5,
          "alternatives": [{ "id": "FirstAltQ", "autoPoints": 10 }, { "id": "SecondAltQ" }]
        }
      ]
    },
    {
      "title": "Manually graded questions",
      "comment": "These are questions that include manual grading components",
      "questions": [
        { "id": "essayQ", "manualPoints": 10 },
        { "id": "autoPlusManualQ", "autoPoints": [10, 7, 5], "manualPoints": 15 }
      ]
    }
  ]
}
```

Zone Property | Type | Description
--- | --- | ---
`title` | string | The title of the zone. (Optional; default: none)
`questions` | array | The list of slots for questions and question alternatives within the zone. (Optional; default: none)
`numberChoose` | integer | Number of questions to select for each student from this zone. (Optional; default: select all)
`maxPoints` | number | Limit on the number of points that can be earned from this zone. (Optional; default: sum of question max points)
`bestQuestions` | integer | Only this many questions in the zone will count towards the total points (highest-point questions will count). (Optional; default: use all questions)

Zone specification details are in the [format specification for `infoAssessment.json`](https://github.com/PrairieLearn/PrairieLearn/blob/master/schemas/schemas/infoAssessment.json)

- Each zone appears in the given order in the assessment. Zone titles are optional and are displayed to the student if present.

- Within each zone the question order is randomized based on [the assessment type and the `shuffleQuestions` option](#changing-question-order-randomization).

- If a zone has `maxPoints`, then, of the points that are awarded for answering questions in this zone, at most `maxPoints` will count toward the total points.

- If a zone has `bestQuestions`, then, of the questions in this zone, only `bestQuestions` with the highest number of awarded points will count toward the total points.

## Slots for questions and question alternatives

Each zone has a list of *slots* given by the `questions` array. Each slot contains either a single question `id`:

```json
{"id": "hardQV1", "points": 10}
```

Or a slot can contain a *question alternative list*:

```json
{
    "numberChoose": 1,
    "points": 5,
    "alternatives": [
        {"id": "FirstAltQ"},
        {"id": "SecondAltQ"}
    ]
}
```

- An assessment question can be specified by either a single `id` or by a list of alternatives, in which case one or more of these alternatives is chosen at random. Once the question `id` is determined, then a random variant of that question is selected. Question alternatives inherit the points of their parent group, if specified.

Slot property | Type | Description
--- | --- | ---
`points` | number or array | The number of points for this question. Can be a number (e.g., `10`) or a declining list of points (e.g., `[10, 8, 4]`) for partial credit on Exams. (Required; no default)
`maxPoints` | number | The maximum points available for this question on a Homework that allows multiple attempts for more points. (Optional: default: same as `points`)
`id` | string | The question ID if this slot contains just one question (can’t be specified with `alternatives`). (Optional; default: none)
`alternatives` | array | The list of question alternatives if this slot contains multiple alternative questions (can’t be specified with `id`). (Optional; default: none)
`numberChoose` | integer | If `alternatives` are specified, the number of them to select. (Optional; default `1`).
`triesPerVariant` | integer | The maximum number of attempts allowed for each question variant (on Homeworks). (Optional; default `1`)
`forceMaxPoints` | boolean | Whether to force all students to receive maximum points. See [Regrading](regrading.md). (Optional; default `false`)

Slot specification details are in the [format specification for `infoAssessment.json`](https://github.com/PrairieLearn/PrairieLearn/blob/master/schemas/schemas/infoAssessment.json)

## Question points for `Homework` assessments

Assessments with `"type": "Homework"` are designed to allow students to repeatedly practice different variants of questions (that is, different random values in the question) until they achieve mastery. The assumption here is that any student should be able to receive full points for a homework question if they work long enough on it. See [Question scoring details for `Homework` assessments](#question-scoring-details-for-homework-assessments) for details on the exact scoring algorithm.

Each question is assigned a set number of _auto points_ (points that are automatically assigned by an internal or external grader) and _manual points_ (points that are [assigned manually by a human grader](../manualGrading/index.md)).

Auto-grading points are set using the `autoPoints` value, which must be a single number and which corresponds to the initial value of a correct attempt. For example, if we have `"autoPoints": 3` then a correct answer is worth 3 points, while a 50%-correct answer is worth 1.5 points.

If a student answers a question incorrectly, a new question variant is generated with new random numbers and the student can try again. There is no penalty for incorrect answers and students can try as many times as they like. Also see the `triesPerVariant` option in [Limiting the number of attempts for each question](#limiting-the-number-of-attempts-for-each-question).

To encourage students to solve the same question correctly more than once (to emphasize mastery), a question can have `maxAutoPoints` set to a value that is more than `autoPoints`. In this case a student can get credit for multiple correct solutions, each for a different randomized variant, until reaching `maxAutoPoints`. For example, if we have `"autoPoints": 3` and `"maxAutoPoints": 9` then the student could solve three different variants of the question correctly and receive 3 points for each of them. After this the student can continue to solve the question for practice, but they will not receive any more points for it. If `maxAutoPoints` is not specified then the question acts as if `maxAutoPoints` is equal to `autoPoints`. The use of `maxAutoPoints` means that the question has a total value of `maxAutoPoints` points, so in the previous example this is effectively a 9-point question (from `maxAutoPoints`) even though `autoPoints` is set to 3. To receive full points for the question the student will have to answer it correctly more than once.

By default, when using `maxAutoPoints`, PrairieLearn provides an incentive for students to answer a specific question correctly multiple times in a row. This is done by increasing the value of each submission for every consecutive correct answer, while setting it back to the original value if the answer is incorrect or partially correct. So, for example, if `autoPoints` is 3 and `maxAutoPoints` is 30, then the first correct answer is worth 3 points. If the next submission is also fully correct, it will be worth 6 points; a following answer is worth 9 points if correct — for a total of 3+6+9=18 points earned; and so on. If any answer is incorrect or partially correct, the value earned for a new correctly-solved variant is reset to 3 points. To disable this behavior and keep the question value at a constant value of 3, set `"constantQuestionValue": true` in the assessment settings, like this:

```json title="infoAssessment.json"
{
  "constantQuestionValue": true,
  "zones": [
    {
      "questions": [
        /* ... */
      ]
    }
  ]
}
```

When using `maxAutoPoints`, the number of correct answers needed to obtain the full points available for a question can vary depending on how many consecutive correct answers the student is able to submit. If we use `"constantQuestionValue": true` then the question value never changes and so the number of correct answers needed is just `maxAutoPoints / autoPoints`. However, in the default case when `constantQuestionValue` is false, repeated correct answers will allow a student to reach the `maxAutoPoints` more quickly. For example, with `autoPoints` of 3 and `maxAutoPoints` of 30, a student who answers the question correctly just 4 times in a row will receive the full 3+6+9+12=30 points. This means that a student who has achieved mastery can quickly complete the question. In contrast, a student who is struggling with the question may have to answer it correctly up to 30/3=10 times if they make repeated mistakes along the way to keep resetting the question value back to 3.

Manual grading points are set using the `manualPoints` value. It is acceptable to use only one of `autoPoints` or `manualPoints`, in which case the other part of the points will be assigned a value of 0. Note that manual points are only applied to a question once, regardless of the number of submissions or variants the student answers.

A question may also set a value to `points` instead of `autoPoints` and `manualPoints`. If this option is used, questions with a `gradingMethod` set to `Manual` will be assigned only manual points, while questions with other grading methods will be assigned only auto points. To avoid ambiguity, it is an error to use both `points` and `autoPoints`, or `points` and `manualPoints`, in the same question. If `points` is used, then `maxPoints` should be used instead of `maxAutoPoints`.

## Question points for `Exam` assessments

Assessments with `"type": "Exam"` are designed to test students' knowledge of course material. Students can retry questions for reduced points, so long as `allowRealTimeGrading` is true (the default). See [Question scoring details for `Exam` assessments](#question-scoring-details-for-exam-assessments) for details on the exact scoring algorithm.

Each question is assigned a set number of _auto points_ (points that are automatically assigned by an internal or external grader) and _manual points_ (points that are [assigned manually by a human grader](../manualGrading/index.md)).

Exam questions only ever generate a single random variant of the question, but students may be able to make multiple attempts to answer the question (assuming that the default of `allowRealTimeGrading` is used so that students can know whether their answers are incorrect and need to be reattempted). For each question, auto-grading points are set using the `autoPoints` value, which is a list of values like [10, 7, 5]. This would mean that a correct answer on the first attempt is worth 10 points, a correct answer on the second attempt is worth 7 points, and so on. If `autoPoints` is set to a single value rather than a list then only a single attempt is allowed for that number of points.

If a student receives partial credit for an answer then they receive correspondingly reduced points. For example, with [10, 7, 5] `autoPoints`, a 50%-correct submission on the first attempt would be worth 5 points. The exact details of how points are awarded are described in [Question scoring details for `Exam` assessments](#question-scoring-details-for-exam-assessments). The principles of this scoring system are that students should be incentivized to answer questions correctly as soon as possible, and that students should never lose points by attempting a question again.

Manual grading points are set using the `manualPoints` value. It is acceptable to use only one of `autoPoints` or `manualPoints`, in which case the other part of the points will be assigned a value of 0.

A question may also set a value to `points` instead of `autoPoints` and `manualPoints`. If this option is used, questions with a `gradingMethod` set to `Manual` will be assigned only manual points, while questions with other grading methods will be assigned only auto points. To avoid ambiguity, it is an error to use both `points` and `autoPoints`, or `points` and `manualPoints`, in the same question. If `points` is used, then `maxPoints` should be used instead of `maxAutoPoints`.

## Question scoring details for `Homework` assessments

This section describes in detail how repeated attempts are scored for `Homework` questions, assuming that the question has `autoPoints`. See [Question points for `Homework` assessments](#question-points-for-homework-assessments) for a high-level overview. Scoring for `manualPoints` is handled separately.

The two important question configuration settings are:

- **`autoPoints`** is the number of points that the student receives for a submission that is fully correct.
- **`maxAutoPoints`** is the maximum number of points that the student can receive for a question, regardless of how many times they answer it correctly.

The basic idea is that students should receive `autoPoints` each time they solve the question successfully, up to a maximum of `maxAutoPoints`. When partial credit is awarded, a student receives partial points for the question, but only if they are getting closer to a correct answer. For example, if a student repeatedly answers a question with 50% correct answers then they will receive 50% points for the first such answer, but they will not be able to build up points to reach `maxAutoPoints`. They will need to answer the question 100% correctly to be able to advance their points past the 50% mark.

The exact details of how PrairieLearn awards points are as follows. First, a number of variables are computed internally by PrairieLearn as the student answers the question:

- **Submission percentage score** is the score (between 0% and 100%) that the student receives for any given submission attempt, as evaluated by the question grading specification.
- **Best current score** is the highest submission percentage score the student has received so far. If the student has already achieved 100% for a submission at least once, it is the highest submission percentage score the student has received since last achieving 100% for a submission. This is initialized to zero.
- **Question value** is the current maximum number of points that the question is worth. This starts at `autoPoints` and increases by `autoPoints` for each consecutive correct submission. This is initialized to `autoPoints`.
- **Question points** is the total number of points earned by the student for the question. This will never decrease. This is initialized to zero.

When a student submits an answer to a question, the submission is first checked for validity. For example, the `pl-number-input` element considers a non-numeric input to be invalid. If the submission is valid then it is next determined whether it should be graded. A submission is only graded if explicitly requested by the student using the "Save & Grade" button, or if it is the last submission when the assessment is closed.

For each graded answer submission made by a student, the scoring algorithm is as follows:

1. If the `submission percentage score` is more than `best current score`, add `(submission percentage score - best current score) / 100 * question value` to `question points`, capping `question points` at `maxAutoPoints`.
2. If the `submission percentage score` is 100%, then reset `best current score` to zero. Otherwise, if the `submission percentage score` is more than `best current score`, then set `best current score` to `submission percentage score`.
3. If the `submission percentage score` is 100% and `constantQuestionValue` is not set to true, then increase `question value` by `autoPoints`. Otherwise, set `question value` to `autoPoints`.

As an example, suppose a student makes nine submissions of varying degrees of correctness to a question. Assume the question has `autoPoints` set to 4 and `maxAutoPoints` set to 16. The student's submissions are as follows:

| Submission number | Submission perc. score | Best current score | Question value | Question points | Comment                                                                                                                                          |
| ----------------- | ---------------------- | ------------------ | -------------- | --------------- | ------------------------------------------------------------------------------------------------------------------------------------------------ |
| Init              | -                      | 0                  | 4              | 0               | Initial values                                                                                                                                   |
| 1                 | 50%                    | 50%                | 4              | 2               | (50% - 0%) \* 4 = 2 points awarded                                                                                                               |
| 2                 | 80%                    | 80%                | 4              | 3.2             | (80% - 50%) \* 4 = 1.2 points awarded                                                                                                            |
| 3                 | 20%                    | 80%                | 4              | 3.2             | No improvement in score, so no points awarded or deducted                                                                                        |
| 4                 | 100%                   | 0%                 | 8              | 4               | (100% - 80%) \* 4 = 0.8 points awarded, `best current score` reset to 0%, `question value` increased to 8                                        |
| 5                 | 50%                    | 50%                | 4              | 8               | (50% - 0%) \* 8 = 4 points awarded, `question value` reset to 4                                                                                  |
| 6                 | 0%                     | 50%                | 4              | 8               | No improvement in score, so no points awarded or deducted                                                                                        |
| 7                 | 90%                    | 90%                | 4              | 9.6             | (90% - 50%) \* 4 = 1.6 points awarded or deducted                                                                                                |
| 8                 | 100%                   | 0%                 | 8              | 10              | (100% - 90%) \* 4 = 0.4 points awarded, `best current score` reset to 0%, `question value` increased to 8                                        |
| 9                 | 100%                   | 0%                 | 12             | 16              | 100% \* 8 = 8 points awarded, but points are capped by `maxAutoPoints` of 16, `best current score` reset to 0%, `question value` increased to 12 |

After the nine submissions above the student has achieved maximum points for the question. They can continue to answer the question for additional practice, but they cannot earn any more points for it.

## Question scoring details for `Exam` assessments

This section describes in detail how repeated attempts are scored for `Exam` questions, assuming that the question has `autoPoints` set to a list of values. See [Question points for `Exam` assessments](#question-points-for-exam-assessments) for a high-level overview. Scoring for `manualPoints` is handled separately.

The important question configuration setting is:

- **`autoPoints`** is a list of points, with the `n`-th entry being the number of points that a student receives for a fully correct submission on the `n`-th attempt at the question. If `autoPoints` is set to a single value rather than a list then only a single attempt is allowed.

The basic idea is that `autoPoints` is set to a decreasing sequence of points, such as `[10, 7, 5, 2]`. In this case, a correct answer on the first attempt is worth 10 points, a correct answer on the second attempt is worth 7 points, and so on. If the student does not answer the question correctly after four attempts, they will receive 0 points for the question and cannot attempt it again.

The details of how scoring works are made more complex by the fact that a student may receive partial credit for any given submission attempt. PrairieLearn uses a scoring system that has four key properties, assuming that `autoPoints` is a list of decreasing values:

1. A student can never lose points by attempting a question again.
2. If a student submits an answer with a higher score than their previous best answer, they will always receive some additional points for it.
3. Taking more attempts to answer correctly will always be worth less points than answering in fewer attempts, so students are always incentivized to answer questions correctly as soon as possible.
4. The total number of submission attempts that a student can make is limited by the number of entries in `autoPoints`.

The exact details of how PrairieLearn awards points are as follows. First, a number of variables are computed internally by PrairieLearn as the student answers the question:

- **Submission percentage score** is the score (between 0% and 100%) that the student receives for any given submission attempt, as evaluated by the question grading specification.
- **Best current score** is the highest submission percentage score the student has received so far. This is initialized to zero.
- **Question value** is the current maximum number of points that the question is worth. This is equal to `autoPoints[n]` for the `n`-th attempt at the question.
- **Question points** is the total number of points earned by the student for the question. This will never decrease. This is initialized to zero.

When a student submits an answer to a question, the submission is first checked for validity. For example, the `pl-number-input` element considers a non-numeric input to be invalid. If the submission is valid then it is next determined whether it should be graded. A submission is only graded if explicitly requested by the student using the "Save & Grade" button, or if it is the last submission when the assessment is closed.

For the `n`-th graded answer submission made by a student, the scoring algorithm is as follows:

1. Set the `question value` to `autoPoints[n]`.
2. If the `submission percentage score` is more than `best current score`, add `(submission percentage score - best current score) / 100 * question value` to `question points`.
3. If the `submission percentage score` is more than `best current score`, then set `best current score` to `submission percentage score`.
4. If the `submission percentage score` is 100% and there are no manual points, or `n` is the last attempt, then prohibit further submissions to the question.

As an example, suppose a student makes 4 submissions of varying degrees of correctness to a question which has `autoPoints` set to `[10, 7, 5, 2]`. The student's submissions are as follows:

| Submission number | Submission perc. score | Best current score | Question value | Question points | Comment                                                   |
| ----------------- | ---------------------- | ------------------ | -------------- | --------------- | --------------------------------------------------------- |
| Init              | -                      | 0                  | -              | 0               | Initial values                                            |
| 1                 | 50%                    | 50%                | 10             | 5               | (50% - 0%) \* 10 = 5 points awarded                       |
| 2                 | 20%                    | 50%                | 7              | 5               | No improvement in score, so no points awarded or deducted |
| 3                 | 80%                    | 80%                | 5              | 6.5             | (80% - 50%) \* 5 = 1.5 points awarded                     |
| 4                 | 70%                    | 80%                | 2              | 6.5             | No improvement in score, so no points awarded or deducted |

After the four submissions above the student has achieved 6.5 points for the question, for an overall score of 65% (6.5/10). They can no longer make submission attempts to the question.

## Assessment instances, question selection, and question order

PrairieLearn distinguishes between *assessments* and *assessment instances*. An *assessment* is determined by the code in an `assessments/` directory, and is something like "Midterm 1". Given an assessment, PrairieLearn needs to select the random list of questions for each student, and it is this selection that is the *assessment instance* for the student. There is only one copy of each assessment, but every student has their own assessment instance.

Choosing the selection of questions for each student proceeds in three steps:

1. For each question slot, either take the single question in that slot or randomly select some of the questions from the list of question alternatives to give the *slot questions*. If `numberChoose` is specified for the slot, randomly select that many questions from the list of alternatives (defaults to 1).

2. For each zone, concatenate the *slot questions* from each slot to form the total list of *available zone questions*. If `numberChoose` is specified for the zone, randomly select that many questions from the available zone questions to give the *zone questions* (defaults to selecting all of the available zone questions). For Exams, randomly shuffle the order of the *zone questions*.

3. Concatenate the *zone questions* from each zone to form the total set of *assessment questions* for the student. This set of questions forms the *assessment instance* for this student.

Each zone appears in the given order in the assessment (this is not randomized for each student). Within each zone the question order is randomized per-student for Exams, but not randomized for Homeworks (but see the [`shuffleQuestions` option](#shufflequestions-question-order-randomization)).

## Updating assessments

The rules for updating assessment instances differ between `Homework` and `Exam` assessments.

**`Exam` assessment updates:** Exam assessment instances are generated when the student starts the exam, and they are never automatically deleted, regenerated, or updated, even when the original assessment is changed in some way. This is a safety mechanism to avoid having students' assessments changed during an exam. However, if you want to force the regeneration of assessment instances then you can do so by deleting assessment instances in the "Students" tab. While writing an assessment you might need to do this many times. Once an assessment is live, you should of course be very careful about doing this (basically, don't do it on a production server once an assessment is underway).

**`Homework` assessment updates:** New questions added to Homeworks will be automatically integrated into student homeworks currently in progress. Updates to `maxPoints` or `maxBonusPoints` will take effect the next time a student grades a question. A student's "points" and "percentage score" will never decrease.

## Assessment points

A student's percentage score will be determined by the number of points they have obtained, divided by the value of `maxPoints` for the assessment (subject to the rules associated to [`credit`](../accessControl/index.md#credit) in assessment access rules).

```json title="infoAssessment.json"
{
  "uuid": "cef0cbf3-6458-4f13-a418-ee4d7e7505dd",
  "maxPoints": 50,
  "maxBonusPoints": 5
}
```

In the assessment configuration, the `maxPoints` determines the number of points a student is required to obtain to get a score of 100%. The percentage score will thus be computed based on the points the student obtained divided by the value of `maxPoints`. If not provided, `maxPoints` is computed based on the maximum number of points that can be obtained from all questions in all zones.

By default, once a student obtains enough points to reach the value of `maxPoints`, any further points do not affect the assessment score. However, if a value is set for `maxBonusPoints` and `credit` is set to 100, the student can obtain additional points, up to a total of `maxPoints + maxBonusPoints`. The percentage is still based on `maxPoints`, so the use of `maxBonusPoints` allows students to obtain a percentage above 100%, either by completing additional questions, or by receiving additional bonus points in [manual grading](../manualGrading/index.md). If `maxBonusPoints` is set, but `maxPoints` is not provided, then `maxPoints` will be computed by subtracting `maxBonusPoints` from the maximum number of points in all questions.

The choice of using `maxBonusPoints` or a `credit` value above 100 is based on instructor's choice. Additional points based on `maxBonusPoints` are intended to be credited based on extra work, while `credit` above 100 is to be awarded for early completion. It is possible to combine them, and use them together in the same assessment. If `maxBonusPoints` is set while the `credit` is above 100, then the percentage is based on both `maxBonusPoints` and `credit` (see [`credit`](../accessControl/index.md#credit) for details).

## Multiple-instance versus single-instance assessments

By default, all assessments are _single instance_, meaning that each student has exactly one instance of the assessment that they can complete, and once they have completed that assessment instance then they cannot do the assessment again. This is the expected behavior for homeworks, quizzes, exams, etc.

For practice exams it is often desirable to make a _multiple instance_ assessment by setting the option `"multipleInstance": true`. This will allow students to create new assessment instances and try the whole assessment repeatedly. This setting may be used in cases where students are expected to get multiple attempts for the same assessments, either for no credit (i.e., for practice only), or where credit applies to the attempt with the highest overall score.

Note that this setting is not suitable in scenarios where multiple attempts are created in different environments. For example, if students write an exam for credit, and are then allowed to re-attempt the same exam without credit for practice, or where the score used in the course is a weighted average of the attempts, then the multiple-instance option is not a valid approach. In such cases, a better option is a separate assessment (possibly with the same questions) for the original exam and for the practice version or re-attempt. The practice version itself may be suitable for multiple instances, but not the original exam.

## Enabling group work for collaborative assessments

By default, assessment instances are tied to only one user. By setting `"groupWork": true`, multiple students will be able to work on the same assessment instance. Group configuration can be set in the `infoAssessment.json` file. For example:

```json title="infoAssessment.json"
{
  "groupWork": true,
  "groupMaxSize": 6,
  "groupMinSize": 2,
  "studentGroupCreate": true,
  "studentGroupJoin": true,
  "studentGroupLeave": true
}
```

| Attribute            | Type    | Default | Description                                        |
| -------------------- | ------- | ------- | -------------------------------------------------- |
| `groupWork`          | boolean | false   | Enable the group work for the assessment.          |
| `groupMaxSize`       | integer | -       | The maximum size of a group (default: no minimum). |
| `groupMinSize`       | integer | -       | The minimum size of a group (default: no maximum). |
| `studentGroupCreate` | boolean | false   | Allow students to create groups.                   |
| `studentGroupJoin`   | boolean | false   | Allow students to join other groups by join code.  |
| `studentGroupLeave`  | boolean | false   | Allow students to leave groups.                    |

Note that changing an assessment from individual to group or vice versa after students have started working on it will cause student work to be lost.

### Managing groups

Instructors can manage groups on the "Groups" tab of an assessment. This page allows instructors to create individual groups, delete existing groups, and add or remove users from groups.

To create groups in bulk, upload a CSV file in the following format:

```csv
groupName,UID
groupA,one@example.com
groupA,two@example.com
groupB,three@example.com
groupB,four@example.com
```

The assessment's "Downloads" tab has an `<assessment>_groups.csv` file that contains the current group assignments. This can be used to copy group assignments from one assessment to another. The same file is also listed at the bottom of the groups page.

Alternatively, the "Random" button can be used to randomly assign students to groups based on a desired minimum/maximum group size.

### Student options for group work

![Student perspective for joining a group](groupwork_student_perspective_join.png)

If an instructor does not assign a student to a group, the student will need to join one before opening their assessment instance. They can either create a new one or join an existing group via a join code, which they can get from another classmate.

When calculating a student's grade for a group assessment, PrairieLearn will always use the score of their group's assessment instance.

!!! info

    Students cannot see each other's edits in real-time.

![Student view of assessment with groupwork enabled](groupwork_student_perspective_assessment.png)

Students are able to see their groupmates' UIDs, which can become a point of contact to communicate with each other outside PrairieLearn. They are also able to leave their group to join a different one.

### Enabling custom group roles

By default, students working in a collaborative group assessments can view and submit every question. However, instructors can define **custom group roles**, which can be assigned different permissions to facilitate role-based teamwork. Assessments can be configured to allow or restrict some operations to students with specific roles, such as:

- Submitting specific questions
- Viewing specific questions
- Assigning group roles for other students

Although in most cases each student is expected to take one role, students are allowed to take on multiple roles in some narrow scenarios, such as when users leave and join groups after assessments have started.

To opt in to custom group roles, group roles must be defined at the root of the `infoAssessment.json` file. For example:

```json title="infoAssessment.json"
{
  "groupRoles": [
    {
      "name": "Manager",
      "minimum": 1,
      "maximum": 1,
      "canAssignRoles": true
    },
    {
      "name": "Recorder",
      "minimum": 1,
      "maximum": 1
    },
    {
      "name": "Reflector",
      "minimum": 1,
      "maximum": 1
    },
    {
      "name": "Contributor"
    }
  ]
}
```

| Attribute        | Type    | Default | Description                                                                  |
| ---------------- | ------- | ------- | ---------------------------------------------------------------------------- |
| `name`           | string  | -       | The name of the role.                                                        |
| `minimum`        | integer | 0       | The minimum required number of students holding this role in the assessment. |
| `maximum`        | integer | -       | The maximum required number of students holding this role in the assessment. |
| `canAssignRoles` | boolean | false   | Allow students with this role to assign roles to other students.             |

Students typically select their roles before starting an assessment, but they can change their roles mid-assessment if needed. As a safeguard against invalid role configurations, PrairieLearn prevents students from viewing questions if a group's role configuration does not meet the instructor's specification.

#### Adding permissions for an assessment

Permissions can be configured at the _assessment_, _zone_, or _question_ level.

The schema for permissions is defined as follows:

```json
{
  "canView": ["Manager", "Reflector", "Recorder", "Contributor"],
  "canSubmit": ["Recorder"]
}
```

| Attribute   | Type            | Default | Description                                                     |
| ----------- | --------------- | ------- | --------------------------------------------------------------- |
| `canView`   | Array of string | -       | The names of roles that can view this part of the assessment.   |
| `canSubmit` | Array of string | -       | The names of roles that can submit this part of the assessment. |

Setting either `canView` or `canSubmit` to `[]` (empty array) means that **no role** can view or submit that part of the assessment, respectively. If either attribute is not set, it means that **every role** has the permission associated to the attribute, i.e., any student with any role can view or submit that part of the assessment.

Permissions defined at a higher level are propagated down the assessment hierarchy (assessment ⇾ zone ⇾ question), but permissions defined at lower levels will override those from the higher level. For example:

```json title="infoAssessment.json"
{
  "canView": ["Manager", "Reflector", "Recorder"],
  "zones": [
    {
      "canSubmit": ["Recorder"],
      "questions": [
        { "id": "question1", "points": 1 },
        { "id": "question2", "points": 1, "canView": ["Recorder"] },
        { "id": "question3", "points": 1, "canView": ["Reflector"], "canSubmit": ["Reflector"] }
        { "id": "question4", "points": 1, "canView": null }
      ]
    }
  ]
}
```

In the example above, question 1 can be viewed by students in Manager, Reflector or Recorder roles, but only students with a Recorder role can submit an answer, as per the default roles defined by in the assessment level (for viewing) and the zone level (for editing). Question 2 can only be viewed and submitted by a Recorder, while question 3 can only be viewed and submitted by a Reflector. Question 4 overrides the default settings by using the `null` special value, and allows students in any role to view the question, though only students with the Recorder role can submit an answer.

#### Assigning roles to students

When students join a group, they are automatically assigned a role. Students can always view the roles of other students in the group, both before and during an assessment. Students can click "View role info" to see more information about the assessment's group roles.

![Joining a group assessment with custom group roles](grouproles_join.png)

When expanded, group assessments display information about each role, such as the min/max number of assignments and whether a role can assign other roles.

![Group info from student perspective](grouproles_groupinfo.png)

Any student with an assigner role can view additional controls to change the roles of other users in the group. Students with assigner roles can re-assign group roles both before and during an assessment.

![Group role assignment controls](grouproles_assign_roles.png)

#### Restrictions based on role permissions

When an instructor restricts the viewing of a question to certain roles, users without those roles will be unable to view that question.

![Question cannot be viewed due to group role](grouproles_view_question.png)

Additionally, when an instructor restricts the submitting of a question to certain roles, users without those roles will be unable to submit that question.

![Question cannot be submitted due to group role](grouproles_submit_question.png)

When a role configuration is invalid, which may occur when a user leaves the group or a new user joins the group, students become unable to see any questions until the roles are reviewed. Users with both assigner and non-assigner roles can view these errors. A user with an assigner role is then expected to update the roles to fix the inconsistencies.

![Group configuration errors](grouproles_invalid_config_errors.png)

## Forcing students to complete questions in-order

!!! warning

    We **strongly** discourage the use of this option during high-stakes exams, as it can be very detrimental to student success. See below for more details.

Certain assessments might be designed to be done linearly, where each question assumes that the student has completed and understood the previous question (e.g., lab worksheets). By default, PrairieLearn allows students to complete questions in any order that they like, but assessments can be configured to not allow students to view future unsolved questions.

To enable these features, set `advanceScorePerc` for any question to a number between 0 and 100. An example of what this looks like is below, with boilerplate attributes omitted:

```json title="infoAssessment.json"
{
  "zones": [
    {
      "questions": [
        { "id": "q1", "advanceScorePerc": 50 },
        { "id": "q2", "advanceScorePerc": 100 },
        { "id": "q3", "advanceScorePerc": 0 },
        { "id": "q4", "advanceScorePerc": 80 },
        { "id": "q5", "advanceScorePerc": 100 }
      ]
    }
  ]
}
```

Each question blocks all later questions until its `advanceScorePerc` is met. In the above example, `q1` blocks all later questions until the student has scored at least 50% on it. Then `q2` blocks all later questions until the student has a perfect score on it. Once a student gets past `q2`, both `q3` and `q4` are immediately available because `q3` does not do any blocking. Finally, `q4` blocks the remaining `q5` until the student has an 80% score on it. The `advanceScorePerc` attribute on `q5` is irrelevant because there are no questions after it.

The relevant score for comparing to `advanceScorePerc` is the student's _highest submission score_ for the question, not their percentage score on the question overall. For example, suppose `q1` above has `"points": [10, 4, 2, 1]`. Then a student who makes a 50%-correct submission on their second attempt will unblock the question, even though they only score 2 points out of 10 on the question (50% of the 4-point second-chance value). The submission score used for `advanceScorePerc` is the one based on autograding components of the question and [manual grading](../manualGrading/index.md) scores are not considered. For this reason a question that is purely manually graded should not have an `advanceScorePerc` set on it.

An `advanceScorePerc` can also be set on the `zone` or `assessment` level, which will act as a default for all questions in that zone or assessment. For example, the following configuration is equivalent to the above:

```json title="infoAssessment.json"
{
  "zones": [
    {
      "advanceScorePerc": 100,
      "questions": [
        { "id": "q1", "advanceScorePerc": 50 },
        { "id": "q2" },
        { "id": "q3", "advanceScorePerc": 0 },
        { "id": "q4", "advanceScorePerc": 80 },
        { "id": "q5" }
      ]
    }
  ]
}
```

In the example above, `q2` and `q5` will have an `advanceScorePerc` of 100 because the zone-level attribute is used as a default.

!!! note

    An `advanceScorePerc` of 0 is equivalent to not having the attribute at all.

For assessments that randomize the order of questions as seen by students, the `advanceScorePerc` restrictions apply for each student using the question order that they were given. If a specific question order is desired then see [Changing question-order randomization](#changing-question-order-randomization).

If a student uses all of their attempts on a question and cannot submit any more attempts, that question will automatically unblock, no matter what score they earned on it. This is to prevent students from getting permanently stuck on an assessment, unable to receive further credit.

### :warning: Warning about in-order questions and high-stakes exams

The `advanceScorePerc` attribute is intended to be used in [group work](#enabling-group-work-for-collaborative-assessments) and assessment types which are indirectly supported, such as worksheets (see [multiple instance assessments](#multiple-instance-versus-single-instance-assessments)). In the interest of allowing students to best demonstrate their knowledge of course material, we **strongly** discourage the use of this feature in high-stakes exams where the student cannot receive help from course staff.

## Auto-closing Exam assessments

By default, Exam assessments will auto-close after six hours of inactivity by the student. This generally means that you don't need to explicitly close exams that students accidentally did not close when they were done. If you want to prevent auto-closing then you can set `"autoClose": false` as a top-level option in the `infoAssessment.json` file.

## Issue reporting

To allow students to report issues with questions (incorrect answers, unclear wording, etc.), set the `"allowIssueReporting": true` property in the `infoAssessment.json` file, or set it to `false` to disallow reporting. This option defaults to `true`.

When issue reporting is allowed, students see a button labeled "Report an error in this question" and they can submit a short text form.

![Report an issue button](assessment-report1.png) ![Describe the issue](assessment-report2.png)

Course staff see any reported issues show up on the "Issues" tab.

![Issue report](assessment-report3.png)

## Access control

See the [Access control page](../accessControl/index.md) for details.

By default, an assessment is only accessible to course staff. To allow students to access the assessment, the `allowAccess` option can be used in the assessment's `infoAssessment.json` file.

Access control options can also be used to control the open/close dates of assessments and apply penalties for late submissions. Once again, see [Access control page](../accessControl/index.md) for details and examples.

## Adding text and links to assessments

You can add a `text` property to your `infoAssessment.json`, which can be used to provide additional instructions, formula sheets, etc. You can use EJS syntax to access `clientFilesCourse`, `clientFilesCourseInstance`, and `clientFilesAssessment`.

```json title="infoAssessment.json"
{
  "text": "<a href=\"<%= clientFilesAssessment %>/formulas.pdf\">Formula sheet</a>"
}
```

See the [`clientFiles` and `serverFiles`](../clientServerFiles.md) page for details about making files available to users.

## Student-attached personal notes

By default, students can attach files to assessments as personal notes, either by uploading them or by pasting the file contents as text. This can be done on the assessment overview page, or on individual question pages. These files can be viewed by the student anytime they can view the assessment.

The purpose of this is to allow students to take extra notes during exams, for later review. For example, if a student has a Matlab script that they used to solve a question, they could attach it to that question, so they can review it later.

Although we do not recommend this for regular exams, personal notes can be disabled by setting `"allowPersonalNotes": false` as a top-level option in the `infoAssessment.json` file. Note that this setting does not delete notes that were uploaded before the option is set, but prevents any access or modifications to them.

One particular use case for disabling personal notes can be the upload of a "formula sheet" through a separate pre-exam assessment. These uploads should take place as a regular file upload so that they can be reviewed by course staff. The assessment can then be configured so that submissions are accessible during the exam. Disabling personal notes for the "formula sheet" assessment ensures that students cannot attach any other information that they can access during an exam.

## Disabling real-time grading

PrairieLearn is designed to give students immediate feedback on their work. However, if you wish to more closely replicate a paper exam experience, you can prevent students from grading their work as they go (what we call "real-time grading").

_Note that students generally expect and benefit from having immediate feedback, so this setting should only be enabled if you have a specific reason for it._

To disable real-time grading for an assessment, add `"allowRealTimeGrading": false` to the assessment's `infoAssessment.json` file. This will hide the "Save & Grade" button on student question pages; only the "Save" button will be available. The "Grade saved answers" button on the assessment overview will also be hidden. Note that real-time grading can only be disabled for `Exam` assessments, as immediate feedback is a core part of the `Homework` experience.

An assessment without real-time grading will not show any score information during the exam. However, if a [time limit](../accessControl/index.md#time-limits) is used then when it runs out the assessment will auto-grade and show students exactly which questions they got correct/incorrect. The same revealing behavior will happen if an instructor manually closes and grades the student assessment. To prevent this, set the [`showClosedAssessment` access rule restriction](../accessControl/index.md#showinghiding-closed-assessments).

Disabling real-time grading changes a lot of fundamental details of how PrairieLearn is used. To account for that, the student assessment overview page displays less information about points and grading than for usual exams.

Here is the assessment page for a normal exam with real-time grading enabled:

![Normal assessment](assessment-grading-normal.png)

Here is the assessment page for an open exam with real-time grading disabled:

![Open assessment with real-time grading disabled](assessment-grading-disabled-open.png)

Compared to the normal assessment, there are a number of differences:

- A warning explaining that real-time grading has been disabled is shown
- Total points is listed as a number, not as an "X/Y" score
- The percentage bar is not displayed
- The "Available points" column has been removed
- The "Awarded points" column has been renamed to "Points" and only shows the max points

Here is the assessment page for a closed exam with real-time grading disabled:

![Closed assessment with real-time grading disabled](assessment-grading-disabled-closed.png)

Note that after the exam has closed and been graded, more information about points will be visible.

## Limiting the number of attempts for each question

The number of times each student will be allowed to attempt each question can be set in different ways, depending on the type of question and assessment.

For assessments with type "Exam", each student will only be presented with a single variant of each question. The number of attempts will be determined by the `points` or `autoPoints` setting: if there is a single value there will be a single attempt at the question; if it is set to a list of points, then there will be one attempt for each value in that list. In other words, the number of attempts is determined based on the number of values in the list of points.

For assessments with type "Homework", students will be presented with an unlimited number of attempts for each question. By default, every new attempt corresponds to a different variant of the question, unless:

- the question is set to [`"singleVariant": true` in the question configuration file](../question.md#the-singlevariant-option-for-non-randomized-questions). In this case, students will get unlimited attempts for the same variant.

- the `triesPerVariant` setting is set as below. In this case, the student will have the set number of attempts to correctly answer the question. Once the student answers the question correctly, or the number of tries per variant is exhausted, the student will be given the option to try a new variant.

  ```json title="infoAssessment.json"
  {
    "zones": [
      {
        "questions": [
          { "id": "singleAttemptQ", "points": 10 },
          { "id": "tryOncePerVar", "points": 10 },
          { "id": "tryThreeTimesPerVar", "points": 10, "triesPerVariant": 3 }
        ]
      }
    ]
  }
  ```

## Limiting the rate at which answers can be graded

Practice is important in learning and there should be room for mistakes and learning from them. Immediate feedback can help as it can give feedback despite the limited human resources. However, to prevent mindless trial-and-error problem-solving, controlling resubmissions can be an effective tool ([Ihantola et al., Review of Recent Systems for Automatic Assessment of Programming Assignments](https://dl.acm.org/doi/pdf/10.1145/1930464.1930480)).

One way to limit the amount of feedback provided to students is to limit the rate at which graded submissions are allowed. This can be done by using the `gradeRateMinutes` setting. If set, this value indicates how long a student needs to wait after grading a question to resubmit a new answer to the same question for grading. Students are still able to save a submission, but are not able to grade until either the waiting time has elapsed, or when they close the assessment. By default, this value is set to 0, which means that there is no limit.

The `gradeRateMinutes` value can be set for each specific question in the assessment. It can also be set for a zone or the full assessment, in which case it will apply individually to each question in the zone or assessment. In other words, if the assessment has a grading rate set, once a student submits an answer for grading in one question, they have to wait to submit new answers to that question, but they are able to grade other questions in the meantime.

```json title="infoAssessment.json"
{
  "zones": [
    {
      "gradeRateMinutes": 30,
      "questions": [
        { "id": "canOnlySubmitEvery30minutes", "points": 10 },
        { "id": "canOnlySubmitEvery60minutes", "points": 10, "gradeRateMinutes": 60 },
        { "id": "canSubmitAnytime", "points": 10, "gradeRateMinutes": 0 }
      ]
    }
  ]
}
```

## Honor code

By default, `Exam` assessments require students to certify their identity and pledge an honor code before starting the assessment:

- I certify that I am `name` and I am allowed to take this assessment.
- I pledge on my honor that I will not give or receive any unauthorized assistance on this assessment and that all work will be my own.

To disable this requirement, set `"requireHonorCode": false` as a top-level option in the `infoAssessment.json` file.

The text of the honor code was based on the University of Maryland's [Honor Pledge](https://studentconduct.umd.edu/you/students/honor-pledge) and the University of Rochester's [Honor Pledge for Exams](https://www.rochester.edu/college/honesty/instructors/pledge.html). This is a "modified" honor code ([McCabe et al., 2002](https://doi.org/10.1023/A:1014893102151)), as opposed to "traditional" codes that typically also require students to report any violations of the honor code they observe.

## Linking to assessments

Some instructors may wish to publish links that point students directly to their assessments on PrairieLearn. These links may be published in course web pages, LMS systems like Compass or Canvas, or sent to students via email or other messaging platforms. Instructors should note that the URL listed on the browser points to the instructor view of an assessment, which is typically not accessible to students.

The appropriate link to provide to students can be found by opening the "Settings" tab of the Assessment. This page includes, among other useful information, a Student Link that can be provided to students. This link points students directly to the specific assessment, enrolling them automatically in the course if they are not yet enrolled.

## Client fingerprint tracking and changes

While a student is working on an assessment, PrairieLearn tracks the user's IP address, session ID, and user agent (this includes the operating system, browser application, and version). These attributes together make up a client fingerprint. The fingerprints are then recorded during events while accessing the assessment instance. For example, when a student views a question, a record of the client fingerprint is saved along with the view event.

While an assessment is open and active, each time the client fingerprint is recorded, PrairieLearn checks it against the previous client fingerprint used to access that assessment. PrairieLearn will track and display how many times the fingerprint has changed during the course of the assessment. You can see the number of times a fingerprint changed on the Students tab of an assessment. You can also see more detailed information about the client fingerprint by accessing the student's assessment instance and reviewing the Fingerprint column of the event log.

Some fingerprint changes may occur naturally during the course of an assessment, such as a computer connecting to a different Wi-Fi access point or a student changing locations while working on homework. However, a high number of changes in an exam-like environment, while the assessment is in progress, could be a possible indication of collusion between students. In particular, many fingerprint changes could be an indication that multiple users were accessing the exam simultaneously, such as one student in the exam room and a second student outside. In such a case, the exact pattern of fingerprints in the assessment instance log will be helpful in determining whether there is indeed an academic integrity issue.

The fingerprint change counter is only updated while the assessment is open and active. Once the assessment is closed, fingerprints are still tracked, but the count of fingerprint changes is no longer updated since, once the assessment is closed, students will only be able to access the assessment for review, with no new submissions. Access through different devices or browsers at this point does not commonly raise a concern of possible misconduct.<|MERGE_RESOLUTION|>--- conflicted
+++ resolved
@@ -22,7 +22,6 @@
 
 The assessment ID is the full path relative to `assessments`.
 
-<<<<<<< HEAD
 ## Format specification
 
 Property | Type | Description
@@ -58,14 +57,7 @@
 `studentGroupJoin` | boolean | Whether students can join groups. (Optional; default: `false`)
 `studentGroupLeave` | boolean | Whether students can leave groups. (Optional; default: `false`)
 
-??? note "Detailed format specification for `infoAssessment.json`"
-
-    ```json
-    --8<-- "apps/prairielearn/src/schemas/schemas/infoAssessment.json"
-    ```
-=======
 See the [reference for `infoAssessment.json`](../schemas/infoAssessment.md) for more information about what can be added to this file.
->>>>>>> 83cab400
 
 ## Assessment types
 
