# Course configuration

**NOTE:** Any time you edit the `infoCourse.json` file on a local copy of PrairieLearn, you need to click the “Load from disk” button in the page header so that the local PrairieLearn server reloads the changes.

## Directory layout

A course is specified by a single directory, with the following structure:

```text
exampleCourse
+-- infoCourse.json     # course specification (see below)
+-- questions           # all questions for the course (see other doc)
|   `-- ...
|   `-- ...
+-- courseInstances     # instances of the course (see other doc)
|   +-- Fa16
|   |   `-- ...
|   `-- Sp17
|       `-- ...
+-- autograders         # all autograders for the course (see other doc)
|   +-- ag1
|       `-- ...
|   +-- ag2
|       `-- ...
+-- elements            # custom HTML elements for the course
|   +-- element1
|       `-- ...
+-- environment         # files needed to configure the autograder environment (see other doc)
|   `-- ...
|   `-- ...
+-- clientFilesCourse   # files available from the client at all times (see other doc)
|   `-- library.js
|   `-- refs.html
|   `-- formulas.pdf
`-- serverFilesCourse   # files only accessible from code on the server (see other doc)
    `-- secret1.js
```

- See an [example course directory](https://github.com/PrairieLearn/PrairieLearn/blob/master/exampleCourse) in PrairieLearn

- See [HTML element list](elements.md) for a list of elements provided by PrairieLearn to all courses; PrairieLearn will use a course version of an element whenever it exists.

- See [clientFiles and serverFiles](clientServerFiles.md) for information on the `clientFilesCourse` and `serverFilesCourse` directories.

## `infoCourse.json`

This file specifies basic information about the course:

```json
{
<<<<<<< HEAD
    "uuid": "cef0cbf3-6458-4f13-a418-ee4d7e7505dd",
    "name": "TAM 212",
    "title": "Introductory Dynamics",
    "comment": "The assessment set order used here will be the one shown within PrairieLearn",
    "groupBy": "Unit",
    "assessmentSets": [
        {"abbreviation": "HW", "name": "Homework", "heading": "Homeworks", "color": "green1"},
        {"abbreviation": "E", "name": "Exam", "heading": "Exams", "color": "red1"}
    ],
    "assessmentUnits": [
        {"name": "vectors-coords", "heading": "Vectors and coordinates"},
        {"name": "moments", "heading": "Moments of inertia"}
    ],
    "topics": [
        {"name": "Vectors", "color": "blue3", "description": "Vector algebra in 3D"},
        {"name": "Center of mass", "color": "green3", "description": "Finding and using the center of mass of irregular bodies."}
    ],
    "tags": [
        {"name": "drawing", "color": "gray2", "description": "The answer requires drawing."},
        {"name": "estimation", "color": "orange2", "description": "Answering requires estimating a quantity."}
    ]
=======
  "uuid": "cef0cbf3-6458-4f13-a418-ee4d7e7505dd",
  "name": "TAM 212",
  "title": "Introductory Dynamics",
  "comment": "The assessment set order used here will be the one shown within PrairieLearn",
  "options": {
    "useNewQuestionRenderer": true
  },
  "assessmentSets": [
    {
      "abbreviation": "HW",
      "name": "Homework",
      "heading": "Homeworks",
      "color": "green1"
    },
    { "abbreviation": "E", "name": "Exam", "heading": "Exams", "color": "red1" }
  ],
  "topics": [
    {
      "name": "Vectors",
      "color": "blue3",
      "description": "Vector algebra in 3D"
    },
    {
      "name": "Center of mass",
      "color": "green3",
      "description": "Finding and using the center of mass of irregular bodies."
    }
  ],
  "tags": [
    {
      "name": "drawing",
      "color": "gray2",
      "description": "The answer requires drawing."
    },
    {
      "name": "estimation",
      "color": "orange2",
      "description": "Answering requires estimating a quantity."
    }
  ]
>>>>>>> 8007f528
}
```

- Example [infoCourse.json](https://github.com/PrairieLearn/PrairieLearn/blob/master/exampleCourse/infoCourse.json)

- [Format specification for `infoCourse.json`](https://github.com/PrairieLearn/PrairieLearn/blob/master/schemas/schemas/infoCourse.json)

## Course-wide options

These options, which apply to all instances of your course, can be set in the `infoCourse.json` file. The properties should be set within an object named `options` as shown in the example above.

| Property                 | Default | Description                                                                                                                                                                                                                                                                                                                                                |
| ------------------------ | ------- | ---------------------------------------------------------------------------------------------------------------------------------------------------------------------------------------------------------------------------------------------------------------------------------------------------------------------------------------------------------- |
| `useNewQuestionRenderer` | `false` | This controls whether to use the legacy renderer or the "new" renderer, as described in the [question configuration documentation](question.md#the-new-renderer). Although the default is `false` currently to avoid issues with longstanding courses on the platform, most courses will want to set this to `true`, especially if they are newly created. |

## Assessment sets

Each assessment belongs to an _assessment set_. Each assessment set must have the following properties.

| Property       | Description                                                                                                                                                                                                                          |
| -------------- | ------------------------------------------------------------------------------------------------------------------------------------------------------------------------------------------------------------------------------------ |
| `abbreviation` | Abbreviation that is joined with the assessment `number` to form the label, so `"abbreviation": "HW"` produces `HW1`, `HW2`, etc. This should be one or two uppercase letters (e.g., `HW` for homework, `E` for exam, `Q` for quiz). |
| `name`         | Full name that is joined with the assessment `number` to describe the assessment, so `"name": "Homework"` produces `Homework 1`, etc. This should be a singular noun.                                                                |
| `heading`      | Title that is listed above all the assessments in the set. Should be the plural version of the `name`.                                                                                                                               |
| `color`        | The color scheme for this assessment (see below for choices).                                                                                                                                                                        |

## Standardized assessment sets

The following list of standardized assessments sets is automatically included in every course. You do not need to include these in your JSON file, but you can add extra assessment sets if needed (see below).

| abbreviation | name            | purpose                                                 |
| ------------ | --------------- | ------------------------------------------------------- |
| `HW`         | Homework        | Weekly homeworks done at home.                          |
| `MP`         | Machine Problem | Weekly coding assisgnments done outside of class.       |
| `Q`          | Quiz            | Short frequent quizzes.                                 |
| `PQ`         | Practice Quiz   | Practice quizzes.                                       |
| `E`          | Exam            | Long-form midterm or final exams.                       |
| `PE`         | Practice Exam   | Practice exams.                                         |
| `P`          | Prep            | Temporary assessments used while writing new questions. |
| `WS`         | Worksheet       | Guided activity, often completed in groups.             |

## Adding your own assessment sets

You can add more assessment sets by listing them in the `infoCourse.json` file as follows. Note that HW and Q don't need to be listed because they are automatically available as standardized sets (see above).

```json
    "assessmentSets": [
        {"abbreviation": "HW", "name": "Homework", "heading": "Homeworks", "color": "green1"},
        {"abbreviation": "Q", "name": "Quiz", "heading": "Quizzes", "color": "red1"}
    ],
```

The assessment set order in `infoCourse.json` is the order in which the assessments will be shown within PrairieLearn (for both instructors and students). If you want to change the order of standardized assessment sets then you can re-list them in whatever order you like. For example, to put Exams and Quizzes first, you could use:

```json
    "assessmentSets": [
        {'abbreviation': 'E', 'name': 'Exam', 'heading': 'Exams', 'color': 'brown1'},
        {'abbreviation': 'Q', 'name': 'Quiz', 'heading': 'Quizzes', 'color': 'red1'},
        {'abbreviation': 'PE', 'name': 'Practice Exam', 'heading': 'Practice Exams', 'color': 'yellow1'},
        {'abbreviation': 'PQ', 'name': 'Practice Quiz', 'heading': 'Practice Quizzes', 'color': 'pink1'},
        {'abbreviation': 'HW', 'name': 'Homework', 'heading': 'Homeworks', 'color': 'green1'},
        {'abbreviation': 'P', 'name': 'Prep', 'heading': 'Question Preparation', 'color': 'gray1'},
        {'abbreviation': 'MP', 'name': 'Machine Problem', 'heading': 'Machine Problems', 'color': 'turquoise1'},
        {'abbreviation': 'WS', 'name': 'Worksheet', 'heading': 'Worksheets', 'color': 'purple1'}
    ],
```

## Units

Each assessment in the course belongs to a *unit* defined in `infoCourse.json`. Units should be thought of as a unit of instruction, or in PrairieLearn terms, a collection of assessments related to one another, but not necessarily of the same type. This means you can have a unit with two homeworks, one lab, and one exam, for example.

Units are optional and do not affect any behavior by default. Setting the `infoCourse.json` property `"groupBy"` to `"Unit"` (instead of the default `"Set"`) will cause assessments to be grouped together by unit on the student assessments overview page. The order that they are defined in will be the order that they display in, top-down, to students. This can let students view their list of assessments in a chronological order, rather than simply grouped by set.

```json
"assessmentUnits": [
    {"name": "intro", "heading": "Unit 1: Introduction to XC 101"},
    {"name": "physics", "heading": "Unit 2: Physics"},
    {"name": "math", "heading": "Unit 3: Math"},
    {"name": "fun", "heading": "Unit 4: Extras for fun"}
],
"groupBy": "Unit",
```

The above configuration can result in the following view for students:

![Assessments grouped by unit on the student assessments overview.](assessment-units.png)

Properties for assessmentUnits are as follows.

Property | Description
--- | ---
`name` | One word to identify the unit, lowercase.
`heading` | Longer title for the unit, displayed to users.

## Topics

Each question in the course has a topic from the list specified in the `infoCourse.json` file. Topics should be thought of as chapters or sections in a textbook, and there should be about 10 to 30 topics in a typical course. The topic properties are as follows.

| Property      | Description                                                                                       |
| ------------- | ------------------------------------------------------------------------------------------------- |
| `name`        | Brief name for the topic. Shorter is better. Should be in sentence case (leading captial letter). |
| `color`       | The color scheme for this topic (see below for choices).                                          |
| `description` | An explanation of what the topic includes, for human referance.                                   |

For example, topics could be listed like:

```json
    "topics": [
        {"name": "Vectors", "color": "blue3", "description": "Vector algebra in 3D."},
        {"name": "Center of mass", "color": "green3", "description": "Calculating the center of mass for irregular bodies and systems."}
    ],
```

## Tags

Each question can have zero, one, or many tags associated with it. The properties of a tag are as follows.

| Property      | Description                                                                                                                                                                                                                                   |
| ------------- | --------------------------------------------------------------------------------------------------------------------------------------------------------------------------------------------------------------------------------------------- |
| `name`        | Brief name for the tag. Tags should have very short names (preferably just a single word) because there might be many of them on one question. Should typically be in lower case (e.g., `drawing`) or an uppercase abbreviation (e.g., `MC`). |
| `color`       | The color scheme for this tag (see below for choices).                                                                                                                                                                                        |
| `description` | An explanation of what the tag means, for human referance.                                                                                                                                                                                    |

## Standardized tag names

The following list of standardized tags is automatically included in every course. You do not need to include these in your JSON file, but you can add extra tags (see below).

| Answer format tag | Meaning                                                                                                                                                   |
| ----------------- | --------------------------------------------------------------------------------------------------------------------------------------------------------- |
| `numeric`         | The answer format is one or more numerical values.                                                                                                        |
| `symbolic`        | The answer format is a symbolic expression.                                                                                                               |
| `drawing`         | The answer format requires drawing on a canvas to input a graphical representation of an answer.                                                          |
| `MC`              | The answer format is choosing from a small finite set of answers (multiple choice, possibly with multiple selections allowed, up to 10 possible answers). |
| `code`            | The answer format is a piece of code.                                                                                                                     |
| `multianswer`     | The question requires multiple answers, either as steps in a sequence or as separate questions.                                                           |

| Skill testing tag | Meaning                                                                                                                                                                                                                         |
| ----------------- | ------------------------------------------------------------------------------------------------------------------------------------------------------------------------------------------------------------------------------- |
| `graph`           | The question tests reading information from a graph or drawing a graph.                                                                                                                                                         |
| `concept`         | The question tests conceptual understanding of a topic.                                                                                                                                                                         |
| `calculate`       | The questions tests performing a numerical calculation, with either a calculator or equivalent software.                                                                                                                        |
| `compute`         | The question tests the writing and running of a piece of code to compute the answer. The answer itself is not the code, but could be a numeric answer output by the code, for example (use `code` when the answer is the code). |
| `software`        | The question tests the use of a specific piece of software (e.g., Matlab).                                                                                                                                                      |
| `estimation`      | Answering the question correctly will require some amount of estimation, so an exact answer is not possible.                                                                                                                    |

| Question use tag | Meaning                                                                                                               |
| ---------------- | --------------------------------------------------------------------------------------------------------------------- |
| `secret`         | Only use this question on exams or quizzes that won't be released to students, so the question can be kept secret.    |
| `nontest`        | This question is not appropriate for use in a restricted testing environment, so only use it on homeworks or similar. |

| Tracking tag | Meaning                                                                                                                                              |
| ------------ | ---------------------------------------------------------------------------------------------------------------------------------------------------- |
| `<course>`   | The course for which the question was originally written. E.g., `TAM212`, `CS233`.                                                                   |
| `<email>`    | The email of the person who wrote the question, E.g., `mwest@illinois.edu`. Multiple emails can be tagged when several people had significant input. |
| `<semester>` | The semester when the question was written. E.g., `Sp15`, `Su16`, `Fa16`.                                                                            |

## Adding your own tags

You can add more tags to your course by listing them in the `infoCourse.json` file. For example:

```json
    "tags": [
        {"name": "TAM212", "color": "red1", "description": "This question was originally written for TAM 212."},
        {"name": "mwest", "color": "gray1", "description": "This question was written by Matthew West (mwest@illinois.edu)."}
    ]
```

The tag order in `infoCourse.json` is the order in which the tags will be listed within PrairieLearn. If you want to change the order of your tags or standardized tags then you can re-list them in whatever order you like.

## Timezone

The default timezone for courses is `America/Chicago` (U.S. Central Time). This can be changed with the `timezone` property in `infoCourse.json`. For example:

```json
{
  "timezone": "America/New_York"
}
```

Allowable timezones are those in the TZ column in the [list of tz database time zones](https://en.wikipedia.org/wiki/List_of_tz_database_time_zones), which is a display version of the [IANA Time Zone Database](https://www.iana.org/time-zones).

## Comments in JSON files

You can add comments to JSON files using the `"comment"` key on any object. You can only use this key once for each object. For example:

```json
{
  "comment": "assessments that are shared among a group of students",
  "assessmentSets": [
    {
      "abbreviation": "GA",
      "name": "Group Activity",
      "heading": "Group Activities",
      "color": "green1"
    }
  ],
  "timezone": "America/New_York"
}
```

Comments can be strings, arrays, or JSON objects, but for most uses strings are recommended.

**Warning:** if you have more than one comment for a JSON object (objects are things wrapped in curly braces `{}`) then all but one of them will be silently discarded by the online course configuration editing tools. It's fine to have multiple comments in a JSON file but they have to be in separate objects. For example, comments inside the _same_ object (not supported) look like `{"comment": "AAA", "comment": "BBB"}`. Comments in _different_ objects (supported) look like `{"subObject1": {"comment": "AAA"}, "subObject2": {"comment": "BBB"}}`.

## Colors

The possible colors for assessment sets, topic, and tags are:

![Colors](colors.png)

## Course staff

Access permissions for course staff can be configured on the "Staff" tab. Course staff permissions are separated into _course content roles_ and _student data roles_. These can be mixed and matched arbitrarily, so any combination is possible.

### Course content access roles

Course content access roles grant permission to access all course content, such as questions and assessments, including aggregate statistics from student usage.

| Action                                            | None | Previewer | Viewer | Editor | Owner |
| :------------------------------------------------ | :--: | :-------: | :----: | :----: | :---: |
| View questions and assessments                    |  ⋅   |     ✓     |   ✓    |   ✓    |   ✓   |
| View issues                                       |  ⋅   |     ✓     |   ✓    |   ✓    |   ✓   |
| View aggregate statistics in all course instances |  ⋅   |     ✓     |   ✓    |   ✓    |   ✓   |
| View question code and JSON files                 |  ⋅   |     ⋅     |   ✓    |   ✓    |   ✓   |
| Close issues                                      |  ⋅   |     ⋅     |   ⋅    |   ✓    |   ✓   |
| Edit question code and JSON files                 |  ⋅   |     ⋅     |   ⋅    |   ✓    |   ✓   |
| Sync from GitHub                                  |  ⋅   |     ⋅     |   ⋅    |   ✓    |   ✓   |
| Edit course staff permissions                     |  ⋅   |     ⋅     |   ⋅    |   ⋅    |   ✓   |

### Student data access roles

Student data access roles grant permission to access to individual student data.

| Action                                   | None | Viewer | Editor |
| :--------------------------------------- | :--: | :----: | :----: |
| View individual student scores           |  ⋅   |   ✓    |   ✓    |
| Download gradebook data                  |  ⋅   |   ✓    |   ✓    |
| Manually grade student submissions       |  ⋅   |   ⋅    |   ✓    |
| Edit individual student scores           |  ⋅   |   ⋅    |   ✓    |
| Change time limits and close assessments |  ⋅   |   ⋅    |   ✓    |

### Recommended course staff roles

While every course should use the different roles in a way that best suits the course needs, some recommended guidelines are:

| Role                                 | Course content access | Student data access |
| :----------------------------------- | :-------------------: | :-----------------: |
| Instructor                           | Course content owner  | Student data editor |
| TAs developing course content        | Course content editor | Student data editor |
| Student content developers (not TAs) | Course content editor |        None         |
| TAs involved in grading              |         None          | Student data editor |
| Other TAs                            |         None          | Student data viewer |
| Instructors from other classes       | Course content viewer |        None         |<|MERGE_RESOLUTION|>--- conflicted
+++ resolved
@@ -48,29 +48,6 @@
 
 ```json
 {
-<<<<<<< HEAD
-    "uuid": "cef0cbf3-6458-4f13-a418-ee4d7e7505dd",
-    "name": "TAM 212",
-    "title": "Introductory Dynamics",
-    "comment": "The assessment set order used here will be the one shown within PrairieLearn",
-    "groupBy": "Unit",
-    "assessmentSets": [
-        {"abbreviation": "HW", "name": "Homework", "heading": "Homeworks", "color": "green1"},
-        {"abbreviation": "E", "name": "Exam", "heading": "Exams", "color": "red1"}
-    ],
-    "assessmentUnits": [
-        {"name": "vectors-coords", "heading": "Vectors and coordinates"},
-        {"name": "moments", "heading": "Moments of inertia"}
-    ],
-    "topics": [
-        {"name": "Vectors", "color": "blue3", "description": "Vector algebra in 3D"},
-        {"name": "Center of mass", "color": "green3", "description": "Finding and using the center of mass of irregular bodies."}
-    ],
-    "tags": [
-        {"name": "drawing", "color": "gray2", "description": "The answer requires drawing."},
-        {"name": "estimation", "color": "orange2", "description": "Answering requires estimating a quantity."}
-    ]
-=======
   "uuid": "cef0cbf3-6458-4f13-a418-ee4d7e7505dd",
   "name": "TAM 212",
   "title": "Introductory Dynamics",
@@ -87,6 +64,16 @@
     },
     { "abbreviation": "E", "name": "Exam", "heading": "Exams", "color": "red1" }
   ],
+  "assessmentUnits": [
+    {
+      "name": "vectors-coords",
+      "heading": "Vectors and coordinates"
+    },
+    {
+      "name": "moments",
+      "heading": "Moments of inertia"
+    }
+  ],
   "topics": [
     {
       "name": "Vectors",
@@ -111,7 +98,6 @@
       "description": "Answering requires estimating a quantity."
     }
   ]
->>>>>>> 8007f528
 }
 ```
 
