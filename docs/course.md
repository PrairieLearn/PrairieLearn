--- conflicted
+++ resolved
@@ -138,11 +138,7 @@
 `name` | One word to identify the unit, lowercase.
 `heading` | Longer title for the unit, displayed to users.
 
-<<<<<<< HEAD
-Units are optional and do not affect any behavior by default. Setting the `infoCourse.json` property `"groupBy"` to `"Unit"` (over the default `"Set"`) will cause assessments to be grouped together by unit on the student assessments overview page. Because units are defined in an array, the order that they are defined in will be the order that they display in, top-down, to students. This can let students view their list of assessments in a chronological order, rather than simply grouped by set.
-=======
-Units are optional and do not affect any behavior by default. Setting the `infoCourse.json` property `"groupBy"` to `"unit"` (instead of the default `"set"`) will cause assessments to be grouped together by unit on the student assessments overview page. The order that they are defined in will be the order that they display in, top-down, to students. This can let students view their list of assessments in a chronological order, rather than simply grouped by set.
->>>>>>> 98845877
+Units are optional and do not affect any behavior by default. Setting the `infoCourse.json` property `"groupBy"` to `"Unit"` (instead of the default `"Set"`) will cause assessments to be grouped together by unit on the student assessments overview page. The order that they are defined in will be the order that they display in, top-down, to students. This can let students view their list of assessments in a chronological order, rather than simply grouped by set.
 
 ```json
 "assessmentUnits": [
