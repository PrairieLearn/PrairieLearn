# Questions

**NOTE:** Any time you edit a question `info.json` file on a local copy of PrairieLearn, you need to click “Load from disk” to reload the changes. Edits to HTML or Python files can be picked up by reloading the page. You might need to generate a new variant of a question to run new Python code.

**NOTE:** New-style PrairieLearn questions are marked with `"type": "v3"`. This documentation only describes new-style questions, although old-style v2 questions are still supported in the code.

## Directory structure

Questions are all stored inside the `questions` directory (or any subfolder) for a course. Each question is a single directory that contains all the files for that question. The name of the full question directory relative to `questions` is the QID (the "question ID") for that question. For example, here are three different questions:

```text
questions
|
|-- fossilFuelsRadio          # first question, id is "fossilFuelsRadio"
|   |
|   +-- info.json             # metadata for the fossilFuelsRadio question
|   +-- server.py             # secret server-side code (optional)
|   `-- question.html         # HTML template for the question
|
|-- addVectors                # second question, id is "addVectors"
|   |
|   +-- info.json             # metadata for the addVectors question
|   +-- server.py
|   +-- question.html
|   +-- notes.docx            # more files, like notes on how the question works
|   +-- solution.docx         # these are secret (can't be seen by students)
|   |
|   +-- clientFilesQuestion/  # Files accessible to the client (web browser)
|   |   `-- fig1.png          # A client file (an image)
|   |
|   +-- tests/                # external grading files (see other doc)
|       `-- ...
|
`-- subfolder                 # a subfolder we can put questions in -- this itself can't be a question
    |
    `-- nestedQuestion        # third question, id is "subfolder/nestedQuestion"
        |
        +-- info.json         # metadata for the "subfolder/nestedQuestion" question
        `-- question.html
```

PrairieLearn assumes independent questions; nothing ties them together. However, each question could have multiple parts (inputs that are validated together).

Example questions are in the [`exampleCourse/questions`](https://github.com/PrairieLearn/PrairieLearn/blob/master/exampleCourse/questions) directory inside PrairieLearn.

## Question `info.json`

The `info.json` file for each question defines properties of the question. For example:

```json title="info.json"
{
  "uuid": "cbf5cbf2-6458-4f13-a418-aa4d2b1093ff",
  "title": "Newton's third law",
  "topic": "Forces",
  "tags": ["secret", "Fa18"],
  "type": "v3",
  "comment": "You can add comments to JSON files using this property."
}
```

| Property                 | Type    | Description                                                                                                                                                            |
| ------------------------ | ------- | ---------------------------------------------------------------------------------------------------------------------------------------------------------------------- |
| `uuid`                   | string  | [Unique identifier](uuid.md). (Required; no default)                                                                                                                   |
| `type`                   | enum    | Type of the test. Must be `"v3"` for new-style questions. (Required; no default)                                                                                       |
| `title`                  | string  | The title of the question (e.g., `"Addition of vectors in Cartesian coordinates"`). (Required; no default)                                                             |
| `topic`                  | string  | The category of question (e.g., `"Vectors"`, `"Energy"`). Like the chapter in a textbook. (Required; no default)                                                       |
| `tags`                   | array   | Optional extra tags associated with the question (e.g., `["secret", "concept"]`). (Optional; default: no tags)                                                         |
| `gradingMethod`          | enum    | The grading method used for auto-grading this question. Valid values: `Internal`, `External`, or `Manual` (for manual-only questions). (Optional; default: `Internal`) |
| `singleVariant`          | boolean | Whether the question is not randomized and only generates a single variant. (Optional; default: `false`)                                                               |
| `showCorrectAnswer`      | boolean | Whether the question should display the answer panel. (Optional; default: `true`)                                                                                      |
| `partialCredit`          | boolean | Whether the question will give partial points for fractional scores. (Optional; default: `true`)                                                                       |
| `externalGradingOptions` | object  | Options for externally graded questions. See the [external grading docs](externalGrading.md). (Optional; default: none)                                                |
| `dependencies`           | object  | External JavaScript or CSS dependencies to load. See below. (Optional; default: `{}`)                                                                                  |
| `sharePublicly`          | boolean | Whether the question should be available for anyone to preview or use in their course                                                                                  |
| `shareSourcePublicly`    | boolean | Whether the source code of the question should be available                                                                                                            |
| `sharingSets`            | array   | Sharing sets which the question belongs to                                                                                                                             |

<<<<<<< HEAD
=======
See the [reference for `infoQuestion.json`](./schemas/infoQuestion.md) for more information about what can be added to this file.

>>>>>>> b1f3b2d9
### Question Dependencies

Your question can load client-side assets such as scripts or stylesheets from different sources. A full list of dependencies will be compiled based on the question's needs and any dependencies needed by page elements, then they will be deduplicated and loaded onto the page.

These dependencies are specified in the `info.json` file, and can be configured as follows:

```json title="info.json"
{
  "dependencies": {
    "nodeModulesScripts": ["three/build/three.min.js"],
    "clientFilesQuestionScripts": ["my-question-script.js"],
    "clientFilesQuestionStyles": ["my-question-style.css"],
    "clientFilesCourseStyles": ["courseStylesheet1.css", "courseStylesheet2.css"]
  }
}
```

### Question Sharing

Any question that is marked with `"sharePublicly": true` or `"shareSourcePublicly": true` will be considered and displayed as being published for free use under the [CC-BY-NC](https://www.creativecommons.org/licenses/by-nc/4.0/) license. Questions may be privately shared to individual courses using sharing sets, as explained in the [sharing documentation](questionSharing.md). Sharing sets that a question belongs to are specified as a list of strings. These must match sharing sets that are declared in the [course configuration](course/index.md#adding-sharing-sets).

```json title="info.json"
{
  "sharingSets": ["python-exercises"]
}
```

The different types of dependency properties available are summarized in this table:

| Property                     | Description                                                                                       |
| ---------------------------- | ------------------------------------------------------------------------------------------------- |
| `nodeModulesStyles`          | The styles required by this question, relative to `[PrairieLearn directory]/node_modules`.        |
| `nodeModulesScripts`         | The scripts required by this question, relative to `[PrairieLearn directory]/node_modules`.       |
| `clientFilesQuestionStyles`  | The scripts required by this question relative to the question's `clientFilesQuestion` directory. |
| `clientFilesQuestionScripts` | The scripts required by this question relative to the question's `clientFilesQuestion` directory. |
| `clientFilesCourseStyles`    | The styles required by this question relative to `[course directory]/clientFilesCourse`.          |
| `clientFilesCourseScripts`   | The scripts required by this question relative to `[course directory]/clientFilesCourse`.         |

## Question `question.html`

The `question.html` is a template used to render the question to the student. A complete `question.html` example looks like:

```html
<pl-question-panel>
  <p>
    A particle of mass $m = {{params.m}}\rm\ kg$ is observed to have acceleration $a =
    {{params.a}}\rm\ m/s^2$.
  </p>
  <p>What is the total force $F$ currently acting on the particle?</p>
</pl-question-panel>

<p>
  <pl-number-input
    answers-name="F"
    comparison="sigfig"
    digits="2"
    label="$F =$"
    suffix="$\rm m/s^2$"
  ></pl-number-input>
</p>
```

The `question.html` is regular HTML, with four special features:

1. Any text in double-curly-braces (like `{{params.m}}`) is substituted with variable values. If you use triple-braces (like `{{{params.html}}}`) then raw HTML is substituted (don't use this unless you know you need it). This is using [Mustache](https://mustache.github.io/mustache.5.html) templating.

2. Special HTML elements (like `<pl-number-input>`) enable input and formatted output. See the [list of PrairieLearn elements](elements.md). Note that that **all submission elements must have unique `answers-name` attributes.** This is necessary for questions to be graded properly.

3. A special `<markdown>` tag allows you to write Markdown inline in questions.

4. LaTeX equations are available within HTML by using `$x^2$` for inline equations, and `$$x^2$$` or `\[x^2\]` for display equations.

## Question `server.py`

The `server.py` file for each question creates randomized question variants by generating random parameters and the corresponding correct answer. The `server.py` functions are:

| Function     | Return object                            | modifiable `data` keys                                                                                   | unmodifiable `data` keys                                                                                                                                                                                   | Description                                                                                                                                                                                                                                                                   |
| ------------ | ---------------------------------------- | -------------------------------------------------------------------------------------------------------- | ---------------------------------------------------------------------------------------------------------------------------------------------------------------------------------------------------------- | ----------------------------------------------------------------------------------------------------------------------------------------------------------------------------------------------------------------------------------------------------------------------------- |
| `generate()` |                                          | `correct_answers`, `params`                                                                              | `options`, `variant_seed`                                                                                                                                                                                  | Generate the parameter and true answers for a new random question variant. Set `data["params"][name]` and `data["correct_answers"][name]` for any variables as needed. Modify the `data` dictionary in-place.                                                                 |
| `prepare()`  |                                          | `answers_names`, `correct_answers`, `params`                                                             | `options`, `variant_seed`                                                                                                                                                                                  | Final question preparation after element code has run. Can modify data as necessary. Modify the `data` dictionary in-place.                                                                                                                                                   |
| `render()`   | `html` (string)                          |                                                                                                          | `correct_answers`, `editable`, `feedback`, `format_errors`, `options`, `panel`, `params`, `partial_scores`, `raw_submitted_answers`, `score`, `submitted_answers`, `variant_seed`, `num_valid_submissions` | Render the HTML for one panel and return it as a string.                                                                                                                                                                                                                      |
| `parse()`    |                                          | `format_errors`, `submitted_answers`, `correct_answers`, `feedback`                                      | `options`, `params`, `raw_submitted_answers`, `variant_seed`                                                                                                                                               | Parse the `data["submitted_answers"][var]` data entered by the student, modifying this variable. Modify the `data` dictionary in-place.                                                                                                                                       |
| `grade()`    |                                          | `correct_answers`, `feedback`, `format_errors`, `params`, `partial_scores`, `score`, `submitted_answers` | `options`, `raw_submitted_answers`, `variant_seed`                                                                                                                                                         | Grade `data["submitted_answers"][var]` to determine a score. Store the score and any feedback in `data["partial_scores"][var]["score"]` and `data["partial_scores"][var]["feedback"]`. Modify the `data` dictionary in-place.                                                 |
| `file()`     | `object` (string, bytes-like, file-like) |                                                                                                          | `correct_answers`, `filename`, `options`, `params`, `variant_seed`                                                                                                                                         | Generate a file object dynamically in lieu of a physical file. Trigger via `type="dynamic"` in the question element (e.g., `pl-figure`, `pl-file-download`). Access the requested filename via `data['filename']`. If `file()` returns nothing, an empty string will be used. |

A complete `question.html` and `server.py` example looks like:

```html
<!-- question.html -->

<pl-question-panel>
  <!-- params.x is defined by data["params"]["x"] in server.py's `generate()`. -->
  <!-- params.operation defined by in data["params"]["operation"] in server.py's `generate()`. -->
  If $x = {{params.x}}$ and $y$ is {{params.operation}} $x$, what is $y$?
</pl-question-panel>

<!-- y is defined by data["correct_answers"]["y"] in server.py's `generate()`. -->
<pl-number-input answers-name="y" label="$y =$"></pl-number-input>
<pl-submission-panel> {{feedback.y}} </pl-submission-panel>
```

```python
# server.py

import random
import math

def generate(data):
    # Generate random parameters for the question and store them in the data["params"] dict:
    data["params"]["x"] = random.randint(5, 10)
    data["params"]["operation"] = random.choice(["double", "triple"])

    # Also compute the correct answer (if there is one) and store in the data["correct_answers"] dict:
    if data["params"]["operation"] == "double":
        data["correct_answers"]["y"] = 2 * data["params"]["x"]
    else:
        data["correct_answers"]["y"] = 3 * data["params"]["x"]

def prepare(data):
    # This function will run after all elements have run `generate()`.
    # We can alter any of the element data here, but this is rarely needed.
    pass

def parse(data):
    # data["raw_submitted_answers"][NAME] is the exact raw answer submitted by the student.
    # data["submitted_answers"][NAME] is the answer parsed by elements (e.g., strings converted to numbers).
    # data["format_errors"][NAME] is the answer format error (if any) from elements.
    # We can modify or delete format errors if we have custom logic (rarely needed).
    # If there are format errors then the submission is "invalid" and is not graded.
    # To provide feedback but keep the submission "valid", data["feedback"][NAME] can be used.

    # As an example, we will reject negative numbers for "y":
    # check we don't already have a format error
    if "y" not in data["format_errors"] and data["submitted_answers"]["y"] < 0:
        data["format_errors"]["y"] = "Negative numbers are not allowed"

def grade(data):
    # All elements will have already graded their answers (if any) before this point.
    # data["partial_scores"][NAME]["score"] is the individual element scores (0 to 1).
    # data["score"] is the total score for the question (0 to 1).
    # We can modify or delete any of these if we have a custom grading method.
    # This function only runs if `parse()` did not produce format errors, so we can assume all data is valid.

    # grade(data) can also set data['format_errors'][NAME] if there is any reason to mark the question
    # invalid during grading time.  This will cause the question to not use up one of the student's attempts' on exams.
    # You are encouraged, though, to do any checks for invalid data that can be done in `parse(data)` there instead,
    # since that method is also called when the student hits "Save only", in manually graded questions, or in
    # assessments without real-time grading.

    # As an example, we will give half points for incorrect answers larger than "x",
    # only if not already correct. Use math.isclose to avoid possible floating point errors.
    if math.isclose(data["score"], 0.0) and data["submitted_answers"]["y"] > data["params"]["x"]:
        data["partial_scores"]["y"]["score"] = 0.5
        data["score"] = 0.5
        data["feedback"]["y"] = "Your value for $y$ is larger than $x$, but incorrect."
```

## Question Data Storage

All persistent data related to a question variant is stored under different entries in the `data` dictionary. This dictionary is stored in JSON format by PrairieLearn, and as a result, everything in `data` must be JSON serializable. Some types in Python are natively JSON serializable, such as strings, lists, and dicts, while others are not, such as complex numbers, numpy ndarrays, and pandas DataFrames.

To account for this, the `prairielearn` Python library from [`core.py`](https://github.com/PrairieLearn/PrairieLearn/blob/master/apps/prairielearn/python/prairielearn/core.py), usually aliased and used as `pl`, provides the functions `to_json` and `from_json`, which can respectively serialize and deserialize various objects for storage as part of question data. Please refer to the docstrings on those functions for more information. Here is a simple example:

```python
# server.py

import numpy as np
import prairielearn as pl

def generate(data):
    data["params"]["numpy_array"] = pl.to_json(np.array([1.2, 3.5, 5.1]))

def grade(data):
    pl.from_json(data["params"]["numpy_array"])
```

The `pl.to_json` function supports keyword-only options for different types of encodings (e.g. `pl.to_json(var, df_encoding_version=2)`). These options have been added to allow for new encoding behavior while still retaining backwards compatibility with existing usage.

- `df_encoding_version` controls the encoding of Pandas DataFrames. Encoding a DataFrame `df` by setting `pl.to_json(df, df_encoding_version=2)` allows for missing and date time values whereas `pl.to_json(df, df_encoding_version=1)` (default) does not. However, `df_encoding_version=1` has support for complex numbers, while `df_encoding_version=2` does not.

- `np_encoding_version` controls the encoding of Numpy values. When using `np_encoding_version=1`, then only `np.float64` and `np.complex128` can be serialized by `pl.to_json`, and their types will be erased after deserialization (will become native Python `float` and `complex` respectively). It is recommended to set `np_encoding_version=2`, which supports serialization for all numpy scalars and does not result in type erasure on deserialization.

## Accessing files on disk

From within `server.py` functions, directories can be accessed as:

```python
data["options"]["question_path"]                      # on-disk location of the current question directory
data["options"]["client_files_question_path"]         # on-disk location of clientFilesQuestion/
data["options"]["client_files_question_url"]          # URL location of clientFilesQuestion/ (only in render() function)
data["options"]["client_files_question_dynamic_url"]  # URL location of dynamically-generated question files (only in render() function)
data["options"]["client_files_course_path"]           # on-disk location of clientFilesCourse/
data["options"]["client_files_course_url"]            # URL location of clientFilesCourse/ (only in render() function)
data["options"]["server_files_course_path"]           # on-disk location of serverFilesCourse/
```

## Generating dynamic files

You can dynamically generate file objects in `server.py`. These files never appear physically on the disk. They are generated in `file()` and returned as strings, bytes-like objects, or file-like objects. A complete `question.html` and `server.py` example using a dynamically generated `fig.png` looks like:

```html
<!-- question.html -->

<p>Here is a dynamically-rendered figure showing a line of slope $a = {{params.a}}$:</p>
<img src="{{options.client_files_question_dynamic_url}}/fig.png" />
```

```python
# server.py

import random
import io
import matplotlib.pyplot as plt

def generate(data):
    data["params"]["a"] = random.choice([0.25, 0.5, 1, 2, 4])

def file(data):
    # We should look at data["filename"], generate the corresponding file,
    # and return the contents of the file as a string, bytes-like, or file-like object.
    # We can access data["params"].
    # As an example, we will generate the "fig.png" figure.

    if data["filename"] == "fig.png":                # check for the appropriate filename
        plt.plot([0, data["params"]["a"]], [0, 1])   # plot a line with slope "a"
        buf = io.BytesIO()                           # make a bytes object (a buffer)
        plt.savefig(buf, format="png")               # save the figure data into the buffer
        return buf
```

You can also use this functionality in file-based elements (`pl-figure`, `pl-file-download`) by setting `type="dynamic"`.

## The `singleVariant` option for non-randomized questions

While it is recommended that all questions contain random parameters, sometimes it is impractical to do this. For questions that don't have a meaningful amount of randomization in them, the `info.json` file should set `"singleVariant": true`. This has the following effects:

- On `Homework`-type assessments, each student will only ever be given one variant of the question, which they can repeatedly attempt without limit. The correct answer will never be shown to students.
- On `Exam`-type assessments, all questions are effectively single-variant, so the `singleVariant` option has no effect.

## The `partialCredit` option

By default, all questions award partial credit. For example, if there are two numeric answers in a question and only one of them is correct, the student will be awarded 50% of the available points.

To disable partial credit for a question, set `"partialCredit": false` in the `info.json` file for the question. This will mean that the question will either give 0% or 100%, and it will only give 100% if every element on the page is fully correct. Some [question elements](elements.md) also provide more fine-grained control over partial credit.

In general, it is _strongly_ recommended to leave partial credit enabled for all questions.

## Using Markdown in questions

HTML and custom elements are great for flexibility and expressiveness. However, they're not great for working with large amounts of text, formatting text, and so on. [Markdown](https://github.com/adam-p/markdown-here/wiki/Markdown-Cheatsheet) is a lightweight plaintext markup syntax that's ideal for authoring simple but rich text. To enable this, PrairieLearn adds a special `<markdown>` tag to questions. When a `<markdown>` block is encountered, its contents are converted to HTML. Here's an example `question.html` that utilizes this element:

<!-- prettier-ignore -->
```html
<markdown>
# Hello, world!

This is some **Markdown** text.
</markdown>
```

That question would be rendered like this:

```html
<h1>Hello, world!</h1>
<p>This is some <strong>Markdown</strong> text.</p>
```

A few special behaviors have been added to enable Markdown to work better within the PrairieLearn ecosystem, as described below.

## Markdown code blocks

Fenced code blocks (those using triple-backticks ` ``` `) are rendered as `<pl-code>` elements, which will then be rendered as usual by PrairieLearn. These blocks support specifying language and highlighted lines, which are then passed to the resulting `<pl-code>` element. Consider the following Markdown:

<!-- prettier-ignore -->
````html
<markdown>
```cpp{1-2,4}
int i = 1;
int j = 2;
int k = 3;
int m = 4;
```
</markdown>
````

This will be rendered to the following `<pl-code>` element (which itself will eventually be rendered to standard HTML):

<!-- prettier-ignore -->
```html
<pl-code language="cpp" highlight-lines="1-2,4">
int i = 1;
int j = 2;
int k = 3;
int m = 4;
</pl-code>
```

## Escaping `<markdown>` tags

Under the hood, PrairieLearn is doing some very simple parsing to determine what pieces of a question to process as Markdown: it finds an opening `<markdown>` tag and processes everything up to the closing `</markdown>` tag. But what if you want to have a literal `<markdown>` or `</markdown>` tag in your question? PrairieLearn defines a special escape syntax to enable this. If you have `<markdown#>` or `</markdown#>` in a Markdown block, they will be rendered as `<markdown>` and `</markdown>` respectively (but will not be used to find regions of text to process as Markdown). You can use more hashes to produce different strings: for instance, to have `<markdown###>` show up in the output, write `<markdown####>` in your question.

## Rendering panels from `question.html`

When a question is displayed to a student, there are three "panels" that will be shown at different stages: the "question" panel, the "submission" panel, and the "answer" panel. These display the question prompt, the solution provided by the student, and the correct answer.

All three panels display the same `question.html` template, but elements will render differently in each panel. For example, the `<pl-number-input>` element displays an input box in the "question" panel, the submitted answer in the "submissions" panel, and the correct answer in the "answer" panel.

Text in `question.html` can be set to only display in the "question" panel by wrapping it in the `<pl-question-panel>` element. This is useful for the question prompt, which doesn't need to be repeated in the "submission" and "answer" panels. There are also elements that only render in the other two panels.

## Hiding staff comments in `question.html`

Please note that HTML or JavaScript comments in your `question.html` source may be visible to students in the rendered page source. To leave small maintenance notes to staff in your `question.html` source, you may prefer to use a Mustache comment that will stay hidden. Please refer to [this FAQ item](faq.md#how-can-i-add-comments-in-my-questionhtml-source-that-wont-be-visible-to-students).

## How questions are rendered

Questions are rendered in two possible ways: with the "legacy renderer" and the "new renderer". Currently, the legacy renderer is the default, but the new renderer will eventually replace the legacy renderer entirely. The new renderer uses a different HTML parser, which behaves differently than the old one for malformed HTML and could result in breaking changes.

**TL;DR** If you're starting a new course, you should write questions with the new renderer in mind, as it will soon become the default.

> Aside: when we say "renderer", we're really talking about how we traverse the tree of elements in a question to process them. However, the way in which this occurs typically only matters during the "render" phase, so we talk about it as a "renderer".

### The legacy renderer

The legacy renderer uses a naive approach to rendering: it renders elements in order of name. This poses some performance problems: if an element will never actually have its output rendered on screen (for instance, it's inside a `<pl-question-panel>` and the current panel being rendered is the "answer" panel), it's possible that we'll still perform some expensive IPC to try to render a panel that will never be shown! Internally, the architecture provides inconsistent support for nested elements. For instance, if you wanted to use figures in multiple choice answers, they may not be rendered correctly:

```html
<pl-multiple-choice>
  <pl-answer correct="true">
    <pl-figure file-name="fig1.png">
  </pl-answer>
  <pl-answer correct="false">
    <pl-figure file-name="fig2.png">
  </pl-answer>
</pl-multiple-choice>
```

Based on the order that the elements get rendered, the inner `<pl-figure>` elements might not get processed correctly. This is due to behavior in a dependency called [cheerio](https://github.com/cheeriojs/cheerio) that we use to build up the rendered HTML for a question. One benefit of this dependency is that its parser is more forgiving when encountering invalid HTML. However, this also made it more difficult to process the question properly as a tree. Which brings us to...

### The new renderer

The new renderer is rewritten from the ground up to solve the problems inherent in the old renderer. Questions are now properly processed like a tree in a deterministic order. Let's reconsider the example above:

```html
<pl-multiple-choice answers-name="student">
  <pl-answer correct="true">
    <pl-figure file-name="fig1.png"></pl-figure>
  </pl-answer>
  <pl-answer correct="false">
    <pl-figure file-name="fig2.png"></pl-figure>
  </pl-answer>
</pl-multiple-choice>
```

If you imagine this being parsed into an abstract syntax tree, we have a `<pl-multiple-choice>` element with two `<pl-answer>` children elements, each of which has a `<pl-figure>` child element. When rendering this question, we first render the `<pl-multiple-choice>` element, which will produce some hypothetical markup that wraps each answer:

```html
<div class="foo">
  <input type="radio" name="student" />
  <pl-figure file-name="fig1.png"></pl-figure>
</div>
<div class="foo">
  <input type="radio" name="student" />
  <pl-figure file-name="fig2.png"></pl-figure>
</div>
```

We then re-parse this tree and again begin looking for more elements to render. We'll then come across each `<pl-figure>` in turn and they will be rendered, with their markup re-inserted into the tree:

```html
<div class="foo">
  <input type="radio" name="student" />
  <img src="fig1.png" />
</div>
<div class="foo">
  <input type="radio" name="student" />
  <img src="fig2.png" />
</div>
```

And then we're done! This is an obviously more correct way to process questions, and it will soon become the default. However, this change required introducing a new HTML parser that behaves differently in the presence of malformed HTML, such as missing closing tags or self-closing PrairieLearn elements. So, we are making this new renderer opt-in for the time being until we can ensure that everyone's questions have been properly updated.

To opt in to the new renderer, add the following to your `infoCourse.json` file:

```json title="infoCourse.json"
{
  "options": {
    "useNewQuestionRenderer": true
  }
}
```

Note that this will apply to all questions, so make sure to check that you've been writing valid HTML.

Example of invalid HTML:

```html
<p>This is a picture of a bird <pl-figure file-name="bird.html" /></p>
```

Example of valid HTML:

```html
<p>This is a picture of a bird</p>
<pl-figure file-name="bird.html"></pl-figure>
```

## Options for grading student answers

For most elements, there are four different ways of auto-grading the student answer. This applies to elements like [`pl-number-input`](elements.md#pl-number-input-element) and [`pl-string-input`](elements.md#pl-string-input-element) that allow students to input an answer of their choosing, but not [`pl-multiple-choice`](elements.md#pl-multiple-choice-element) or [`pl-checkbox`](elements.md#pl-checkbox-element) that are much more constrained. The four ways are:

1. Set the correct answer using the correct-answer attributes for each element in `question.html`. This will use the built-in grading methods for each element. Given that this option is typically used for answers with a hard-coded value, without randomization, it is not expected to be used frequently.

2. Set `data["correct_answers"][VAR_NAME]` in `server.py`. This is for questions where you can pre-compute a single correct answer based on the (randomized) parameters.

3. Write a [custom `grade(data)`](#question-serverpy) function in server.py that checks `data["submitted_answers"][VAR_NAME]` and sets scores. This can do anything, including having multiple correct answers, testing properties of the submitted answer for correctness, compute correct answers of some elements based on the value of other elements, etc.

4. Write an [external grader](externalGrading.md), though this is typically applied to more complex questions like coding.

If a question has more than one of the above options, each of them overrides the one before it. Even if options 3 (custom grade function) or 4 (external grader) are used, then it can still be helpful to set a correct answer so that it is shown to students as a sample of what would be accepted. If there are multiple correct answers then it's probably a good idea to add a note with [`pl-answer-panel`](elements.md#pl-answer-panel-element) that any correct answer would be accepted, and the displayed answer is only an example. Moreover, if there is no relevant information to display on the correct answer panel (i.e., a question has multiple correct answers and is meant to be attempted until a full score is achieved), then the panel can be hidden by setting `showCorrectAnswer: false` in `info.json`.

### Custom grading best practices

Although questions with custom grading usually don't use the grading functions from individual elements, it is _highly_ recommended that built-in elements are used for student input, as these elements include helpful parsing and feedback by default. Parsed student answers are present in the `data["submitted_answers"]` dictionary.

Any custom grading function for the whole question should set `data["score"]` as a value between 0.0 and 1.0, which will be the final score for the given question. If a custom grading function is only grading a specific part of a question, the grading function should set the corresponding dictionary entry in `data["partial_scores"]` and then recompute the final `data["score"]` value for the whole question. The [`core.py`](https://github.com/PrairieLearn/PrairieLearn/blob/master/apps/prairielearn/python/prairielearn/core.py) file from the `prairielearn` Python library provides the following score recomputation functions:

- `set_weighted_score_data` sets `data["score"]` to be the weighted average of entries in `data["partial_scores"]`.
- `set_all_or_nothing_score_data` sets `data["score"]` to 1.0 if all entries in `data["partial_scores"]` are 1.0, 0.0 otherwise.

This can be used like so:

```python
from prairielearn import set_weighted_score_data

def grade(data):
    # update partial_scores as necessary
    # ...

    # compute total question score
    set_weighted_score_data(data)
```

More detailed information can be found in the docstrings for these functions. If you prefer not to show score badges for individual parts, you may unset the dictionary entries in `data["partial_scores"]` once `data["score"]` has been computed.

To set custom feedback, the grading function should set the corresponding entry in the `data["feedback"]` dictionary. These feedback entries are passed in when rendering the `question.html`, which can be accessed by using the mustache prefix `{{feedback.}}`. See the [above question](#question-serverpy) or [this demo question](https://github.com/PrairieLearn/PrairieLearn/tree/master/exampleCourse/questions/demo/custom/gradeFunction) for examples of this. Note that the feedback set in the `data["feedback"]` dictionary is meant for use by custom grader code in a `server.py` file, while the feedback set in `data["partial_scores"]` is meant for use by element grader code.

For generated floating point answers, it's important to use consistent rounding when displaying numbers to students _and_ when computing the correct answer. For example, the following is problematic:

```python
def generate(data):
    a = 33.33337
    b = 33.33333
    data["params"]["a_for_student"] = f'{a:.2f}'
    data["params"]["b_for_student"] = f'{a:.2f}'
    # Note how the correct answer is computed with full precision,
    # but the parameters displayed to students are rounded.
    data["correct_answers"]["c"] = a - b
```

Instead, the numbers should be rounded at the beginning:

```python
def generate(data):
  a = np.round(33.33337, 2)
  b = np.round(33.33333, 2)
  data["params"]["a_for_student"] = f'{a:.2f}'
  data["params"]["b_for_student"] = f'{b:.2f}'
  data["correct_answers"]["c"] = a - b
```

Similarly, for grading functions involving floating point numbers, _avoid exact comparisons with `==`._ Floating point calculations in Python introduce error, and comparisons with `==` might unexpectedly fail. Instead, the function [`math.isclose`](https://docs.python.org/3/library/math.html#math.isclose) can be used, as it performs comparisons within given tolerance values. The [`core.py`](https://github.com/PrairieLearn/PrairieLearn/blob/master/apps/prairielearn/python/prairielearn/core.py) file from the `prairielearn` Python library also offers several functions to perform more specialized comparisons:

- `is_correct_scalar_ra` compares floats using relative and absolute tolerances.
- `is_correct_scalar_sf` compares floats up to a specified number of significant figures.
- `is_correct_scalar_dd` compares floats up to a specified number of digits.

More detailed information can be found in the docstrings for these functions.

_Note:_ Data stored under the `"submitted_answers"` key in the data dictionary may be of varying type. Specifically, the `pl-integer-input`
element sometimes stores very large integers as strings instead of the Python `int` type used in most cases. The best practice for custom grader
code in this case is to always cast the data to the desired type, for example `int(data["submitted_answers"][name])`. See the
[PrairieLearn elements documentation](elements.md) for more detailed discussion related to specific elements.<|MERGE_RESOLUTION|>--- conflicted
+++ resolved
@@ -75,11 +75,8 @@
 | `shareSourcePublicly`    | boolean | Whether the source code of the question should be available                                                                                                            |
 | `sharingSets`            | array   | Sharing sets which the question belongs to                                                                                                                             |
 
-<<<<<<< HEAD
-=======
 See the [reference for `infoQuestion.json`](./schemas/infoQuestion.md) for more information about what can be added to this file.
 
->>>>>>> b1f3b2d9
 ### Question Dependencies
 
 Your question can load client-side assets such as scripts or stylesheets from different sources. A full list of dependencies will be compiled based on the question's needs and any dependencies needed by page elements, then they will be deduplicated and loaded onto the page.
