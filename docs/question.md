--- conflicted
+++ resolved
@@ -501,17 +501,10 @@
 
 Although questions with custom grading usually don't use the grading functions from individual elements, it is _highly_ recommended that built-in elements are used for student input, as these elements include helpful parsing and feedback by default. Parsed student answers are present in the `data["submitted_answers"]` dictionary.
 
-<<<<<<< HEAD
-Any custom grading function for the whole question should set `data["score"]` as a value between 0.0 and 1.0, which will be the final score for the given question. If a custom grading function is only grading a specific part of a question, the grading function should set the corresponding dictionary entry in `data["partial_scores"]` and then recompute the final `data["score"]` value for the whole question. The [`grading_utils.py`](https://github.com/PrairieLearn/PrairieLearn/blob/master/apps/prairielearn/python/prairielearn/grading_utils.py) file from the `prairielearn` Python library provides the following score recomputation functions:
-
-- [`set_weighted_score_data`][prairielearn.grading_utils.set_weighted_score_data] sets `data["score"]` to be the weighted average of entries in `data["partial_scores"]`.
-- [`set_all_or_nothing_score_data`][prairielearn.grading_utils.set_all_or_nothing_score_data] sets `data["score"]` to 1.0 if all entries in `data["partial_scores"]` are 1.0, 0.0 otherwise.
-=======
 Any custom grading function for the whole question should set `data["score"]` as a value between 0.0 and 1.0, which will be the final score for the given question. If a custom grading function is only grading a specific part of a question, the grading function should set the corresponding dictionary entry in `data["partial_scores"]` and then recompute the final `data["score"]` value for the whole question. The [`question_utils.py`](https://github.com/PrairieLearn/PrairieLearn/blob/master/apps/prairielearn/python/prairielearn/question_utils.py) file from the `prairielearn` Python library provides the following score recomputation functions:
 
 - [`set_weighted_score_data`][prairielearn.question_utils.set_weighted_score_data] sets `data["score"]` to be the weighted average of entries in `data["partial_scores"]`.
 - [`set_all_or_nothing_score_data`][prairielearn.question_utils.set_all_or_nothing_score_data] sets `data["score"]` to 1.0 if all entries in `data["partial_scores"]` are 1.0, 0.0 otherwise.
->>>>>>> 18a1527a
 
 This can be used like so:
 
