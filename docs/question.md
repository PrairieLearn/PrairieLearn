# Questions

**NOTE:** Any time you edit a question `info.json` file on a local copy of PrairieLearn, you need to click “Load from disk” to reload the changes. Edits to HTML or Python files can be picked up by reloading the page. You might need to generate a new variant of a question to run new Python code.

**NOTE:** New-style PrairieLearn questions are marked with `"type": "v3"`. This documentation only describes new-style questions, although old-style v2 questions are still supported in the code.

## Directory structure

Questions are all stored inside the `questions` directory (or any subfolder) for a course. Each question is a single directory that contains all the files for that question. The name of the full question directory relative to `questions` is the QID (the "question ID") for that question. For example, here are three different questions:

```text
questions
|
|-- fossilFuelsRadio          # first question, id is "fossilFuelsRadio"
|   |
|   +-- info.json             # metadata for the fossilFuelsRadio question
|   +-- server.py             # secret server-side code (optional)
|   `-- question.html         # HTML template for the question
|
|-- addVectors                # second question, id is "addVectors"
|   |
|   +-- info.json             # metadata for the addVectors question
|   +-- server.py
|   +-- question.html
|   +-- notes.docx            # more files, like notes on how the question works
|   +-- solution.docx         # these are secret (can't be seen by students)
|   |
|   +-- clientFilesQuestion/  # Files accessible to the client (web browser)
|   |   `-- fig1.png          # A client file (an image)
|   |
|   +-- tests/                # external grading files (see other doc)
|       `-- ...
|
`-- subfolder                 # a subfolder we can put questions in -- this itself can't be a question
    |
    `-- nestedQuestion        # third question, id is "subfolder/nestedQuestion"
        |
        +-- info.json         # metadata for the "subfolder/nestedQuestion" question
        `-- question.html
```

PrairieLearn assumes independent questions; nothing ties them together. However, each question could have multiple parts (inputs that are validated together).

Example questions are in the [`exampleCourse/questions`](https://github.com/PrairieLearn/PrairieLearn/blob/master/exampleCourse/questions) directory inside PrairieLearn.

## Question `info.json`

The `info.json` file for each question defines properties of the question. For example:

```json title="info.json"
{
  "uuid": "cbf5cbf2-6458-4f13-a418-aa4d2b1093ff",
  "title": "Newton's third law",
  "topic": "Forces",
  "tags": ["secret", "Fa18"],
  "type": "v3",
  "comment": "You can add comments to JSON files using this property."
}
```

| Property                 | Type    | Description                                                                                                                                                            |
| ------------------------ | ------- | ---------------------------------------------------------------------------------------------------------------------------------------------------------------------- |
| `uuid`                   | string  | [Unique identifier](uuid.md). (Required; no default)                                                                                                                   |
| `type`                   | enum    | Type of the test. Must be `"v3"` for new-style questions. (Required; no default)                                                                                       |
| `title`                  | string  | The title of the question (e.g., `"Addition of vectors in Cartesian coordinates"`). (Required; no default)                                                             |
| `topic`                  | string  | The category of question (e.g., `"Vectors"`, `"Energy"`). Like the chapter in a textbook. (Required; no default)                                                       |
| `tags`                   | array   | Optional extra tags associated with the question (e.g., `["secret", "concept"]`). (Optional; default: no tags)                                                         |
| `gradingMethod`          | enum    | The grading method used for auto-grading this question. Valid values: `Internal`, `External`, or `Manual` (for manual-only questions). (Optional; default: `Internal`) |
| `singleVariant`          | boolean | Whether the question is not randomized and only generates a single variant. (Optional; default: `false`)                                                               |
| `showCorrectAnswer`      | boolean | Whether the question should display the answer panel. (Optional; default: `true`)                                                                                      |
| `partialCredit`          | boolean | Whether the question will give partial points for fractional scores. (Optional; default: `true`)                                                                       |
| `externalGradingOptions` | object  | Options for externally graded questions. See the [external grading docs](externalGrading.md). (Optional; default: none)                                                |
| `dependencies`           | object  | External JavaScript or CSS dependencies to load. See below. (Optional; default: `{}`)                                                                                  |
| `sharePublicly`          | boolean | Whether the question should be available for anyone to preview or use in their course                                                                                  |
| `shareSourcePublicly`    | boolean | Whether the the source code of the question should be available                                                                                                        |
| `sharingSets`            | array   | Sharing sets which the question belongs to                                                                                                                             |

For details see the [format specification for question `info.json`](https://github.com/PrairieLearn/PrairieLearn/blob/master/apps/prairielearn/src/schemas/schemas/infoQuestion.json)

### Question Dependencies

Your question can load client-side assets such as scripts or stylesheets from different sources. A full list of dependencies will be compiled based on the question's needs and any dependencies needed by page elements, then they will be deduplicated and loaded onto the page.

These dependencies are specified in the `info.json` file, and can be configured as follows:

```json title="info.json"
{
  "dependencies": {
    "nodeModulesScripts": ["three/build/three.min.js"],
    "clientFilesQuestionScripts": ["my-question-script.js"],
    "clientFilesQuestionStyles": ["my-question-style.css"],
    "clientFilesCourseStyles": ["courseStylesheet1.css", "courseStylesheet2.css"]
  }
}
```

### Question Sharing

Any question that is marked with `"sharePublicly": true` or `"shareSourcePublicly": true` will be considered and displayed as being published for free use under the [CC-BY-NC](https://www.creativecommons.org/licenses/by-nc/4.0/) license. Questions may be privately shared to individual courses using sharing sets, as explained in the [sharing documentation](questionSharing.md). Sharing sets that a question belongs to are specified as a list of strings. These must match sharing sets that are declared in the [course configuration](course/index.md#adding-sharing-sets).

```json title="info.json"
{
  "sharingSets": ["python-exercises"]
}
```

The different types of dependency properties available are summarized in this table:

| Property                     | Description                                                                                       |
| ---------------------------- | ------------------------------------------------------------------------------------------------- |
| `nodeModulesStyles`          | The styles required by this question, relative to `[PrairieLearn directory]/node_modules`.        |
| `nodeModulesScripts`         | The scripts required by this question, relative to `[PrairieLearn directory]/node_modules`.       |
| `clientFilesQuestionStyles`  | The scripts required by this question relative to the question's `clientFilesQuestion` directory. |
| `clientFilesQuestionScripts` | The scripts required by this question relative to the question's `clientFilesQuestion` directory. |
| `clientFilesCourseStyles`    | The styles required by this question relative to `[course directory]/clientFilesCourse`.          |
| `clientFilesCourseScripts`   | The scripts required by this question relative to `[course directory]/clientFilesCourse`.         |

## Question `question.html`

The `question.html` is a template used to render the question to the student. A complete `question.html` example looks like:

```html
<pl-question-panel>
  <p>
    A particle of mass $m = {{params.m}}\rm\ kg$ is observed to have acceleration $a =
    {{params.a}}\rm\ m/s^2$.
  </p>
  <p>What is the total force $F$ currently acting on the particle?</p>
</pl-question-panel>

<p>
  <pl-number-input
    answers-name="F"
    comparison="sigfig"
    digits="2"
    label="$F =$"
    suffix="$\rm m/s^2$"
  ></pl-number-input>
</p>
```

The `question.html` is regular HTML, with four special features:

1. Any text in double-curly-braces (like `{{params.m}}`) is substituted with variable values. If you use triple-braces (like `{{{params.html}}}`) then raw HTML is substituted (don't use this unless you know you need it). This is using [Mustache](https://mustache.github.io/mustache.5.html) templating.
2. Special HTML elements (like `<pl-number-input>`) enable input and formatted output. See the [list of PrairieLearn elements](elements.md). Note that that **all submission elements must have unique `answers-name` attributes.** This is necessary for questions to be graded properly.
3. A special `<markdown>` tag allows you to write Markdown inline in questions.
4. LaTeX equations are available within HTML by using `$x^2$` for inline equations, and `$$x^2$$` or `\[x^2\]` for display equations.

## Question `server.py`

The `server.py` file for each question creates randomized question variants by generating random parameters and the corresponding correct answer. The `server.py` functions are:

| Function     | Return object                            | modifiable `data` keys                                                                                   | unmodifiable `data` keys                                                                                                                                                                                   | Description                                                                                                                                                                                                                                                                   |
| ------------ | ---------------------------------------- | -------------------------------------------------------------------------------------------------------- | ---------------------------------------------------------------------------------------------------------------------------------------------------------------------------------------------------------- | ----------------------------------------------------------------------------------------------------------------------------------------------------------------------------------------------------------------------------------------------------------------------------- |
| `generate()` |                                          | `correct_answers`, `params`                                                                              | `options`, `variant_seed`                                                                                                                                                                                  | Generate the parameter and true answers for a new random question variant. Set `data["params"][name]` and `data["correct_answers"][name]` for any variables as needed. Modify the `data` dictionary in-place.                                                                 |
| `prepare()`  |                                          | `answers_names`, `correct_answers`, `params`                                                             | `options`, `variant_seed`                                                                                                                                                                                  | Final question preparation after element code has run. Can modify data as necessary. Modify the `data` dictionary in-place.                                                                                                                                                   |
| `render()`   | `html` (string)                          |                                                                                                          | `correct_answers`, `editable`, `feedback`, `format_errors`, `options`, `panel`, `params`, `partial_scores`, `raw_submitted_answers`, `score`, `submitted_answers`, `variant_seed`, `num_valid_submissions` | Render the HTML for one panel and return it as a string.                                                                                                                                                                                                                      |
| `parse()`    |                                          | `format_errors`, `submitted_answers`, `correct_answers`, `feedback`                                      | `options`, `params`, `raw_submitted_answers`, `variant_seed`                                                                                                                                               | Parse the `data["submitted_answers"][var]` data entered by the student, modifying this variable. Modify the `data` dictionary in-place.                                                                                                                                       |
| `grade()`    |                                          | `correct_answers`, `feedback`, `format_errors`, `params`, `partial_scores`, `score`, `submitted_answers` | `options`, `raw_submitted_answers`, `variant_seed`                                                                                                                                                         | Grade `data["submitted_answers"][var]` to determine a score. Store the score and any feedback in `data["partial_scores"][var]["score"]` and `data["partial_scores"][var]["feedback"]`. Modify the `data` dictionary in-place.                                                 |
| `file()`     | `object` (string, bytes-like, file-like) |                                                                                                          | `correct_answers`, `filename`, `options`, `params`, `variant_seed`                                                                                                                                         | Generate a file object dynamically in lieu of a physical file. Trigger via `type="dynamic"` in the question element (e.g., `pl-figure`, `pl-file-download`). Access the requested filename via `data['filename']`. If `file()` returns nothing, an empty string will be used. |

A complete `question.html` and `server.py` example looks like:

```html
<!-- question.html -->

<pl-question-panel>
  <!-- params.x is defined by data["params"]["x"] in server.py's `generate()`. -->
  <!-- params.operation defined by in data["params"]["operation"] in server.py's `generate()`. -->
  If $x = {{params.x}}$ and $y$ is {{params.operation}} $x$, what is $y$?
</pl-question-panel>

<!-- y is defined by data["correct_answers"]["y"] in server.py's `generate()`. -->
<pl-number-input answers-name="y" label="$y =$"></pl-number-input>
<pl-submission-panel> {{feedback.y}} </pl-submission-panel>
```

```python
# server.py

import random
import math

def generate(data):
    # Generate random parameters for the question and store them in the data["params"] dict:
    data["params"]["x"] = random.randint(5, 10)
    data["params"]["operation"] = random.choice(["double", "triple"])

    # Also compute the correct answer (if there is one) and store in the data["correct_answers"] dict:
    if data["params"]["operation"] == "double":
        data["correct_answers"]["y"] = 2 * data["params"]["x"]
    else:
        data["correct_answers"]["y"] = 3 * data["params"]["x"]

def prepare(data):
    # This function will run after all elements have run `generate()`.
    # We can alter any of the element data here, but this is rarely needed.
    pass

def parse(data):
    # data["raw_submitted_answers"][NAME] is the exact raw answer submitted by the student.
    # data["submitted_answers"][NAME] is the answer parsed by elements (e.g., strings converted to numbers).
    # data["format_errors"][NAME] is the answer format error (if any) from elements.
    # We can modify or delete format errors if we have custom logic (rarely needed).
    # If there are format errors then the submission is "invalid" and is not graded.
    # To provide feedback but keep the submission "valid", data["feedback"][NAME] can be used.

    # As an example, we will reject negative numbers for "y":
    # check we don't already have a format error
    if "y" not in data["format_errors"] and data["submitted_answers"]["y"] < 0:
        data["format_errors"]["y"] = "Negative numbers are not allowed"

def grade(data):
    # All elements will have already graded their answers (if any) before this point.
    # data["partial_scores"][NAME]["score"] is the individual element scores (0 to 1).
    # data["score"] is the total score for the question (0 to 1).
    # We can modify or delete any of these if we have a custom grading method.
    # This function only runs if `parse()` did not produce format errors, so we can assume all data is valid.

    # grade(data) can also set data['format_errors'][NAME] if there is any reason to mark the question
    # invalid during grading time.  This will cause the question to not use up one of the student's attempts' on exams.
    # You are encouraged, though, to do any checks for invalid data that can be done in `parse(data)` there instead,
    # since that method is also called when the student hits "Save only", in manually graded questions, or in
    # assessments without real-time grading.

    # As an example, we will give half points for incorrect answers larger than "x",
    # only if not already correct. Use math.isclose to avoid possible floating point errors.
    if math.isclose(data["score"], 0.0) and data["submitted_answers"]["y"] > data["params"]["x"]:
        data["partial_scores"]["y"]["score"] = 0.5
        data["score"] = 0.5
        data["feedback"]["y"] = "Your value for $y$ is larger than $x$, but incorrect."
```

## Question Data Storage

All persistent data related to a question variant is stored under different entries in the `data` dictionary. This dictionary is stored in JSON format by PrairieLearn, and as a result, everything in `data` must be JSON serializable. Some types in Python are natively JSON serializable, such as strings, lists, and dicts, while others are not, such as complex numbers, numpy ndarrays, and pandas DataFrames.

To account for this, the `prairielearn` Python library from [`core.py`](https://github.com/PrairieLearn/PrairieLearn/blob/master/apps/prairielearn/python/prairielearn/core.py), usually aliased and used as `pl`, provides the functions `to_json` and `from_json`, which can respectively serialize and deserialize various objects for storage as part of question data. Please refer to the docstrings on those functions for more information. Here is a simple example:

```python
# server.py

import numpy as np
import prairielearn as pl

def generate(data):
    data["params"]["numpy_array"] = pl.to_json(np.array([1.2, 3.5, 5.1]))

def grade(data):
    pl.from_json(data["params"]["numpy_array"])
```

The `pl.to_json` function supports keyword-only options for different types of encodings (e.g. `pl.to_json(var, df_encoding_version=2)`). These options have been added to allow for new encoding behavior while still retaining backwards compatibility with existing usage.

- `df_encoding_version` controls the encoding of Pandas DataFrames. Encoding a DataFrame `df` by setting `pl.to_json(df, df_encoding_version=2)` allows for missing and date time values whereas `pl.to_json(df, df_encoding_version=1)` (default) does not. However, `df_encoding_version=1` has support for complex numbers, while `df_encoding_version=2` does not.
- `np_encoding_version` controls the encoding of Numpy values. When using `np_encoding_version=1`, then only `np.float64` and `np.complex128` can be serialized by `pl.to_json`, and their types will be erased after deserialization (will become native Python `float` and `complex` respectively). It is recommended to set `np_encoding_version=2`, which supports serialization for all numpy scalars and does not result in type erasure on deserialization.

## Accessing files on disk

From within `server.py` functions, directories can be accessed as:

```python
data["options"]["question_path"]                      # on-disk location of the current question directory
data["options"]["client_files_question_path"]         # on-disk location of clientFilesQuestion/
data["options"]["client_files_question_url"]          # URL location of clientFilesQuestion/ (only in render() function)
data["options"]["client_files_question_dynamic_url"]  # URL location of dynamically-generated question files (only in render() function)
data["options"]["client_files_course_path"]           # on-disk location of clientFilesCourse/
data["options"]["client_files_course_url"]            # URL location of clientFilesCourse/ (only in render() function)
data["options"]["server_files_course_path"]           # on-disk location of serverFilesCourse/
```

## Generating dynamic files

You can dynamically generate file objects in `server.py`. These files never appear physically on the disk. They are generated in `file()` and returned as strings, bytes-like objects, or file-like objects. A complete `question.html` and `server.py` example using a dynamically generated `fig.png` looks like:

```html
<!-- question.html -->

<p>Here is a dynamically-rendered figure showing a line of slope $a = {{params.a}}$:</p>
<img src="{{options.client_files_question_dynamic_url}}/fig.png" />
```

```python
# server.py

import random
import io
import matplotlib.pyplot as plt

def generate(data):
    data["params"]["a"] = random.choice([0.25, 0.5, 1, 2, 4])

def file(data):
    # We should look at data["filename"], generate the corresponding file,
    # and return the contents of the file as a string, bytes-like, or file-like object.
    # We can access data["params"].
    # As an example, we will generate the "fig.png" figure.

    if data["filename"] == "fig.png":                # check for the appropriate filename
        plt.plot([0, data["params"]["a"]], [0, 1])   # plot a line with slope "a"
        buf = io.BytesIO()                           # make a bytes object (a buffer)
        plt.savefig(buf, format="png")               # save the figure data into the buffer
        return buf
```

You can also use this functionality in file-based elements (`pl-figure`, `pl-file-download`) by setting `type="dynamic"`.

## The `singleVariant` option for non-randomized questions

While it is recommended that all questions contain random parameters, sometimes it is impractical to do this. For questions that don't have a meaningful amount of randomization in them, the `info.json` file should set `"singleVariant": true`. This has the following effects:

- On `Homework`-type assessments, each student will only ever be given one variant of the question, which they can repeatedly attempt without limit. The correct answer will never be shown to students.
- On `Exam`-type assessments, all questions are effectively single-variant, so the `singleVariant` option has no effect.

## The `partialCredit` option

By default, all questions award partial credit. For example, if there are two numeric answers in a question and only one of them is correct, the student will be awarded 50% of the available points.

To disable partial credit for a question, set `"partialCredit": false` in the `info.json` file for the question. This will mean that the question will either give 0% or 100%, and it will only give 100% if every element on the page is fully correct. Some [question elements](elements.md) also provide more fine-grained control over partial credit.

In general, it is _strongly_ recommended to leave partial credit enabled for all questions.

## Using Markdown in questions

HTML and custom elements are great for flexibility and expressiveness. However, they're not great for working with large amounts of text, formatting text, and so on. [Markdown](https://github.com/adam-p/markdown-here/wiki/Markdown-Cheatsheet) is a lightweight plaintext markup syntax that's ideal for authoring simple but rich text. To enable this, PrairieLearn adds a special `<markdown>` tag to questions. When a `<markdown>` block is encountered, its contents are converted to HTML. Here's an example `question.html` that utilizes this element:

<<<<<<< HEAD
```sh
=======
<!-- prettier-ignore -->
```html
>>>>>>> d4dea080
<markdown>
# Hello, world!

This is some **Markdown** text.
</markdown>
```

That question would be rendered like this:

```html
<h1>Hello, world!</h1>
<p>This is some <strong>Markdown</strong> text.</p>
```

A few special behaviors have been added to enable Markdown to work better within the PrairieLearn ecosystem, as described below.

## Markdown code blocks

Fenced code blocks (those using triple-backticks <code>\`\`\`</code>) are rendered as `<pl-code>` elements, which will then be rendered as usual by PrairieLearn. These blocks support specifying language and highlighted lines, which are then passed to the resulting `<pl-code>` element. Consider the following markdown:

<<<<<<< HEAD
````sql
=======
<!-- prettier-ignore -->
````html
>>>>>>> d4dea080
<markdown>
```cpp{1-2,4}
int i = 1;
int j = 2;
int k = 3;
int m = 4;
````

</markdown>
```

This will be rendered to the following `<pl-code>` element (which itself will eventually be rendered to standard HTML):

<!-- prettier-ignore -->
```html
<pl-code language="cpp" highlight-lines="1-2,4">
int i = 1;
int j = 2;
int k = 3;
int m = 4;
</pl-code>
```

## Escaping `<markdown>` tags

Under the hood, PrairieLearn is doing some very simple parsing to determine what pieces of a question to process as Markdown: it finds an opening `<markdown>` tag and processes everything up to the closing `</markdown>` tag. But what if you want to have a literal `<markdown>` or `</markdown>` tag in your question? PrairieLearn defines a special escape syntax to enable this. If you have `<markdown#>` or `</markdown#>` in a Markdown block, they will be rendered as `<markdown>` and `</markdown>` respectively (but will not be used to find regions of text to process as Markdown). You can use more hashes to produce different strings: for instance, to have `<markdown###>` show up in the output, write `<markdown####>` in your question.

## Rendering panels from `question.html`

When a question is displayed to a student, there are three "panels" that will be shown at different stages: the "question" panel, the "submission" panel, and the "answer" panel. These display the question prompt, the solution provided by the student, and the correct answer.

All three panels display the same `question.html` template, but elements will render differently in each panel. For example, the `<pl-number-input>` element displays an input box in the "question" panel, the submitted answer in the "submissions" panel, and the correct answer in the "answer" panel.

Text in `question.html` can be set to only display in the "question" panel by wrapping it in the `<pl-question-panel>` element. This is useful for the question prompt, which doesn't need to be repeated in the "submission" and "answer" panels. There are also elements that only render in the other two panels.

## Hiding staff comments in `question.html`

Please note that HTML or JavaScript comments in your `question.html` source may be visible to students in the rendered page source. To leave small maintenance notes to staff in your `question.html` source, you may prefer to use a Mustache comment that will stay hidden. Please refer to [this FAQ item](faq.md#how-can-i-add-comments-in-my-questionhtml-source-that-wont-be-visible-to-students).

## How questions are rendered

Questions are rendered in two possible ways: with the "legacy renderer" and the "new renderer". Currently, the legacy renderer is the default, but the new renderer will eventually replace the legacy renderer entirely. The new renderer uses a different HTML parser, which behaves differently than the old one for malformed HTML and could result in breaking changes.

**TL;DR** If you're starting a new course, you should write questions with the new renderer in mind, as it will soon become the default.

> Aside: when we say "renderer", we're really talking about how we traverse the tree of elements in a question to process them. However, the way in which this occurs typically only matters during the "render" phase, so we talk about it as a "renderer".

### The legacy renderer

The legacy renderer uses a naive approach to rendering: it renders elements in order of name. This poses some performance problems: if an element will never actually have its output rendered on screen (for instance, it's inside a `<pl-question-panel>` and the current panel being rendered is the "answer" panel), it's possible that we'll still perform some expensive IPC to try to render a panel that will never be shown! Internally, the architecture provides inconsistent support for nested elements. For instance, if you wanted to use figures in multiple choice answers, they may not be rendered correctly:

```html
<pl-multiple-choice>
  <pl-answer correct="true">
    <pl-figure file-name="fig1.png">
  </pl-answer>
  <pl-answer correct="false">
    <pl-figure file-name="fig2.png">
  </pl-answer>
</pl-multiple-choice>
```

Based on the order that the elements get rendered, the inner `<pl-figure>` elements might not get processed correctly. This is due to behavior in a dependency called [cheerio](https://github.com/cheeriojs/cheerio) that we use to build up the rendered HTML for a question. One benefit of this dependency is that its parser is more forgiving when encountering invalid HTML. However, this also made it more difficult to process the question properly as a tree. Which brings us to...

### The new renderer

The new renderer is rewritten from the ground up to solve the problems inherent in the old renderer. Questions are now properly processed like a tree in a deterministic order. Let's reconsider the example above:

```html
<pl-multiple-choice answers-name="student">
  <pl-answer correct="true">
    <pl-figure file-name="fig1.png"></pl-figure>
  </pl-answer>
  <pl-answer correct="false">
    <pl-figure file-name="fig2.png"></pl-figure>
  </pl-answer>
</pl-multiple-choice>
```

If you imagine this being parsed into an abstract syntax tree, we have a `<pl-multiple-choice>` element with two `<pl-answer>` children elements, each of which has a `<pl-figure>` child element. When rendering this question, we first render the `<pl-multiple-choice>` element, which will produce some hypothetical markup that wraps each answer:

```html
<div class="foo">
  <input type="radio" name="student" />
  <pl-figure file-name="fig1.png"></pl-figure>
</div>
<div class="foo">
  <input type="radio" name="student" />
  <pl-figure file-name="fig2.png"></pl-figure>
</div>
```

We then re-parse this tree and again begin looking for more elements to render. We'll then come across each `<pl-figure>` in turn and they will be rendered, with their markup re-inserted into the tree:

```html
<div class="foo">
  <input type="radio" name="student" />
  <img src="fig1.png" />
</div>
<div class="foo">
  <input type="radio" name="student" />
  <img src="fig2.png" />
</div>
```

And then we're done! This is an obviously more correct way to process questions, and it will soon become the default. However, this change required introducing a new HTML parser that behaves differently in the presence of malformed HTML, such as missing closing tags or self-closing PrairieLearn elements. So, we are making this new renderer opt-in for the time being until we can ensure that everyone's questions have been properly updated.

To opt in to the new renderer, add the following to your `infoCourse.json` file:

```json title="infoCourse.json"
{
  "options": {
    "useNewQuestionRenderer": true
  }
}
```

Note that this will apply to all questions, so make sure to check that you've been writing valid HTML.

Example of invalid HTML:

```html
<p>This is a picture of a bird <pl-figure file-name="bird.html" /></p>
```

Example of valid HTML:

```html
<p>This is a picture of a bird</p>
<pl-figure file-name="bird.html"></pl-figure>
```

## Options for grading student answers

For most elements, there are four different ways of auto-grading the student answer. This applies to elements like [`pl-number-input`](elements.md#pl-number-input-element) and [`pl-string-input`](elements.md#pl-string-input-element) that allow students to input an answer of their choosing, but not [`pl-multiple-choice`](elements.md#pl-multiple-choice-element) or [`pl-checkbox`](elements.md#pl-checkbox-element) that are much more constrained. The four ways are:

1. Set the correct answer using the correct-answer attributes for each element in `question.html`. This will use the built-in grading methods for each element. Given that this option is typically used for answers with a hard-coded value, without randomization, it is not expected to be used frequently.
2. Set `data["correct_answers"][VAR_NAME]` in `server.py`. This is for questions where you can pre-compute a single correct answer based on the (randomized) parameters.
3. Write a [custom `grade(data)`](#question-serverpy) function in server.py that checks `data["submitted_answers"][VAR_NAME]` and sets scores. This can do anything, including having multiple correct answers, testing properties of the submitted answer for correctness, compute correct answers of some elements based on the value of other elements, etc.
4. Write an [external grader](externalGrading.md), though this is typically applied to more complex questions like coding.

If a question has more than one of the above options, each of them overrides the one before it. Even if options 3 (custom grade function) or 4 (external grader) are used, then it can still be helpful to set a correct answer so that it is shown to students as a sample of what would be accepted. If there are multiple correct answers then it's probably a good idea to add a note with [`pl-answer-panel`](elements.md#pl-answer-panel-element) that any correct answer would be accepted and the displayed answer is only an example. Moreover, if there is no relevant information to display on the correct answer panel (i.e., a question has multiple correct answers and is meant to be attempted until a full score is achieved), then the panel can be hidden by setting `showCorrectAnswer: false` in `info.json`.

### Custom grading best practices

Although questions with custom grading usually don't use the grading functions from individual elements, it is _highly_ recommended that built-in elements are used for student input, as these elements include helpful parsing and feedback by default. Parsed student answers are present in the `data["submitted_answers"]` dictionary.

Any custom grading function for the whole question should set `data["score"]` as a value between 0.0 and 1.0, which will be the final score for the given question. If a custom grading function is only grading a specific part of a question, the grading function should set the corresponding dictionary entry in `data["partial_scores"]` and then recompute the final `data["score"]` value for the whole question. The [`core.py`](https://github.com/PrairieLearn/PrairieLearn/blob/master/apps/prairielearn/python/prairielearn/core.py) file from the `prairielearn` Python library provides the following score recomputation functions:

- `set_weighted_score_data` sets `data["score"]` to be the weighted average of entries in `data["partial_scores"]`.
- `set_all_or_nothing_score_data` sets `data["score"]` to 1.0 if all entries in `data["partial_scores"]` are 1.0, 0.0 otherwise.

This can be used like so:

```python
from prairielearn import set_weighted_score_data

def grade(data):
    # update partial_scores as necessary
    # ...

    # compute total question score
    set_weighted_score_data(data)
```

More detailed information can be found in the docstrings for these functions. If you would prefer not to show score badges for individual parts, you may unset the dictionary entries in `data["partial_scores"]` once `data["score"]` has been computed.

To set custom feedback, the grading function should set the corresponding entry in the `data["feedback"]` dictionary. These feedback entries are passed in when rendering the `question.html`, which can be accessed by using the mustache prefix `{{feedback.}}`. See the [above question](#question-serverpy) or [this demo question](https://github.com/PrairieLearn/PrairieLearn/tree/master/exampleCourse/questions/demo/custom/gradeFunction) for examples of this. Note that the feedback set in the `data["feedback"]` dictionary is meant for use by custom grader code in a `server.py` file, while the feedback set in `data["partial_scores"]` is meant for use by element grader code.

For generated floating point answers, it's important to use consistent rounding when displaying numbers to students _and_ when computing the correct answer. For example, the following is problematic:

```python
def generate(data):
    a = 33.33337
    b = 33.33333
    data["params"]["a_for_student"] = f'{a:.2f}'
    data["params"]["b_for_student"] = f'{a:.2f}'
    # Note how the correct answer is computed with full precision,
    # but the parameters displayed to students are rounded.
    data["correct_answers"]["c"] = a - b
```

Instead, the numbers should be rounded at the beginning:

```python
def generate(data):
  a = np.round(33.33337, 2)
  b = np.round(33.33333, 2)
  data["params"]["a_for_student"] = f'{a:.2f}'
  data["params"]["b_for_student"] = f'{b:.2f}'
  data["correct_answers"]["c"] = a - b
```

Similarly, for grading functions involving floating point numbers, _avoid exact comparisons with `==`._ Floating point calculations in Python introduce error, and comparisons with `==` might unexpectedly fail. Instead, the function [`math.isclose`](https://docs.python.org/3/library/math.html#math.isclose) can be used, as it performs comparisons within given tolerance values. The [`core.py`](https://github.com/PrairieLearn/PrairieLearn/blob/master/apps/prairielearn/python/prairielearn/core.py) file from the `prairielearn` Python library also offers several functions to perform more specialized comparisons:

- `is_correct_scalar_ra` compares floats using relative and absolute tolerances.
- `is_correct_scalar_sf` compares floats up to a specified number of significant figures.
- `is_correct_scalar_dd` compares floats up to a specified number of digits.

More detailed information can be found in the docstrings for these functions.

_Note:_ Data stored under the `"submitted_answers"` key in the data dictionary may be of varying type. Specifically, the `pl-integer-input`
element sometimes stores very large integers as strings instead of the Python `int` type used in most cases. The best practice for custom grader
code in this case is to always cast the data to the desired type, for example `int(data["submitted_answers"][name])`. See the
[PrairieLearn elements documentation](elements.md) for more detailed discussion related to specific elements.

## Initializing parameters from outside the question

The `data["params"]` dictionary normally used to pass parameters to `question.html` can be "seeded" from outside the question's files, allowing some portion of its randomization to be set by an assessment, course instance, or course configuration file. Such "`questionParams`" can change the behavior of a question without needing to alter its source code, so a question can be reused on different assessments but with a different configuration of parameters to alter its actual variants as needed.

A `questionParams` is a JSON object that can be placed in three different PrairieLearn file types. When a question's `generate()` function is called, the `data["params"]` dictionary will be pre-filled with the key-value pairs defined by `questionParams` in these locations:

1. `infoCourse.json`: parameters defined here will be passed to all questions in the course, including when they are previewed by an instructor without being attached to an assessment.
2. `infoCourseInstance.json`: these parameters will be passed to questions when they are used in one of this course instance's assessments.
3. `infoAssessment.json`: parameters can be added to the assessment itself, to one of its zones, to one of its lists of alternatives, or to an individual question object. In each case, the parameters will be passed to all questions nested under that element. For example, parameters specified at the top-level assessment apply to every question; parameters for a zone only apply to the questions in that zone; and parameters on an individual question only apply to that question.

Parameters with matching names are overridden by the locations that are farther down the preceding list. That is, a parameter configured by `infoCourse.json` will be supplanted by one configured in `infoCourseInstance.json`, and parameters on an individual question in an assessment will override all others. Parameters are **not** deep merged: a course with parameter `{"a": { "b": 1 } }` and an assessment with parameter `{"a": { "c": 2 } }` will pass `{"a": { "c": 2 } }` to the question, not `{"a": { "b": 1, "c": 2 } }`.

Example of a question's `server.py` that can be customized with `questionParams`:

```python
import random
def generate(data):
  # It is recommended to use .get() with a default value in case params have not been set, for example,
  # when viewing the question from the Questions list.
  param_names = data['params'].get('names', [{'name': 'Matt', 'photo': '001'}, {'name': 'Craig', 'photo': '002'}])
  # Choose a random person to display.
  chosen = random.choice(param_names)
  data['params']['photo'] = chosen['photo']
  data['correct_answers']['name'] = chosen['name']
```

Any `questionParams` that applies to this question and has a `names` key will provide the list to use as the parameter `names`; otherwise, the default list `[{'name': 'Matt', 'photo': '001'}, {'name': 'Craig', 'photo': '002'}]` will be used.

The chosen name could be used to generate some HTML in `question.html`:

```html
What is this person's first name?

<pl-figure
  file-name="student_images/{{params.photo}}.png"
  width="140px"
  directory="clientFilesCourse"
></pl-figure>

<pl-string-input answers-name="name"></pl-string-input>
```

When a new semester begins and a course instance is created, the `courseInstance.json` can be updated with the names of the course instructor and TAs.

```json
{
  "uuid": ...,
  ...,
  "questionParams": {
    "names": [{"name": "Neal", "photo": "003"}, {"name": "Jonatan", "photo": "004"}]
  }
}
```

When the question is used in an assessment for this course instance, Neal and Jonatan will be shown in the HTML instead of Matt and Craig.

The question can be used in a second assessment with a different set of names by setting `questionParams` in the `infoAssessment.json` file:

```json
{
  "uuid": ...,
  ...,
  "zones": [
    {
      "questions": [
        {
          "id": "myPhotoMatchingQuestion",
          "points": 5,
          "questionParams": {
            "names": [{"name": "Luke", "photo": "005"}, {"name": "Leia", "photo": "006"}]
          }
        }
      ]
    }
  ]
}
```

Doing this does not change the question in the original assessment, which would not be the case if the `server.py` was updated with the new list of names.

Question params can reduce the need to duplicate questions in order to change the data source of its variation. This makes maintenance of the questions easier. Examples:

- A "match each nation with its capital city" question can use a different set of nations depending on what region has been studied most recently. (Instead of different questions for each region.)
- A question on programming language syntax errors can involve more examples of errors as new features with different syntax rules are learned. (Instead of different questions for later in the course.)
- A question that generates an indefinite integral can use simple trig functions on an early calculus exam, and later use inverse trig functions. (Instead of two different questions that only vary in the chosen function.)
- A question can read scenario information from a file parameter set by the course instance, so a new course instance can reuse the question with a new set of scenarios without changing the question's code. (Instead of making a new question just for the course instance.)<|MERGE_RESOLUTION|>--- conflicted
+++ resolved
@@ -324,12 +324,10 @@
 
 HTML and custom elements are great for flexibility and expressiveness. However, they're not great for working with large amounts of text, formatting text, and so on. [Markdown](https://github.com/adam-p/markdown-here/wiki/Markdown-Cheatsheet) is a lightweight plaintext markup syntax that's ideal for authoring simple but rich text. To enable this, PrairieLearn adds a special `<markdown>` tag to questions. When a `<markdown>` block is encountered, its contents are converted to HTML. Here's an example `question.html` that utilizes this element:
 
-<<<<<<< HEAD
-```sh
-=======
+
 <!-- prettier-ignore -->
 ```html
->>>>>>> d4dea080
+
 <markdown>
 # Hello, world!
 
@@ -350,12 +348,9 @@
 
 Fenced code blocks (those using triple-backticks <code>\`\`\`</code>) are rendered as `<pl-code>` elements, which will then be rendered as usual by PrairieLearn. These blocks support specifying language and highlighted lines, which are then passed to the resulting `<pl-code>` element. Consider the following markdown:
 
-<<<<<<< HEAD
-````sql
-=======
+
 <!-- prettier-ignore -->
 ````html
->>>>>>> d4dea080
 <markdown>
 ```cpp{1-2,4}
 int i = 1;
