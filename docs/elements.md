# PrairieLearn Elements for use in `question.html`

When writing questions, there exists a core pool of elements that provides
common structures associated with assessment items. These elements can be
split into three distinct groups: **submission**, **decorative**, and
**conditional**. Within this document, all of PrairieLearn's elements are
displayed alongside links to sample elements within the example course. To
build your own PrairieLearn element, please see [Question Element Writing](devElements.md)
documentation.

**Submission** elements act as a way to receive a response or input from the
student. These elements are traditionally referred to as form input fields.
PrairieLearn presently provides the following templated **input field** elements:

- [`pl-multiple-choice`](#pl-multiple-choice-element): Selecting only
  **one option** from a list.
- [`pl-checkbox`](#pl-checkbox-element): Selecting **multiple options** from a
  list.
- [`pl-dropdown`](#pl-dropdown-element): Select an answer from answers in a drop-down box.
- [`pl-number-input`](#pl-number-input-element): Fill in a **numerical** value
  within a specific tolerance level such as 3.14, -1.921, and so on.
- [`pl-integer-input`](#pl-integer-input-element): Fill in an **integer** value
  such as -71, 0, 5, 21, and so on.
- [`pl-symbolic-input`](#pl-symbolic-input-element): Fill in a **symbolic** value
  such as `x^2`, `sin(z)`, `mc^2`, and so on.
- [`pl-string-input`](#pl-string-input-element): Fill in a **string** value
  such as "Illinois", "GATTACA", "computer", and so on.
- [`pl-matrix-component-input`](#pl-matrix-component-input-element): Fill in
  a **matrix** using grid that has an input area for each element.
- [`pl-matrix-input`](#pl-matrix-input-element): Supply a matrix in a supported
  programming language format.
- [`pl-file-editor`](#pl-file-editor-element): Provide an in-browser code editor
  for writing and submitting code.
- [`pl-file-upload`](#pl-file-upload-element): Provide a submission area
  to obtain a file with a specific naming scheme.
- [`pl-threejs`](#pl-threejs-element): Enables 3D scene display and problem
  submission.
- [`pl-parsons-problem`](#pl-parsons-problem-element): Submit the result in the correct order and indentation, which by using parson method.

**Decorative** elements are meant to improve how the question is displayed to
students. Elements under this category include ways to specify question markup,
images, files, and code display. The following **decorative** elements are available:

- [`pl-code`](#pl-code-element): Displays code rendered with the appropriate
  syntax highlighting.
- [`pl-figure`](#pl-figure-element): Embed an image file in the question.
- [`pl-file-download`](#pl-file-download-element): Enable file downloads for
  data-centric questions.
- [`pl-variable-output`](#pl-variable-output-element): Displays matrices in
  code form for supported programming languages.
- [`pl-matrix-latex`](#pl-matrix-latex-element): Displays matrices using
  appropriate LaTeX commands for use in a mathematical expression.
- [`pl-python-variable`](#pl-python-variable-element): Display formatted output of Python
  variables and pandas data frames.
- [`pl-graph`](#pl-graph-element): Displays graphs, either using GraphViz DOT notation
  or with an adjacency matrix.
- [`pl-drawing`](#pl-drawing-element): Creates an image from pre-defined
  collection of graphic objects
- [`pl-overlay`](#pl-overlay-element): Allows layering existing elements on top of one another in specified positions.
- [`pl-external-grader-variables`](#pl-external-grader-variables-element): Displays expected and given variables for externally graded questions.

**Conditional** elements are meant to improve the feedback and question structure.
These elements conditionally render their content depending on the question state.
The following **Conditional** elements are available:

- [`pl-question-panel`](#pl-question-panel-element): Displays the text of a
  question.
- [`pl-submission-panel`](#pl-submission-panel-element): Displays the answer
  given by the student.
- [`pl-answer-panel`](#pl-answer-panel-element): Displays the correct
  answer to a given question.
- [`pl-hide-in-panel`](#pl-hide-in-panel-element): Hides content in one or more display panels.
- [`pl-external-grader-results`](#pl-external-grader-results-element):
  Displays results from questions that are externally graded.

<<<<<<< HEAD

Note: PrairieLearn Elements listed next have been **deprecated**. These elements
will be removed at a future date.
=======
Note: PrairieLearn Elements listed next have been
**deprecated**. These elements are still supported for backwards
compatibility, but they should not be used in new questions.
>>>>>>> 81918d60

- [`pl-variable-score`](#pl-variable-score-element): Displays a partial score
  for a submitted element.
    - **Deprecated** as submission elements in `v3` all have score display options.
- [`pl-prairiedraw-figure`](#pl-prairiedraw-figure-element): Show a PrairieDraw
  figure.
    - **Deprecated**: use [`pl-drawing`](#pl-drawing-element) instead.

## Submission Elements

-----

## `pl-multiple-choice` element

A `pl-multiple-choice` element selects **one** correct answer and zero or more
incorrect answers and displays them in a random order as radio buttons.

#### Sample Element

![](elements/pl-multiple-choice.png)

```html
<pl-multiple-choice answers-name="acc" weight="1">
  <pl-answer correct="false">positive</pl-answer>
  <pl-answer correct="true">negative</pl-answer>
  <pl-answer correct="false">zero</pl-answer>
</pl-multiple-choice>
```

#### Customizations

Attribute | Type | Default | Description
--- | --- | --- | ---
`answers-name` | string | — | Variable name to store data in.
`weight` | integer | 1 | Weight to use when computing a weighted average score over elements.
`inline` | boolean | false | List answer choices on a single line instead of as separate paragraphs.
`number-answers` | integer | special | The total number of answer choices to display. Defaults to displaying one correct answer and all incorrect answers.
`fixed-order` | boolean | false | Disable the randomization of answer order.
`hide-letter-keys` | boolean | false | Hide the letter keys in the answer list, i.e., (a), (b), (c), etc.
`all-of-the-above` | boolean | false | Add "All of the above" choice below all answer choices, but above "None of the above" if enabled. Bounded by `number-answers` and not affected by `fixed-order`.
`none-of-the-above` | boolean | false | Add "None of the above" choice below all answer choices regardless of `fixed-order`, and is bounded by `number-answers`.
`external-json` | string | special | Optional path to a JSON file to load external answer choices from.  Answer choices are stored as lists under "correct" and "incorrect" key names.
`external-json-correct-key` | string | special | Optionally override default json "correct" attribute name when using `external-json` file.
`external-json-incorrect-key` | string | special | Optionally override default json "incorrect" attribute name when using `external-json` file.

Inside the `pl-multiple-choice` element, each choice must be specified with
a `pl-answer` that has attributes:

Attribute | Type | Default | Description
--- | --- | --- | ---
`correct` | boolean | false | Is this a correct answer to the question?

#### Example implementations

- [element/multipleChoice]
- [demo/randomMultipleChoice]

#### See also

- [`pl-checkbox` for allowing **one or more** choices](#pl-checkbox-element)

## `pl-checkbox` element

A `pl-checkbox` element displays a subset of the answers in a random order
as checkboxes.

#### Sample Element

![](elements/pl-checkbox.png)

```html
<pl-checkbox answers-name="vpos" weight="1">
  <pl-answer correct="true">A-B</pl-answer>
  <pl-answer correct="true">B-C</pl-answer>
  <pl-answer>               C-D</pl-answer>
  <pl-answer correct="true">D-E</pl-answer>
  <pl-answer>               E-F</pl-answer>
  <pl-answer>               F-G</pl-answer>
</pl-checkbox>
```

#### Customizations

Attribute | Type | Default | Description
--- | --- | --- | ---
`answers-name` | string | — | Variable name to store data in.
`weight` | integer | 1 | Weight to use when computing a weighted average score over elements.
`inline` | boolean | false | List answer choices on a single line instead of as separate paragraphs.
`number-answers` | integer | special | The total number of answer choices to display. Defaults to displaying all answers.
`min-correct` | integer | special | The minimum number of correct answers to display. Defaults to displaying all correct answers.
`max-correct` | integer | special | The maximum number of correct answers to display. Defaults to displaying all correct answers.
`fixed-order` | boolean | false | Disable the randomization of answer order.
`partial-credit` | boolean | false | Enable partial credit scores. By default, the choice of grading method is "all-or-nothing".
`partial-credit-method` | string | 'PC' | Two grading methods for partial credit: 'EDC' (Every Decision Counts) and 'PC' (Percent Correct). See explanation below.
`hide-help-text` | boolean | false | Help text with hint regarding the selection of answers. Popover button describes the selected grading algorithm ('all-or-nothing', 'EDC' or 'PC')
`detailed-help-text` | boolean | false | Display detailed information in help text about the number of options to choose.
`hide-answer-panel` | boolean | false | Option to not display the correct answer in the correct panel.
`hide-letter-keys` | boolean | false | Hide the letter keys in the answer list, i.e., (a), (b), (c), etc.

Inside the `pl-checkbox` element, each choice must be specified with
a `pl-answer` that has attributes:

Attribute | Type | Default | Description
--- | --- | --- | ---
`correct` | boolean | false | Is this a correct answer to the question?

#### Details

Two grading methods are available when using `partial-credit="true"`:

* `'EDC'` (Every Decision Counts): in this method, the checkbox answers are considered as a list of true/false answers.  If `n` is the total number of answers, each answer is assigned `1/n` points. The total score is the summation of the points for every correct answer selected and every incorrect answer left unselected.

* `'PC'` (Percent Correct): in this method, 1 point is added for each correct answer that is marked as correct and 1 point is subtracted for each incorrect answer that is marked as correct. The final score is the resulting summation of points divided by the total number of correct answers. The minimum final score is set to zero.

#### Example implementations

- [element/checkbox]
- [demo/randomCheckbox]

#### See also

- [`pl-multiple-choice` for allowing only **one** correct choice](#pl-multiple-choice-element)

-----


## `pl-number-input` element

Fill in the blank field that allows for **numeric** value input within specific
tolerances.

#### Sample Element

![](elements/pl-number-input-rtol.png)

**question.html**
```html
<pl-number-input answers-name="ans_rtol" label="$x =$">
</pl-number-input>
```

**server.py**
```python
import random

def generate(data):

  # Generate a random value
  x = random.uniform(1, 2)

  # Answer to fill in the blank input
  data["correct_answers"]["ans_rtol"] = x
```

----

![](elements/pl-number-input-sigfig.png)

**question.html**
```html
<pl-number-input answers-name="ans_sig" comparison="sigfig" digits="2" label="$x =$">
</pl-number-input>
```

**server.py**
```python
import random

def generate(data):

  # Generate a random value
  x = random.uniform(1, 2)

  # Answer to fill in the blank input
  data["correct_answers"]["ans_sig"] = round(x, 2)
```

#### Customizations

Attribute | Type | Default | Description
--- | --- | --- | ---
`answers-name` | string | — | Variable name to store data in.
`weight` | integer | 1 | Weight to use when computing a weighted average score over elements.
`correct-answer` | float | special | Correct answer for grading. Defaults to `data["correct_answers"][answers-name]`.
`label` | text | — | A prefix to display before the input box (e.g., `label="$F =$"`).
`suffix` | text | — | A suffix to display after the input box (e.g., `suffix="$\rm m/s^2$"`).
`display` | "block" or "inline" | "inline" | How to display the input field.
`comparison` | "relabs", "sigfig", or "decdig" | "relabs" | How to grade. "relabs" uses relative ("rtol") and absolute ("atol") tolerances. "sigfig" and "decdig" use "digits" significant or decimal digits.
`rtol` | number | 1e-2 | Relative tolerance for `comparison="relabs"`.
`atol` | number | 1e-8 | Absolute tolerance for `comparison="relabs"`.
`digits` | integer | 2 | number of digits that must be correct for `comparison="sigfig"` or `comparison="decdig"`.
`allow-complex` | boolean | false | Whether or not to allow complex numbers as answers. If the correct answer `ans` is a complex object, you should use `import prairielearn as pl` and `data['correct_answer'][answers-name] = pl.to_json(ans)`.
`show-help-text` | boolean | true | Show the question mark at the end of the input displaying required input parameters.
`show-placeholder` | boolean | true | Show the placeholder text that shows the default comparison.
`size` | integer | 35 | Size of the input box.
`show-correct-answer` | boolean | true | Whether to show the correct answer in the submitted answers panel.
`allow-fractions` | boolean | true | Whether to allow answers expressed as a rational number of the format `a/b`.

#### Example implementations

- [element/numberInput]
- [demo/calculation]

#### See also

- [`pl-integer-input` for integer input](#pl-integer-input-element)
- [`pl-symbolic-input` for mathematical expression input](#pl-symbolic-input-element)
- [`pl-string-input` for string input](#pl-string-input-element)

-----

## `pl-dropdown` element

Select the correct answer from a drop-down **select** menu list of potential answers. The potential options are listed in the inner HTML of a <pl-answer></pl-answer> element (ie. <pl-answer>Possible Answer 1</pl-answer>).

#### Sample Element

![](elements/pl-dropdown.png)

**question.html**

```html
<p> Select the correct word in the following quotes:</p>
The
<pl-dropdown answers-name="aristotle" blank="true">

    {{#params.aristotle}}
        <pl-answer correct="{{tag}}">{{ans}}</pl-answer>
    {{/params.aristotle}}

</pl-dropdown>
is more than the sum of its parts. <p></p>

A <pl-dropdown sort="ascend" answers-name="hume">
    <pl-answer correct="true">wise</pl-answer>
    <pl-answer correct="false">clumsy</pl-answer>
    <pl-answer correct="false">reckless</pl-answer>
</pl-dropdown> man proportions his belief to the evidence. <p></p>
```

**server.py**
```python
def generate(data):

  QUESTION1 = 'aristotle'

  data['params'][QUESTION1] = [
    {'tag': 'true', 'ans': 'whole'},
    {'tag': 'false', 'ans': 'part'},
    {'tag': 'false', 'ans': 'inverse'}
  ]

  return data
```

#### Customizations

Attribute | Type | Default | Description
--- | --- | --- | ---
`answers-name` | string | - | The key of the correct answer.
`weight` | integer | 1 | Weight to use when computing a weighted average score over elements.
`sort` | string | random | Options are 'random', 'ascend', and 'descend', and 'fixed' for drop-down answers.
`blank` | boolean | True | Option to add blank dropdown entry as default selection in drop-down list.

#### Example implementation

- [demo/overlayDropdown]
- [element/dropdown]

-----

## `pl-integer-input` element

Fill in the blank field that requires an **integer** input.

#### Sample Element

![](elements/pl-integer-input.png)

**question.html**
```html
<pl-integer-input answers-name="int_value" label="$y =$"></pl-integer-input>
```

**server.py**
```python
import random

def generate(data):

  # Generate a random whole number
  x = random.randint(1, 10)

  # Answer to fill in the blank input
  data["correct_answers"]["int_value"] = x
```

#### Customizations

Attribute | Type | Default | Description
--- | --- | --- | ---
`answers-name` | string | — | Variable name to store data in.
`weight` | integer | 1 | Weight to use when computing a weighted average score over elements.
`correct-answer` | float | special | Correct answer for grading. Defaults to `data["correct_answers"][answers-name]`.
`label` | text | — | A prefix to display before the input box (e.g., `label="$x =$"`).
`suffix` | text | — | A suffix to display after the input box (e.g., `suffix="items"`).
`display` | "block" or "inline" | "inline" | How to display the input field.
`size` | integer | 35 | Size of the input box.
`show-help-text` | boolean | true | Show the question mark at the end of the input displaying required input parameters.

#### Example implementations

- [element/integerInput]

#### See also

- [`pl-number-input` for numeric input](#pl-number-input-element)
- [`pl-symbolic-input` for mathematical expression input](#pl-symbolic-input-element)
- [`pl-string-input` for string input](#pl-string-input-element)

-----

## `pl-symbolic-input` element

Fill in the blank field that allows for mathematical symbol input.

#### Sample Element

![](elements/pl-symbolic-input.png)

**question.html**
```html
<pl-symbolic-input answers-name="symbolic_math" variables="x, y" label="$z =$"></pl-symbolic-input>
```

**server.py**
```python
import prairielearn as pl
import sympy

def generate(data):

  # Declare math symbols
  x, y = sympy.symbols('x y')

  # Describe the equation
  z = x + y + 1

  # Answer to fill in the blank input stored as JSON.
  data['correct_answer']['symbolic_math'] = pl.to_json(z)
```

#### Customizations

Attribute | Type | Default | Description
--- | --- | --- | ---
`answers-name` | string | — | Variable name to store data in. If the correct answer `ans` is a `sympy` object, you should use `import prairielearn as pl` and `data['correct_answer'][answers-name] = pl.to_json(ans)`.
`weight` | integer | 1 | Weight to use when computing a weighted average score over elements.
`correct-answer` | float | special | Correct answer for grading. Defaults to `data["correct_answers"][answers-name]`.
`label` | text | — | A prefix to display before the input box (e.g., `label="$F =$"`).
`display` | "block" or "inline" | "inline" | How to display the input field.
`variables` | string | — | A comma-delimited list of symbols that can be used in the symbolic expression.
`allow-complex` | boolean | false | Whether complex numbers (expressions with `i` or `j` as the imaginary unit) are allowed.
`imaginary-unit-for-display` | string | `i` | The imaginary unit that is used for display. It must be either `i` or `j`. Again, this is *only* for display. Both `i` and `j` can be used by the student in their submitted answer, when `allow-complex="true"`.
`size` | integer | 35 | Size of the input box.
`show-help-text` | boolean | true | Show the question mark at the end of the input displaying required input parameters.

#### Details

Correct answers are best created as `sympy` expressions and converted to json using `pl.to_json(data_here)`.

It is also possible to specify the correct answer simply as a string, e.g., `x + y + 1`.

Do not include `i` or `j` in the list of `variables` if `allow-complex="true"`. Do not include any other reserved name in your list of `variables` (`e`, `pi`, `cos`, `sin`, etc.) The element code will check for (and disallow) conflicts between your list of `variables` and reserved names.

#### Example implementations

- [element/symbolicInput]

#### See also

- [`pl-number-input` for numeric input](#pl-number-input-element)
- [`pl-integer-input` for integer input](#pl-integer-input-element)
- [`pl-string-input` for string input](#pl-string-input-element)

-----

## `pl-string-input` element

Fill in the blank field that allows for **string** value input.

#### Sample Element

![](elements/pl-string-input.png)

**question.html**
```html
<pl-string-input answers-name="string_value" label="Prairie"></pl-string-input>
```

**server.py**
```python
def generate(data):

  # Answer to fill in the blank input
  data["correct_answers"]["string_value"] = "Learn"
```

#### Customizations

Attribute | Type | Default | Description
--- | --- | --- | ---
`answers-name` | string | — | Variable name to store data in.
`weight` | integer | 1 | Weight to use when computing a weighted average score over elements.
`correct-answer` | string | special | Correct answer for grading. Defaults to `data["correct_answers"][answers-name]`.
`label` | text | — | A prefix to display before the input box (e.g., `label="$x =$"`).
`suffix` | text | — | A suffix to display after the input box (e.g., `suffix="items"`).
`display` | "block" or "inline" | "inline" | How to display the input field.
`remove-leading-trailing` | boolean | false | Whether or not to remove leading and trailing blank spaces from the input string.
`remove-spaces` | boolean | false | Whether or not to remove blank spaces from the input string.
`allow-blank` | boolean | false | Whether or not an empty input box is allowed. By default, empty input boxes will not be graded (invalid format).
`ignore-case` | boolean | false | Whether or not to enforce case sensitivity (e.g. "hello" != "HELLO").
`placeholder` | text | None | Hint displayed inside the input box describing the expected type of input.
`size` | integer | 35 | Size of the input box.
`show-help-text` | boolean | true | Show the question mark at the end of the input displaying required input parameters.

#### Example implementations

- [element/stringInput]

#### See also

- [`pl-symbolic-input` for mathematical expression input](#pl-symbolic-input-element)
- [`pl-integer-input` for integer input](#pl-integer-input-element)
- [`pl-number-input` for numeric input](#pl-number-input-element)

-----

## `pl-matrix-component-input` element

A `pl-matrix-component-input` element displays a grid of input fields with
the same shape of the variable stored in `answers-name`
(only 2D arrays of real numbers can be stored in `answers-name`).

#### Sample Element

![](elements/pl-matrix-component-input.png)


**question.html**
```html
<pl-matrix-component-input answers-name="matrixA" label="$A=$"></pl-matrix-component-input>
```

**server.py**
```python
import prairielearn as pl
import numpy as np

def generate(data):

  # Generate a random 3x3 matrix
  mat = np.random.random((3, 3))

  # Answer to each matrix entry converted to JSON
  data['correct_answers']['matrixA'] = pl.to_json(mat)
```

#### Customizations

Attribute | Type | Default | Description
--- | --- | --- | ---
`answers-name` | string | — | Variable name to store data in.
`weight` | integer | 1 | Weight to use when computing a weighted average score over elements.
`label` | text | — | A prefix to display before the input box (e.g., `label="$F =$"`).
`comparison` | "relabs", "sigfig", or "decdig" | "relabs" | How to grade. "relabs" uses relative ("rtol") and absolute ("atol") tolerances. "sigfig" and "decdig" use "digits" significant or decimal digits.
`rtol` | number | 1e-2 | Relative tolerance for `comparison="relabs"`.
`atol` | number | 1e-8 | Absolute tolerance for `comparison="relabs"`.
`digits` | integer | 2 | number of digits that must be correct for `comparison="sigfig"` or `comparison="decdig"`.
`allow-partial-credit` | boolean | false | Whether or not to allow credit for each correct matrix component. By default, the variable is graded as correct only when all matrix components are correct.
`allow-feedback` | boolean | `allow-partial-credit` | Whether or not to allow feedback indicating which matrix components are incorrect. The default value of `allow-feedback` is the value of `allow-partial-credit`.
`allow-fractions` | boolean | true | Whether to allow answers expressed as a rational number of the format `a/b`.

#### Details

The question will only be graded when all matrix components are entered.

#### Example implementations

- [element/matrixComponentInput]

#### See also

- [`pl-matrix-input` for a matrix formatted in an implemented programming language](#pl-matrix-input)
- [`pl-number-input` for a single numeric input](#pl-number-input)
- [`pl-symbolic-input` for a mathematical expression input](#pl-symbolic-input)

-----

## `pl-matrix-input` element

A `pl-matrix-input` element displays an input field that accepts a matrix
(i.e., a 2-D array) expressed in a supported programming language
format (either MATLAB or Python's numpy).

#### Sample Element

![](elements/pl-matrix-input.png)

**question.html**
```html
<pl-matrix-input answers-name="matrixB" label="$B=$"></pl-matrix-input>
```

**server.py**
```python
import prairielearn as pl
import numpy as np

def generate(data):
  # Randomly generate a 2x2 matrix
  matrixB = np.random.random((2, 2))

  # Answer exported to question.
  data['correct_answers']['matrixB'] = pl.to_json(matrixB)
```

#### Customizations

Attribute | Type | Default | Description
--- | --- | --- | ---
`answers-name` | string | — | Variable name to store data in.
`weight` | integer | 1 | Weight to use when computing a weighted average score over elements.
`label` | text | — | A prefix to display before the input box (e.g., `label="$F =$"`).
`comparison` | "relabs", "sigfig", or "decdig" | "relabs" | How to grade. "relabs" uses relative ("rtol") and absolute ("atol") tolerances. "sigfig" and "decdig" use "digits" significant or decimal digits.
`rtol` | number | 1e-2 | Relative tolerance for `comparison="relabs"`.
`atol` | number | 1e-8 | Absolute tolerance for `comparison="relabs"`.
`digits` | integer | 2 | number of digits that must be correct for `comparison="sigfig"` or `comparison="decdig"`.
`allow-complex` | boolean | false | Whether or not to allow complex numbers as answers. If the correct answer `ans` is a complex object, you should use `import prairielearn as pl` and `data['correct_answer'][answers-name] = pl.to_json(ans)`.
`show-help-text` | boolean | true | Show the question mark at the end of the input displaying required input parameters.

#### Details

`pl-matrix-input` parses a matrix entered in either `MATLAB` or `Python` formats.
The following are valid input format options:

**MATLAB format:**
```
[1.23; 4.56]
```

**Python format:**
```
[[1.23], [4.56]]
```

**Note:** A scalar will be accepted either as a matrix of size 1 x 1 (e.g., `[1.23]` or `[[1.23]]`) or just as a single number (e.g., `1.23`).

In the answer panel, a `pl-matrix-input` element displays the correct answer, allowing the user to switch between matlab and python format.

In the submission panel, a `pl-matrix-input` element displays either the submitted answer (in the same format that it was submitted, either MATLAB or Python), or a note that the submitted answer was invalid (with an explanation of why).

#### Example implementations

- [demo/matrixComplexAlgebra]

#### See also

- [`pl-matrix-component-input` for individual input boxes for each element in the matrix](#pl-matrix-component-input)
- [`pl-number-input` for a single numeric input](#pl-number-input)
- [`pl-symbolic-input` for a mathematical expression input](#pl-symbolic-input)

-----

## `pl-file-editor` element

Provides an in-browser file editor that's compatible with the other file elements
and external grading system.

#### Sample Element

![](elements/pl-file-editor.png)

```html
<pl-file-editor
  file-name="fib.py"
  ace-mode="ace/mode/python"
  ace-theme="ace/theme/monokai"
>
def fib(n):
    pass
</pl-file-editor>
```

#### Customizations

Attribute | Type | Default | description
--- | --- | --- | ---
`file-name` | string | - | The name of this file; will be used to store this file in the `_files` submitted answer
`ace-mode` | string | None | Specifies an Ace editor mode to enable things like intelligent code indenting and syntax highlighting; see the full list of modes [here](https://github.com/ajaxorg/ace/tree/master/lib/ace/mode).
`ace-theme` | string | `ace/theme/chrome` | Specifies an Ace editor theme; see the full list of themes [here](https://github.com/ajaxorg/ace/tree/master/lib/ace/theme).
`source-file-name` | string | None | Name of the source file with existing code to be displayed in the browser text editor (instead of writing the existing code between the element tags as illustrated in the above code snippet).
`min-lines` | integer | None | Minimum number of lines the editor should show initially.
`max-lines` | integer | None | Maximum number of lines the editor should display at once. Must be greater than `min-lines`.
`auto-resize` | boolean | true | Automatically expand the editor panel to ensure all lines are present. Overrides any value set by `max-lines` and establishes a default of 18 lines for `min-lines` if not supplied. See Details below for notes.
`preview` | string | None | If set, provides a live preview mode for editing markup languages.  Currently supports `html` or `markdown`.
`focus` | boolean | false | Specifies that the editor should begin with the cursor captured and the editing pane focused. See Details below for notes.

#### Details

When using `auto-resize`, consider specifying a custom `min-lines` or pre-populating the code editor window with a code sample.
This will initialize the editor area with a sufficient number of lines to display all of the code simultaneously without the need for scrolling.

The `focus` attribute defaults to `"false"`. Setting this to true will cause the file editor element to automatically capture the cursor focus when the question page is loaded, which may also cause the page to scroll down so that the file editor is in view, bypassing any written introduction. This may have negative implications for accessibility with screen readers, so use caution. If you have multiple file editors on the same question page, only one element should have `focus` set to true, or else the behavior may be unpredictable.

#### Example implementations

- [element/fileEditor]
- [demo/autograder/codeEditor]

#### See also

- [`pl-file-upload` to receive files as a submission](#pl-file-upload-element)
- [`pl-external-grader-results` to include output from autograded code](#pl-external-grader-results)
- [`pl-code` to display blocks of code with syntax highlighting](#pl-code-element)
- [`pl-string-input` for receiving a single string value](#pl-string-input-element)

-----

## `pl-file-upload` element

Provides a way to accept file uploads as part of an answer. They will be stored
in [the format expected by externally graded questions](externalGrading.md#file-submission-format).

#### Sample Element

![](elements/pl-file-upload.png)

```html
<pl-file-upload file-names="foo.py, bar.c, filename with\, comma.txt"></pl-file-upload>
```

#### Customizations

Attribute | Type | Default | description
--- | --- | --- | ---
`answers-name` | string | \_file | Variable name to store data in. **For externally graded questions, you should rely on the default.**
`file-names` | CSV list | "" | List of files that should and must be submitted. Commas in a filename should be escaped with a backslash, and filenames cannot contain quotes.


#### Example implementations

- [demo/autograder/codeUpload]
- [demo/manualGrade/codeUpload]

#### See also

- [`pl-file-editor` to provide an in-browser code environment](#pl-file-editor-element)
- [`pl-external-grader-results` to include output from autograded code](#pl-external-grader-results)
- [`pl-code` to display blocks of code with syntax highlighting](#pl-code-element)
- [`pl-string-input` for receiving a single string value](#pl-string-input-element)

-----

## `pl-threejs` element


This element displays a 3D scene with objects that the student can (optionally) translate and/or rotate. It can be used only for output (e.g., as part of a question that asks for something else to be submitted). Or, it can be used for input (e.g., comparing a submitted pose of the body-fixed objects to a correct orientation). Information about the current pose can be hidden from the student and, if visible, can be displayed in a variety of formats, so the element can be used for many different types of questions.

#### Sample Element

![](elements/pl-threejs.png)

```html
<pl-threejs answer-name="a">
    <pl-threejs-stl file-name="MAKE_Robot_V6.stl" frame="body" scale="0.1"></pl-threejs-stl>
    <pl-threejs-stl file-name="MAKE_Robot_V6.stl" frame="body" scale="0.025" position="[-1,1,2]" orientation="[0,0,30]"></pl-threejs-stl>
    <pl-threejs-txt frame="body" position="[-1,1,2.6]" orientation="[0,0,30]">mini-me</pl-threejs-txt>
</pl-threejs>
```

#### Customizations

Attribute | Type | Default | Description
--- | --- | --- | ---
`answer-name` | string | — | Variable name to store data in.
`body-position` | list | [0, 0, 0] | Initial position of body as `[x, y, z]`.
`body-orientation` | list | special | Initial orientation of body. Defaults to zero orientation (body frame aligned with space frame). Interpretation depends on `body-pose-format`.
`camera-position` | list | [5, 2, 2] | Initial position of camera as `[x, y, z]`.
`body-cantranslate` | boolean | true | If you can translate the body in the UI.
`body-canrotate` | boolean | true | If you can rotate the body in the UI.
`camera-canmove` | boolean | true | If you can move the camera (i.e., change the view) in the UI.
`body-pose-format` | string | rpy | Determines how `body-orientation` is interpreted. If `rpy` then `[roll, pitch, yaw]`. If `matrix` then 3x3 rotation matrix `[[...], [...], [...]]`. If `quaternion` then `[x, y, z, w]`. If `axisangle` then `[x, y, z, theta]` where `x, y, z` are coordinates of axis and `theta` is angle.
`answer-pose-format` | string | rpy | Determines how the answer `data['correct_answer'][answer-name]` is interpreted. If `homogeneous`, then the answer must be a 4x4 homogeneous transformation matrix `[[...], [...], [...], [...]]`. Otherwise, the answer must be a list with two elements. The first element must describe position as `[x, y, z]`. The second element must describe orientation, interpreted based on `answer-pose-format`. If `rpy` then `[roll, pitch, yaw]`. If `matrix` then 3x3 rotation matrix `[[...], [...], [...]]`. If `quaternion` then `[x, y, z, w]`. If `axisangle` then `[x, y, z, theta]` where `x, y, z` are coordinates of axis and `theta` is angle.
`text-pose-format` | string | matrix | Determines how the pose of the body is displayed as text. If `matrix` then position is `[x, y, z]` and orientation is a 3x3 rotation matrix. If `quaternion` then position is `[x, y, z]` and orientation is `[x, y, z, w]`. If `homogeneous` then pose is a 4x4 homogeneous transformation matrix.
`show-pose-in-question` | boolean | true | If the current pose of the body is displayed in the question panel.
`show-pose-in-correct-answer` | boolean | true | If the current pose of the body is displayed in the correct answer panel.
`show-pose-in-submitted-answer` | boolean | true | If the current pose of the body is displayed in the submitted answer panel.
`tol-position` | float | 0.5 | Error in position must be no more than this for the answer to be marked correct.
`tol-rotation` | float | 5.0 | Error in rotation must be no more than this for the answer to be marked correct.
`grade` | boolean | true | If the element will be graded, i.e., if it is being used to ask a question. If `grade` is `false`, then this element will never produce any html in the answer panel or in the submission panel.

A `pl-threejs-stl` element inside a `pl-threejs` element allows you to add a mesh described by an `stl` file to the scene, and has these attributes:

Attribute | Type | Default | Description
--- | --- | --- | ---
`file-name` | string | — | Name of `.stl` file.
`file-directory` | string | clientFilesQuestion | Location of `.stl` file, either `clientFilesCourse` or `clientFilesQuestion`.
`frame` | string | body | Which frame the object is fixed to, either `body` or `space`.
`color` | color | special | Color of object as CSS string, defaults to `#e84a27` if body-fixed and to `#13294b` if space-fixed.
`opacity` | float | special | Opacity of object, defaults to `0.7` if body-fixed and to `0.4` if space-fixed.
`position` | list | [0, 0, 0] | Position of object as `[x, y, z]`.
`orientation` | list | special | Orientation of object. Defaults to zero orientation. Interpretation depends on `format`.
`format` | string | rpy | Determines how `orientation` is interpreted. If `rpy` then `[roll, pitch, yaw]`. If `matrix` then 3x3 rotation matrix `[[...], [...], [...]]`. If `quaternion` then `[x, y, z, w]`. If `axisangle` then `[x, y, z, theta]` where `x, y, z` are coordinates of axis and `theta` is angle.

A `pl-threejs-txt` element inside a `pl-threejs` element allows you to add whatever text appears between the `<pl-threejs-txt> ... </pl-threejs-txt>` tags as a mesh to the scene, and has these attributes:

Attribute | Type | Default | Description
--- | --- | --- | ---
`frame` | string | body | Which frame the object is fixed to, either `body` or `space`.
`color` | color | special | Color of object as CSS string, defaults to `#e84a27` if body-fixed and to `#13294b` if space-fixed.
`opacity` | float | special | Opacity of object, defaults to `0.7` if body-fixed and to `0.4` if space-fixed.
`position` | list | [0, 0, 0] | Position of object as `[x, y, z]`.
`orientation` | list | special | Orientation of object. Defaults to zero orientation. Interpretation depends on `format`.
`format` | string | rpy | Determines how `orientation` is interpreted. If `rpy` then `[roll, pitch, yaw]`. If `matrix` then 3x3 rotation matrix `[[...], [...], [...]]`. If `quaternion` then `[x, y, z, w]`. If `axisangle` then `[x, y, z, theta]` where `x, y, z` are coordinates of axis and `theta` is angle.

#### Details

Note that a 3D scene is also created to show each submitted answer. This means
that if there are many submitted answers, the page will load slowly.

#### Example implementations

- [element/threeJS]

#### See also

- [External: `three.js` JavaScript library](https://threejs.org/)


-----


## `pl-parson-problem` element

Submit the result in the correct order and indentation, which by using parson method, 

#### Sample Element

```html
<pl-parsons-problem answers-name="result" max-distractors=2 max-feedback-count=2 check-indentation=true header-left-column = "Drag from here" header-right-column = "construct your solution here"></pl-parsons-problem>
```
#### Customizations

Attribute | Type | Default | Description
--- | --- | --- | ---
`answers-name` | string | `result` | Variable name to store data in
`max-distractors` | integer | `"2"` |select the maximum number of distractors.
`max-feedback-count` | integer | `"2"` | The maximum number of counting the feedback
`check-indentation`| boolean | `true` | Whether check the indentation
`header-left-column`| string | `Drag from here` | Initial the header of the left column
`header-right-column`| string| `construct your solution here` |  Initial the header of the right column

### Details

This element using Parson method to make a shuffle list of things to display and achieve drag the things, when the strings has the correct indentation and order, the result can be submitted and get the correct answer.


### Example Implementations

- [elementParsons]


## Decorative Elements

-----

## `pl-code` element

Display an embedded or file-based block of code with syntax highlighting and
line callouts.

#### Sample Element

![](elements/pl-code.png)

```html
<pl-code language="python">
def square(x):
    return x * x
</pl-code>
```

#### Customizations

Attribute | Type | Default | Description
--- | --- | --- | ---
`language` | string | — | The programming language syntax highlighting to use. See below for options.
`no-highlight` | boolean | false | Disable highlighting.
`source-file-name` | text | - | Name of the source file with existing code to be displayed as a code block (instead of writing the existing code between the element tags as illustrated in the above code snippet).
`prevent-select` | boolean | false | Applies methods to make the source code more difficult to copy, like preventing selection or right-clicking. Note that the source code is still accessible in the page source, which will always be visible to students.
`highlight-lines` | text | - | Apply a distinctive background highlight the specified lines of code. Accepts input like `4`, `1-3,5-10`, and `1,2-5,20`.
`highlight-lines-color` | text | `#b3d7ff` | Specifies the color of highlighted lines of code.

#### Details

The `pl-code` element uses the _Pygments_ library for syntax highlighting, a full list of supported languages can be found [here](https://pygments.org/languages/).

##### Common Pitfalls

The HTML specification disallows inserting special characters onto the page (i.e. `<`, `>`, `&`), and using these characters with inline code may break rendering.  To fix this, either escape the characters (`&lt;`, `&gt;`, `&amp;`, more [here](https://www.freeformatter.com/html-entities.html)), or load code snippets from external files into `pl-code` with `source-file-name` attribute.

#### Example implementations

- [element/code]

#### See also

- [`pl-file-editor` to provide an in-browser code environment](#pl-file-editor-element)

-----

## `pl-python-variable` element

Displays the value of a Python variable, with formatted display of Pandas DataFrames.

#### Sample Elements

**Display Python variable value**

![](elements/pl-python-variable.png)

**question.html**
```html
<pl-python-variable params-name="variable"></pl-python-variable>
```

**server.py**
```python
import prairielearn as pl

def generate(data):
  data_dictionary = { 'a': 1, 'b': 2, 'c': 3 }
  data['params']['variable'] = pl.to_json(data_dictionary)
```

---

**Display of a Pandas DataFrame**

![](elements/pl-python-variable2.png)

**question.html**
```html
<pl-python-variable params-name="df" prefix="df = "></pl-python-variable>
```

**server.py**
```python
import prairielearn as pl
import pandas as pd

def generate(data):
  d = {'col1': [1, 2], 'col2': [3, 4]}
  df = pd.DataFrame(data=d)
  data['params']['df'] = pl.to_json(df)
```

#### Customizations

Attribute | Type | Default | Description
--- | --- | --- | ---
`params-name` | string | — | The name of the key in `data['params']` to get a value from
`text` | boolean | false | Force the variable to be displayed in a textual format, as given by `repr(var)`.  By default, special types like DataFrames will be rendered as HTML tables.
`prefix` | string | (empty) | Any prefix to append to the output in `text` mode.
`suffix` | string | (empty) | Any suffix to append to the output in `text` mode.
`no-highlight` | boolean | false | Disable syntax highlighting in `text` mode.
`show-header` | boolean | true | Show the header row of a DataFrame in default mode. (No effect in `text` mode.)
`show-index` | boolean | true | Show the index column of a DataFrame in default mode. (No effect in `text` mode.)
`show-dimensions` | boolean | true | Show a footer with the dimensions of a DataFrame in default mode. (No effect in `text` mode.)

#### Details

As of right now, the element supports displaying either Pandas DataFrames as an HTML table or Python objects via `repr()`.  When setting a parameter to a DataFrame, use PrairieLearn's built in `pl.to_json()`.

#### Example implementations

- [element/pythonVariable]
- [demo/randomDataFrame]

#### See also

- [`pl-code` to display blocks of code with syntax highlighting](#pl-code-element)
- [`pl-variable-output` for displaying a matrix or element in code form.](#pl-variable-output-element)

## `pl-figure` element

Display a statically or dynamically generated image.

#### Sample Element

![](elements/pl-figure.png)

```html
<!-- show a figure from an existing file -->
<pl-figure file-name="figure.png" directory="clientFilesCourse"></pl-figure>

<!-- show a figure from a file that is generated by code -->
<pl-figure file-name="figure.png" type="dynamic"></pl-figure>
```

#### Customizations

Attribute | Type | Default | Description
--- | --- | --- | ---
`file-name` | string | — | Name of image file.
`type` | text | 'static' | Type of file, either 'static' (an existing file) or 'dynamic' (a file generated by element or server code).
`directory` | text | "clientFilesQuestion" | The directory that contains the file, either 'clientFilesQuestion' or 'clientFilesCourse' (see [client and server files](clientServerFiles.md)). A directory cannot be specified if `type='dynamic'`.
`width` | number | `None` | Width of image (e.g., '250px').
`inline` | boolean | false | Display figure inline with text (true) or on a separate line (false).

#### Dynamically generated figures

If `type="dynamic"`, then the contents of the image file must be returned by a function `file()` that is located either in element code or in `server.py`. The contents must be a string (with utf-8 encoding), a bytes-like object, or a file-like object. The filename will be available to this function as `data['filename']`. For example, to generate the `figure.png` for the dynamic `pl-figure` above, this code might appear in `server.py` to generate a "fake" `figure.png`:

```python
def file(data):
    if data['filename']=='figure.png':
        plt.plot([1,2,3],[3,4,-2])
        buf = io.BytesIO()
        plt.savefig(buf,format='png')
        return buf
```

If `file()` does not return anything, it will be treated as if `file()` returned the empty string.

#### Example implementations

- [demo/randomPlot]
- [demo/fixedCheckbox]
- [demo/studentNames]

#### See also

- [`pl-file-download` to allow for files to be downloaded.](#pl-file-download-element)
- [`pl-code` to show code as text with syntax highlighting.](#pl-code-element)

----

## `pl-file-download` element

Provide a download link to a static or dynamically generated file.

#### Sample Element

![](elements/pl-file-download.png)

```html
<!-- allow students to download an existing file -->
<pl-file-download file-name="data.txt" directory="clientFilesCourse"></pl-file-download>

<!-- allow students to download a file that is generated by code -->
<pl-file-download file-name="data.txt" type="dynamic"></pl-file-download>

<!-- allow students to open an existing file in a new tab -->
<pl-file-download file-name="data.txt" directory="clientFilesCourse" force-download="false"></pl-file-download>
```

#### Customizations

Attribute | Type | Default | Description
--- | --- | --- | ---
`file-name` | string | — | Name of file to download.
`label` | text | file-name | Alternate text for file download link (e.g., `label="click here to download"`).
`type` | text | "static" | Type of file, either "static" (an existing file) or "dynamic" (a file generated by element or server code).
`directory` | text | "clientFilesQuestion" | The directory that contains the file, either "clientFilesQuestion" or "clientFilesCourse" (see [client and server files](clientServerFiles.md)). A directory cannot be specified if `type="dynamic"`.
`force-download` | boolean | true | Force a file download. Otherwise, allow the browser to open the file in a new tab.

#### Details

If `type="dynamic"`, then the contents of the file must be returned by a function `file()` that is located either in element code or in `server.py`. The contents must be a string (with utf-8 encoding), a bytes-like object, or a file-like object. The filename will be available to this function as `data['filename']`. For example, this code might appear in `server.py` to generate a file called `data.txt`:

```python
def file(data):
    if data['filename']=='data.txt':
        return 'This data is generated by code.'
```

If `file()` does not return anything, it will be treated as if `file()` returned the empty string.

#### Example implementations

- [element/fileDownload]

#### See also

- [`pl-figure` to display images.](#pl-figure-element)
- [`pl-code` to show code as text with syntax highlighting.](#pl-code-element)

-----

## `pl-variable-output` element

Displays a list of variables that are formatted for import into the
supported programming languages (e.g. MATLAB, Mathematica, Python, or R).

#### Sample Element

![](elements/pl-variable-output.png)

**question.html**
```html
<pl-variable-output digits="3">
    <variable params-name="matrixC">C</variable>
    <variable params-name="matrixD">D</variable>
</pl-variable-output>
```

**server.py**
```python
import prairielearn as pl
import numpy as np

def generate(data):

  # Create fixed matrix
  matrixC = np.matrix('5 6; 7 8')
  matrixD = np.matrix('-1 4; 3 2')
  # Random matrices can be generated with:
  # mat = np.random.random((2, 2))

  # Export each matrix as a JSON object for the question view.
  data['params']['matrixC'] = pl.to_json(matrixC)
  data['params']['matrixD'] = pl.to_json(matrixD)
```

#### Customizations

Attributes for `<pl-variable-output>`:

Attribute | Type | Default | Description
--- | --- | --- | ---
`digits` | integer | — | Number of digits to display after the decimal.
`default-tab` | string | 'matlab' | Select the active tab.
`show-matlab` | boolean | true | Toggles the display of the Matlab tab.
`show-mathematica` | boolean | true | Toggles the display of the Mathematica tab.
`show-python` | boolean | true | Toggles the display of the Python tab.
`show-r` | boolean | true | Toggles the display of the R tab.

Attributes for `<variable>` (one of these for each variable to display):

Attribute | Type | Default | Description
--- | --- | --- | ---
`params-name` | string | — | Name of variable in `data['params']` to display.
`comment` | string | — | Comment to add after the displayed variable.
`digits` | integer | — | Number of digits to display after the decimal for the variable.


#### Details

This element displays a list of variables inside `<pre>` tags that are formatted for import into
either MATLAB, Mathematica, Python, or R (the user can switch between them). Each variable must be
either a scalar or a 2D numpy array (expressed as a list). Each variable will be prefixed by the
text that appears between the `<variable>` and `</variable>` tags, followed by ` = `. Below
are samples of the format displayed under each language tab.

**MATLAB format:**

```
A = [1.23; 4.56]; % matrix
```

**Mathematica format:**

```
A = [1.23; 4.56]; (* matrix *)
```

**Python format:**

```
import numpy as np

A = np.array([[1.23], [4.56]]) # matrix
```

**R format:**

```
A = c(1.23, 4.56) # vector
A = matrix(c(1.23, 4.56, 8.90, 1.23), nrow = 2, ncol = 2, byrow = TRUE) # matrix
```

If a variable `v` is a complex object, you should use `import prairielearn as pl` and `data['params'][params-name] = pl.to_json(v)`.


#### Example implementations

- [element/variableOutput]
- [element/matrixComponentInput]
- [demo/matrixComplexAlgebra]

#### See also

- [`pl-matrix-latex` for displaying the matrix using LaTeX commands.](#pl-matrix-latex-element)
- [`pl-matrix-component-input` for individual input boxes for each element in the matrix](#pl-matrix-component-input-element)
- [`pl-matrix-input` for input values formatted in a supported programming language.](#pl-matrix-input-element)


-----

## `pl-matrix-latex` element

Displays a scalar or 2D numpy array of numbers in LaTeX using mathjax.

#### Sample Element

![](elements/pl-matrix-latex.png)

**question.html**
```html
$$C = <pl-matrix-latex params-name="matrixC"></pl-matrix-latex>$$
```

**server.py**
```python
import prairielearn as pl
import numpy as np

def generate(data):

  # Construct a matrix
  mat = np.matrix('1 2; 3 4')

  # Export matrix to be displayed in question.html
  data['params']['matrixC'] = pl.to_json(mat)
```

#### Customizations

Attribute | Type | Default | Description
--- | --- | --- | ---
`params-name` | string | — | Name of variable in `data['params']` to display.
`presentation-type` | string | `'f'` | Number display format. If `presentation-type` is `'sigfig'`, each number is formatted using the `to_precision` module to `digits` significant figures.  Otherwise, each number is formatted as `'{:.{digits}{presentation-type}}'`.
`digits` | integer | `"2"` | Number of digits to display according to the choice of `presentation-type`


#### Details

Depending on whether `data['params']` contains either a scalar or 2D numpy array of numbers,
one of the following will be returned.

- **scalar**
    - a string containing the scalar not wrapped in brackets.
- **numpy 2D array**
    - a string formatted using the `bmatrix` LaTeX style.

Sample LaTeX formatting:

```latex
\begin{bmatrix} ... & ... \\ ... & ... \end{bmatrix}
```

As an example, consider the need to display the following matrix operations:

```
x = [A][b] + [c]
```

In this case, we would write:

```html
${\bf x} = <pl-matrix-latex params-name="A" digits="1"></pl-matrix-latex>
<pl-matrix-latex params-name="b" digits="1"></pl-matrix-latex>
+ <pl-matrix-latex params-name="c" digits="1"></pl-matrix-latex>$
```

#### Example implementations

- [element/matrixLatex]
- [demo/randomCheckbox]

#### See also

- [`pl-variable-output` for displaying the matrix in a supported programming language.](#pl-variable-output-element)
- [`pl-matrix-component-input` for individual input boxes for each element in the matrix](#pl-matrix-component-input-element)
- [`pl-matrix-input` for input values formatted in a supported programming language.](#pl-matrix-input-element)

-----

## `pl-graph` element

Using the [viz.js](https://github.com/mdaines/viz.js/) library, create
Graphviz DOT visualizations.

#### Sample Elements

![](elements/pl-graph1.png)

**question.html**
```html
<pl-graph>
digraph G {
  A -> B
}
</pl-graph>
```

---

![](elements/pl-graph2.png)

**question.html**
```html
<pl-graph params-name-matrix="matrix" params-name-labels="labels"></pl-graph>
```

**server.py**
```python
import prairielearn as pl
import numpy as np

def generate(data):
  mat = np.random.random((3, 3))
  mat = mat / np.linalg.norm(mat, 1, axis=0)
  data['params']['labels'] = pl.to_json(['A', 'B', 'C'])
  data['params']['matrix'] = pl.to_json(mat)
```

#### Customizations

Attribute | Type | Default | Description
--- | --- | --- | ---
`engine` | string | dot | The rendering engine to use; supports `circo`, `dot`, `fdp`, `neato`, `osage`, and `twopi`.
`params-name-matrix` | string | `None` | The the name of a parameter containing the adjacency matrix to use as input for the graph.
`params-name-labels` | string | `None` | When using an adjacency matrix, the parameter that contains the labels for each node.
`weights` | boolean | `None` | When using an adjacency matrix, whether or not to show the edge weights.  By default will automatically show weights for stochastic matrices (when they are not binary `0`/`1`).
`weights-digits` | integer | `"2"` | When using an adjacency matrix, how many digits to show for the weights.
`weights-presentation-type` | string | `'f'` | Number display format for the weights when using an adjacency matrix. If presentation-type is 'sigfig', each number is formatted using the to_precision module to digits significant figures. Otherwise, each number is formatted as `{:.{digits}{presentation-type}}`.


#### Example implementations

- [element/graph]

#### See also

- [External: `viz.js` graphing library](https://github.com/mdaines/viz.js/)
- [`pl-figure` for displaying static or dynamically generated graphics.](#pl-figure-element)
- [`pl-file-download` for allowing either static or dynamically generated files to be downloaded.](#pl-file-download-element)

-----

## `pl-drawing` element

Creates a canvas (drawing space) that can display images from a collection of pre-defined drawing objects.
Users can also add drawing objects to the canvas for grading.

See the [`pl-drawing` documentation](pl-drawing/index.md) for details.

-----

## `pl-overlay` element

The overlay element allows existing PrairieLearn and HTML elements to be layered on top of one another in arbitrary positions.

#### Sample Element

![](elements/pl-overlay.png)

```html
<pl-overlay width="400" height="400" clip="false">
    <pl-background>
        <pl-drawing width="398" height="398" hide-answer-panel="false">
            <pl-drawing-initial>
                <pl-triangle x1="50" y1="350" x2="350" y2="350" x3="350" y3="50"></pl-triangle>
            </pl-drawing-initial>
        </pl-drawing>
    </pl-background>
    <pl-location left="200" top="375">
        $$3$$
    </pl-location>
    <pl-location left="375" top="200">
        $$3$$
    </pl-location>
    <pl-location left="170" top="170">
        <pl-number-input answers-name="c" show-help-text="false" show-placeholder="false" size="1"></pl-number-input>
    </pl-location>
</pl-overlay>
```

#### `pl-overlay` Customizations

Attribute | Type | Default | Description
--- | --- | --- | ---
`width` | float | - | The width of the overlay canvas in pixels.  Required only if no background is specified.
`height` | float | - | The height of the overlay canvas in pixels.  Required only if no background is specified.
`clip` | boolean | true | If true, children will be cut off when exceeding overlay boundaries.

#### `pl-location` Customizations

Attribute | Type | Default | Description
--- | --- | --- | ---
`left` | float | - | The x coordinate of the child element (relative to the left of the overlay)
`top` | float | - | The y coordinate of the child element (relative to the top of the overlay)
`right` | float | - | The x coordinate of the child element (relative to the right of the overlay)
`bottom` | float | - | The y coordinate of the child element (relative to the bottom of the overlay)
`valign` | string | `middle` | Specifies the vertical alignment of the contents.  Can be one of `top`, `middle`, or `bottom`.
`halign` | string | `center` | Specifies the horizontal alignment of the contents.  Can be one of `left`, `center`, or `right`.

#### `pl-background` Customizations

The `pl-background` child tag does not have any extra attributes that need to be set.  All relevant positioning and sizing information is obtained from the tag's contents.

#### Details

An overlay is pre-defined as a "overlay area" with a static size.  By default, elements that exceed these boundaries will get partially or totally cut off.  A background can be specified by wrapping HTML in a `<pl-background>` tag, in this case the overlay will automatically size itself to fit the background and a `width` and `height` do not need to be specified.   Floating child elements are wrapped with a `<pl-location>` tag that specifies the position relative to some defined edge of the overlay area using `left`, `right`, `top`, and `bottom`.  Anything inside the location tag will be displayed at that position.  Children are layered in the order they are specified, with later child elements being displayed on top of those defined earlier.

#### Example Implementations

- [element/overlay]

----
## `pl-external-grader-variables` element

Displays variables that are given to the student, or expected for the student to define in externally-graded questions.  The list of variables should be stored in `data['params']` and has the following format:

```python
data["params"]["names_for_user"] = [
    {"name": "var1", "description": "Human-readable description.", "type": "type"},
    {"name": "var2", "description": "...", "type": "..."}
]
data["params"]["names_from_user"] = [
    {"name": "result1", "description": "...", "type": "..."}
]
```

#### Sample Element

![](elements/pl-external-grader-variables.png)

**question.html**
```html
<p>The setup code gives the following variables:</p>
<pl-external-grader-variables params-name="names_for_user"></pl-external-grader-variables>

<p>Your code snippet should define the following variables:</p>
<pl-external-grader-variables params-name="names_from_user"></pl-external-grader-variables>
```

**server.py**
```python
def generate(data):
    data["params"]["names_for_user"] = [
        {"name": "n", "description": r"Dimensionality of $\mathbf{A}$ and $\mathbf{b}$.", "type": "integer"},
        {"name": "A", "description": r"Matrix $\mathbf{A}$.", "type": "numpy array"},
        {"name": "b", "description": r"Vector $\mathbf{b}$.", "type": "numpy array"}
    ]
    data["params"]["names_from_user"] = [
        {"name": "x", "description": r"Solution to $\mathbf{Ax}=\mathbf{b}$.", "type": "numpy array"}
    ]
```

#### Customizations

Attribute | Type | Default | Description
--- | --- | --- | ---
`params-name` | string | `None` | Name of variable specification in `data['params']` to display, the format for which is given above.

#### Example implementations

- [demo/autograder/codeEditor]
- [demo/autograder/codeUpload]
- [demo/autograder/python/square]
- [demo/autograder/python/numpy]
- [demo/autograder/python/pandas]
- [demo/autograder/python/plots]
- [demo/autograder/python/random]

## Conditional Elements

## `pl-question-panel` element

Displays the contents of question directions.

#### Sample Element

```html
<pl-question-panel>
  This is question-panel text.
</pl-question-panel>
```

### Details

Contents are only shown during question input portion. When a student
either makes a submission or receives the correct answer, the information
between these tags is hidden. If content exists outside of a question panel,
then it will be displayed alongside or answer.

#### Example implementations

- [demo/calculation]

#### See also

- [`pl-submission-panel` for changing how a submitted answer is displayed.](#pl-submission-panel-element)
- [`pl-answer-panel` for displaying the question's solution.](#pl-answer-panel-element)
- [`pl-hide-in-panel` to hide contents in one or more display panels.](#pl-hide-in-panel-element)

-----

## `pl-submission-panel` element

Customizes how information entered by a user is displayed before grading.

#### Sample Element

```html
<pl-submission-panel>
  This is submission-panel text.
</pl-submission-panel>
```

### Details

Contents are only shown after the student has submitted an answer. This answer
may be correct, incorrect, or invalid.

#### Example implementations

- [demo/custom/gradeFunction]
- [demo/autograder/codeUpload]
- [demo/autograder/codeEditor]

#### See also

- [`pl-question-panel` for displaying the question prompt.](#pl-question-panel-element)
- [`pl-answer-panel` for displaying the question's solution.](#pl-answer-panel-element)
- [`pl-hide-in-panel` to hide contents in one or more display panels.](#pl-hide-in-panel-element)
- [`pl-external-grader-results` for showing the results from an externally graded code question.](#pl-external-grader-results-element)

-----


## `pl-answer-panel` element

Provide information regarding the question answer after the student is unable to
receive further answers for grading.

#### Sample Element

```html
<pl-answer-panel>
  This is answer-panel text.
</pl-answer-panel>
```

### Details

Contents are only displayed when the answer panel is requested.
Common reasons that trigger the display of this element are:

- The question is fully correct
- There are no more submission attempts
- The time limit for the assessment has expired.

#### Example implementations

- [demo/custom/gradeFunction]

#### See also

- [`pl-question-panel` for displaying the question prompt.](#pl-question-panel-element)
- [`pl-submission-panel` for changing how a submitted answer is displayed.](#pl-submission-panel-element)
- [`pl-hide-in-panel` to hide contents in one or more display panels.](#pl-hide-in-panel-element)
- [`pl-external-grader-results` for showing the results from an externally graded code question.](#pl-external-grader-results-element)


-----


## `pl-hide-in-panel` element

Hide the contents so that it is **not** displayed in specific panels ("question", "submission", or "answer").

#### Sample Element

```html
<pl-hide-in-panel submission="true" answer="true">
  This text will be hidden in the submission panel and answer panel.
</pl-hide-in-panel>
```

#### Customizations

Attribute | Type | Default | Description
--- | --- | --- | ---
`question` | boolean | false | Whether to hide the element contents in the question panel.
`submission` | boolean | false | Whether to hide the element contents in the submission panel.
`answer` | boolean | false | Whether to hide the element contents in the answer panel.

### Details

Hide the element contents in those panels for which the corresponding
attribute is `true`. This is the reverse of
[`pl-question-panel`](#pl-question-panel-element),
[`pl-submission-panel`](#pl-submission-panel-element), or
[`pl-answer-panel`](#pl-answer-panel-element), all of which explicitly show the
element contents only in a specific panel.

#### Example implementations

- [element/panels]

#### See also

- [`pl-question-panel` for displaying the question prompt.](#pl-question-panel-element)
- [`pl-submission-panel` for changing how a submitted answer is displayed.](#pl-submission-panel-element)
- [`pl-answer-panel` for displaying the question's solution.](#pl-answer-panel-element)
- [`pl-external-grader-results` for showing the results from an externally graded code question.](#pl-external-grader-results-element)


-----


## `pl-external-grader-results` element

Displays results from externally-graded questions.

#### Sample Element

```html
<pl-external-grader-results></pl-external-grader-results>
```

### Details

It expects results to follow [the reference schema for external grading results](externalGrading.md#grading-result).

### Example Implementations

- [demo/autograder/codeUpload]
- [demo/autograder/codeEditor]

### See also

- [External Grading Reference Schema](externalGrading.md#grading-result)

----------

## Deprecated Elements

Note: The following PrairieLearn Elements have been
**deprecated**. These elements are still supported for backwards
compatibility, but they should not be used in new questions.

## `pl-variable-score` element

Display the partial score for a specific answer variable.

**WARNING**: This element is **deprecated** and should not be used in
  new questions.

#### Sample Element

```html
<pl-variable-score answers-name="v_avg"></pl-variable-score>
```

#### Customizations

Attribute | Type | Default | Description
--- | --- | --- | ---
`answers-name` | string | — | Variable name to display score for.

-----

## `pl-prairiedraw-figure` element

Create and display a prairiedraw image.

**WARNING**: This element is **deprecated** and should not be used in
  new questions.

#### Sample Element

```html
<pl-prairiedraw-figure script-name="drawFigure.js" param-names="r1,r2,isHorizontal" width="900" height="600" />
```

#### Customizations

Attribute | Type | Default | Description
--- | --- | --- | ---
`script-name` | string | - | Name of PrairieDraw script.
`param-names` | string | `None` | Comma-separated list of parameters to make available to PrairieDraw.
`width` | integer | 500 | Width of the drawing element.
`height` | integer | 300 | Height of the drawing element.

#### Details

The provided `script-name` corresponds to a file located within the director for the question. Parameter names are keys stored in `data["params"]` in `server.py` (i.e., those available for templating within `question.html`).

#### Example implementations

- [element/prairieDrawFigure]

#### See also

- [PrairieDraw graphics documentation](PrairieDraw.md)





<!-- Switch to using reference style links for elements -->
[demo/autograder/ansiOutput]: https://github.com/PrairieLearn/PrairieLearn/tree/master/exampleCourse/questions/demo/autograder/ansiOutput
[demo/autograder/codeEditor]: https://github.com/PrairieLearn/PrairieLearn/tree/master/exampleCourse/questions/demo/autograder/codeEditor
[demo/autograder/codeUpload]: https://github.com/PrairieLearn/PrairieLearn/tree/master/exampleCourse/questions/demo/autograder/codeUpload
[demo/autograder/python/square]: https://github.com/PrairieLearn/PrairieLearn/tree/master/exampleCourse/questions/demo/autograder/python/square
[demo/autograder/python/numpy]: https://github.com/PrairieLearn/PrairieLearn/tree/master/exampleCourse/questions/demo/autograder/python/numpy
[demo/autograder/python/pandas]: https://github.com/PrairieLearn/PrairieLearn/tree/master/exampleCourse/questions/demo/autograder/python/pandas
[demo/autograder/python/plots]: https://github.com/PrairieLearn/PrairieLearn/tree/master/exampleCourse/questions/demo/autograder/python/plots
[demo/autograder/python/random]: https://github.com/PrairieLearn/PrairieLearn/tree/master/exampleCourse/questions/demo/autograder/python/random

[demo/manualGrade/codeUpload]: https://github.com/PrairieLearn/PrairieLearn/tree/master/exampleCourse/questions/demo/manualGrade/codeUpload

[demo/custom/element]: https://github.com/PrairieLearn/PrairieLearn/tree/master/exampleCourse/questions/demo/custom/element
[demo/custom/gradeFunction]: https://github.com/PrairieLearn/PrairieLearn/tree/master/exampleCourse/questions/demo/custom/gradeFunction

[demo/calculation]: https://github.com/PrairieLearn/PrairieLearn/tree/master/exampleCourse/questions/demo/calculation
[demo/fixedCheckbox]: https://github.com/PrairieLearn/PrairieLearn/tree/master/exampleCourse/questions/demo/fixedCheckbox
[demo/matrixAlgebra]: https://github.com/PrairieLearn/PrairieLearn/tree/master/exampleCourse/questions/demo/matrixAlgebra
[demo/matrixComplexAlgebra]: https://github.com/PrairieLearn/PrairieLearn/tree/master/exampleCourse/questions/demo/matrixComplexAlgebra
[demo/overlayDropdown]: https://github.com/PrairieLearn/PrairieLearn/tree/master/exampleCourse/questions/demo/overlayDropdown
[demo/randomCheckbox]: https://github.com/PrairieLearn/PrairieLearn/tree/master/exampleCourse/questions/demo/randomCheckbox
[demo/randomDataFrame]: https://github.com/PrairieLearn/PrairieLearn/tree/master/exampleCourse/questions/demo/randomDataFrame
[demo/randomMultipleChoice]: https://github.com/PrairieLearn/PrairieLearn/tree/master/exampleCourse/questions/demo/randomMultipleChoice
[demo/randomPlot]: https://github.com/PrairieLearn/PrairieLearn/tree/master/exampleCourse/questions/demo/randomPlot
[demo/randomSymbolic]: https://github.com/PrairieLearn/PrairieLearn/tree/master/exampleCourse/questions/demo/randomSymbolic

[demo/studentFaces]: https://github.com/PrairieLearn/PrairieLearn/tree/master/exampleCourse/questions/demo/studentFaces
[demo/studentNames]: https://github.com/PrairieLearn/PrairieLearn/tree/master/exampleCourse/questions/demo/studentNames

[element/checkbox]: https://github.com/PrairieLearn/PrairieLearn/tree/master/exampleCourse/questions/element/checkbox
[element/code]: https://github.com/PrairieLearn/PrairieLearn/tree/master/exampleCourse/questions/element/code
[element/drawingGallery]: https://github.com/PrairieLearn/PrairieLearn/tree/master/exampleCourse/questions/element/drawingGallery
[element/codeDocumentation]: https://github.com/PrairieLearn/PrairieLearn/tree/master/exampleCourse/questions/element/codeDocumentation
[element/dropdown]: https://github.com/PrairieLearn/PrairieLearn/tree/master/exampleCourse/questions/element/dropdown
[element/fileDownload]: https://github.com/PrairieLearn/PrairieLearn/tree/master/exampleCourse/questions/element/fileDownload
[element/fileEditor]: https://github.com/PrairieLearn/PrairieLearn/tree/master/exampleCourse/questions/element/fileEditor
[element/graph]: https://github.com/PrairieLearn/PrairieLearn/tree/master/exampleCourse/questions/element/graph
[element/integerInput]: https://github.com/PrairieLearn/PrairieLearn/tree/master/exampleCourse/questions/element/integerInput
[element/markdown]: https://github.com/PrairieLearn/PrairieLearn/tree/master/exampleCourse/questions/element/markdown
[element/matrixComponentInput]: https://github.com/PrairieLearn/PrairieLearn/tree/master/exampleCourse/questions/element/matrixComponentInput
[element/matrixLatex]: https://github.com/PrairieLearn/PrairieLearn/tree/master/exampleCourse/questions/element/matrixLatex
[element/multipleChoice]: https://github.com/PrairieLearn/PrairieLearn/tree/master/exampleCourse/questions/element/multipleChoice
[element/numberInput]: https://github.com/PrairieLearn/PrairieLearn/tree/master/exampleCourse/questions/element/numberInput
[element/overlay]: https://github.com/PrairieLearn/PrairieLearn/tree/master/exampleCourse/questions/element/overlay
[element/panels]: https://github.com/PrairieLearn/PrairieLearn/tree/master/exampleCourse/questions/element/panels
[element/prairieDrawFigure]: https://github.com/PrairieLearn/PrairieLearn/tree/master/exampleCourse/questions/element/prairieDrawFigure
[element/pythonVariable]: https://github.com/PrairieLearn/PrairieLearn/tree/master/exampleCourse/questions/element/pythonVariable
[element/stringInput]: https://github.com/PrairieLearn/PrairieLearn/tree/master/exampleCourse/questions/element/stringInput
[element/symbolicInput]: https://github.com/PrairieLearn/PrairieLearn/tree/master/exampleCourse/questions/element/symbolicInput
[element/threeJS]: https://github.com/PrairieLearn/PrairieLearn/tree/master/exampleCourse/questions/element/threeJS
[element/variableOutput]: https://github.com/PrairieLearn/PrairieLearn/tree/master/exampleCourse/questions/element/variableOutput<|MERGE_RESOLUTION|>--- conflicted
+++ resolved
@@ -73,15 +73,9 @@
 - [`pl-external-grader-results`](#pl-external-grader-results-element):
   Displays results from questions that are externally graded.
 
-<<<<<<< HEAD
-
-Note: PrairieLearn Elements listed next have been **deprecated**. These elements
-will be removed at a future date.
-=======
 Note: PrairieLearn Elements listed next have been
 **deprecated**. These elements are still supported for backwards
 compatibility, but they should not be used in new questions.
->>>>>>> 81918d60
 
 - [`pl-variable-score`](#pl-variable-score-element): Displays a partial score
   for a submitted element.
@@ -827,7 +821,7 @@
 
 ## `pl-parson-problem` element
 
-Submit the result in the correct order and indentation, which by using parson method, 
+Submit the result in the correct order and indentation, which by using parson method,
 
 #### Sample Element
 
