# PrairieLearn Elements for use in `question.html`

When writing questions, there exists a core pool of elements that provides
common structures associated with assessment items. These elements can be
split into three distinct groups: **submission**, **decorative**, and
**conditional**. Within this document, all of PrairieLearn's elements are
displayed alongside links to sample elements within the example course. To
build your own PrairieLearn element, please see [Question Element Writing](devElements.md)
documentation.

**Submission** elements act as a way to receive a response or input from the
student. These elements are traditionally referred to as form input fields.
PrairieLearn presently provides the following templated **input field** elements:

- [`pl-multiple-choice`](#pl-multiple-choice-element): Selecting only
  **one option** from a list.
- [`pl-checkbox`](#pl-checkbox-element): Selecting **multiple options** from a
  list.
- [`pl-dropdown`](#pl-dropdown-element): Select an answer from answers in a drop-down box.
- [`pl-order-blocks`](#pl-order-blocks-element): Select and arrange given blocks of code or text.
- [`pl-number-input`](#pl-number-input-element): Fill in a **numerical** value
  within a specific tolerance level such as 3.14, -1.921, and so on.
- [`pl-integer-input`](#pl-integer-input-element): Fill in an **integer** value
  such as -71, 0, 5, 21, and so on.
- [`pl-symbolic-input`](#pl-symbolic-input-element): Fill in a **symbolic** value
  such as `x^2`, `sin(z)`, `mc^2`, and so on.
- [`pl-big-o-input`](#pl-big-o-input-element): Fill in a **symbolic** value
  representing asymptotic input.
- [`pl-string-input`](#pl-string-input-element): Fill in a **string** value
  such as "Illinois", "GATTACA", "computer", and so on.
- [`pl-matching`](#pl-matching-element): Select a matching option for each entry in
  a group.
- [`pl-matrix-component-input`](#pl-matrix-component-input-element): Fill in
  a **matrix** using grid that has an input area for each element.
- [`pl-matrix-input`](#pl-matrix-input-element): Supply a matrix in a supported
  programming language format.
- [`pl-rich-text-editor`](#pl-rich-text-editor-element): Provide an in-browser formattable text editor
  for writing and submitting code.
- [`pl-file-editor`](#pl-file-editor-element): Provide an in-browser code editor
  for writing and submitting code.
- [`pl-file-upload`](#pl-file-upload-element): Provide a submission area
  to obtain a file with a specific naming scheme.
- [`pl-threejs`](#pl-threejs-element): Enables 3D scene display and problem
  submission.

**Decorative** elements are meant to improve how the question is displayed to
students. Elements under this category include ways to specify question markup,
images, files, and code display. The following **decorative** elements are available:

- [`pl-code`](#pl-code-element): Displays code rendered with the appropriate
  syntax highlighting.
- [`pl-figure`](#pl-figure-element): Embed an image file in the question.
- [`pl-file-download`](#pl-file-download-element): Enable file downloads for
  data-centric questions.
- [`pl-variable-output`](#pl-variable-output-element): Displays matrices in
  code form for supported programming languages.
- [`pl-matrix-latex`](#pl-matrix-latex-element): Displays matrices using
  appropriate LaTeX commands for use in a mathematical expression.
- [`pl-python-variable`](#pl-python-variable-element): Display formatted output of Python
  variables and pandas data frames.
- [`pl-graph`](#pl-graph-element): Displays graphs, either using GraphViz DOT notation
  or with an adjacency matrix.
- [`pl-drawing`](#pl-drawing-element): Creates an image from pre-defined
  collection of graphic objects
- [`pl-overlay`](#pl-overlay-element): Allows layering existing elements on top of one another in specified positions.
- [`pl-external-grader-variables`](#pl-external-grader-variables-element): Displays expected and given variables for externally graded questions.
- [`pl-xss-safe`](#pl-xss-safe-element): Removes potentially unsafe code from HTML code.
<<<<<<< HEAD
* [`pl-card`](#pl-card): Displays content within a card container.
=======
- [`pl-file-preview`](#pl-file-preview-element): Displays a preview of submitted files.
>>>>>>> ad952ce9

**Conditional** elements are meant to improve the feedback and question structure.
These elements conditionally render their content depending on the question state.
The following **Conditional** elements are available:

- [`pl-question-panel`](#pl-question-panel-element): Displays the text of a
  question.
- [`pl-submission-panel`](#pl-submission-panel-element): Displays the answer
  given by the student.
- [`pl-answer-panel`](#pl-answer-panel-element): Displays the correct
  answer to a given question.
- [`pl-hide-in-panel`](#pl-hide-in-panel-element): Hides content in one or more display panels.
- [`pl-hide-in-manual-grading`](#pl-hide-in-manual-grading-element): Hides content in the manual grading page.
- [`pl-manual-grading-only`](#pl-manual-grading-only-element): Shows content only in manual grading.
- [`pl-external-grader-results`](#pl-external-grader-results-element):
  Displays results from questions that are externally graded.
- [`pl-hidden-hints`](#pl-hidden-hints-element): Displays hints as a student submits more on the current variant.

Note: PrairieLearn Elements listed next have been
**deprecated**. These elements are still supported for backwards
compatibility, but they should not be used in new questions.

- [`pl-variable-score`](#pl-variable-score-element): Displays a partial score
  for a submitted element.
  - **Deprecated** as submission elements in `v3` all have score display options.
- [`pl-prairiedraw-figure`](#pl-prairiedraw-figure-element): Show a PrairieDraw
  figure.
  - **Deprecated**: use [`pl-drawing`](#pl-drawing-element) instead.

## Submission Elements

---

### `pl-multiple-choice` element

A `pl-multiple-choice` element selects **one** correct answer and zero or more
incorrect answers and displays them in a random order as radio buttons.

#### Sample element

![](elements/pl-multiple-choice.png)

```html
<pl-multiple-choice answers-name="acc" weight="1">
  <pl-answer correct="false">positive</pl-answer>
  <pl-answer correct="true">negative</pl-answer>
  <pl-answer correct="false">zero</pl-answer>
</pl-multiple-choice>
```

#### Customizations

| Attribute                     | Type    | Default | Description                                                                                                                                                 |
| ----------------------------- | ------- | ------- | ----------------------------------------------------------------------------------------------------------------------------------------------------------- |
| `answers-name`                | string  | —       | Variable name to store data in.                                                                                                                             |
| `weight`                      | integer | 1       | Weight to use when computing a weighted average score over elements.                                                                                        |
| `inline`                      | boolean | false   | List answer choices on a single line instead of as separate paragraphs.                                                                                     |
| `number-answers`              | integer | special | The total number of answer choices to display. Defaults to displaying one correct answer and all incorrect answers.                                         |
| `fixed-order`                 | boolean | false   | Disable the randomization of answer order.                                                                                                                  |
| `hide-letter-keys`            | boolean | false   | Hide the letter keys in the answer list, i.e., (a), (b), (c), etc.                                                                                          |
| `all-of-the-above`            | string  | `false` | Add "All of the above" choice. See below for details.                                                                                                       |
| `none-of-the-above`           | string  | `false` | Add "None of the above" choice. See below for details.                                                                                                      |
| `all-of-the-above-feedback`   | string  | —       | Helper text to be displayed to the student next to the `all-of-the-above` option after question is graded if this option has been selected by the student.  |
| `none-of-the-above-feedback`  | string  | —       | Helper text to be displayed to the student next to the `none-of-the-above` option after question is graded if this option has been selected by the student. |
| `external-json`               | string  | special | Optional path to a JSON file to load external answer choices from. Answer choices are stored as lists under "correct" and "incorrect" key names.            |
| `external-json-correct-key`   | string  | special | Optionally override default json "correct" attribute name when using `external-json` file.                                                                  |
| `external-json-incorrect-key` | string  | special | Optionally override default json "incorrect" attribute name when using `external-json` file.                                                                |

The attributes `none-of-the-above` and `all-of-the-above` can be set to one of these values:

- `false`: the corresponding choice will not be shown in the list of choices. This is the default.
- `random`: the corresponding choice will always be shown, and will be randomly correct, with probability proportional to the total number of correct choices. In other words, if there are `N` possible correct choices in total, this choice will be correct with probability `1/N`.
- `correct`: the corresponding choice will always be shown and will always be the correct answer.
- `incorrect`: the corresponding choice will always be shown and will always be an incorrect answer (i.e., a distractor).
- `true`: same as `random`, accepted for backwards compatibility.

Note that "All of the above" and "None of the above", if set, are bounded by the `number-answers` value above. Also, these two values are always shown as the last choices, regardless of the setting for `fixed-order`. If both choices are shown, then "All of the above" will be listed before "None of the above".

Inside the `pl-multiple-choice` element, each choice must be specified with
a `pl-answer` that has attributes:

| Attribute  | Type    | Default | Description                                                                                                                                    |
| ---------- | ------- | ------- | ---------------------------------------------------------------------------------------------------------------------------------------------- |
| `correct`  | boolean | false   | Is this a correct answer to the question?                                                                                                      |
| `feedback` | string  | —       | Helper text (HTML) to be displayed to the student next to the option after question is graded if this option has been selected by the student. |
| `score`    | float   | -       | Score given to answer choice if selected by student. Defaults to 1.0 for correct answers and 0.0 for incorrect answers.                        |

#### Example implementations

- [element/multipleChoice]
- [demo/randomMultipleChoice]

#### See also

- [`pl-checkbox` for allowing **one or more** choices](#pl-checkbox-element)

### `pl-checkbox` element

A `pl-checkbox` element displays a subset of the answers in a random order
as checkboxes.

#### Sample element

![](elements/pl-checkbox.png)

```html
<pl-checkbox answers-name="vpos" weight="1">
  <pl-answer correct="true">A-B</pl-answer>
  <pl-answer correct="true">B-C</pl-answer>
  <pl-answer> C-D</pl-answer>
  <pl-answer correct="true">D-E</pl-answer>
  <pl-answer> E-F</pl-answer>
  <pl-answer> F-G</pl-answer>
</pl-checkbox>
```

#### Customizations

| Attribute               | Type    | Default | Description                                                                                                                                                                                                                          |
| ----------------------- | ------- | ------- | ------------------------------------------------------------------------------------------------------------------------------------------------------------------------------------------------------------------------------------ |
| `answers-name`          | string  | —       | Variable name to store data in.                                                                                                                                                                                                      |
| `weight`                | integer | 1       | Weight to use when computing a weighted average score over elements.                                                                                                                                                                 |
| `inline`                | boolean | false   | List answer choices on a single line instead of as separate paragraphs.                                                                                                                                                              |
| `number-answers`        | integer | special | The total number of answer choices to display. Defaults to displaying all answers.                                                                                                                                                   |
| `min-correct`           | integer | special | The minimum number of correct answers to display. Defaults to displaying all correct answers.                                                                                                                                        |
| `max-correct`           | integer | special | The maximum number of correct answers to display. Defaults to displaying all correct answers.                                                                                                                                        |
| `fixed-order`           | boolean | false   | Disable the randomization of answer order.                                                                                                                                                                                           |
| `partial-credit`        | boolean | false   | Enable partial credit scores. By default, the choice of grading method is "all-or-nothing".                                                                                                                                          |
| `partial-credit-method` | string  | 'PC'    | Three grading methods for partial credit: 'COV' (Coverage), 'EDC' (Every Decision Counts), and 'PC' (Percent Correct). See explanation below.                                                                                        |
| `hide-help-text`        | boolean | false   | Help text with hint regarding the selection of answers. Popover button describes the selected grading algorithm ('all-or-nothing', 'COV', 'EDC' or 'PC')                                                                             |
| `detailed-help-text`    | boolean | false   | Display the minimum and maximum number of options that can be selected in a valid submission. See explanation below.                                                                                                                 |
| `hide-answer-panel`     | boolean | false   | Option to not display the correct answer in the correct panel.                                                                                                                                                                       |
| `hide-letter-keys`      | boolean | false   | Hide the letter keys in the answer list, i.e., (a), (b), (c), etc.                                                                                                                                                                   |
| `hide-score-badge`      | boolean | false   | Hide badges next to selected answers.                                                                                                                                                                                                |
| `min-select`            | integer | special | The minimum number of answers that must be selected in any valid submission. Defaults to `min-correct` if that attribute is specified along with `detailed-help-text="true"`; otherwise, defaults to 1.                              |
| `max-select`            | integer | special | The maximum number of answers that can be selected in any valid submission. Defaults to `max-correct` if that attribute is specified along with `detailed-help-text="true"`; otherwise, defaults to the number of displayed answers. |
| `show-number-correct`   | boolean | false   | Display the number of correct choices in the help text.                                                                                                                                                                              |

Inside the `pl-checkbox` element, each choice must be specified with
a `pl-answer` that has attributes:

| Attribute  | Type    | Default | Description                                                                                                                                    |
| ---------- | ------- | ------- | ---------------------------------------------------------------------------------------------------------------------------------------------- |
| `correct`  | boolean | false   | Is this a correct answer to the question?                                                                                                      |
| `feedback` | string  | —       | Helper text (HTML) to be displayed to the student next to the option after question is graded if this option has been selected by the student. |

#### Partial credit grading

Three grading methods are available when using `partial-credit="true"`:

- `'COV'` (Coverage): in this method, the final score is calculated by multiplying the **base score** (the proportion of correct answers that are chosen) with
  the **guessing factor** (the proportion of chosen answers that are correct). Specifically, if `t` is the number of correct answers chosen, `c` is the total number
  of correct answers, and `n` is the total number of answers chosen, then the final score is `(t / c) * (t / n)`. This grading scheme rewards submissions that include (i.e. "cover") all true options.

- `'EDC'` (Every Decision Counts): in this method, the checkbox answers are considered as a list of true/false answers. If `n` is the total number of answers, each answer is assigned `1/n` points. The total score is the summation of the points for every correct answer selected and every incorrect answer left unselected.

- `'PC'` (Percent Correct): in this method, 1 point is added for each correct answer that is marked as correct and 1 point is subtracted for each incorrect answer that is marked as correct. The final score is the resulting summation of points divided by the total number of correct answers. The minimum final score is set to zero.

#### Using the `detailed-help-text` attribute

The `detailed-help-text` attribute can be used with `min-correct` and/or `max-correct` to help students select the correct options. If `min-select` is not specified, then setting `detailed-help-text="true"` ensures that the number of selected options in a valid submission is at least the value of `min-correct`. Similarly, if `max-select` is not specified, then setting `detailed-help-text="true"` ensures that the number of selected options in a valid submission is at most the value of `max-correct`. For example, if a checkbox question does not specify `min-select` or `max-select`, and specifies `min-correct="2"`, `max-correct="4"`, and `detailed-help-text="true"`, then all valid submissions must select between 2 and 4 options. Thus, we help students by preventing them from selecting, say, five options. Indeed, if five options are selected, then at least one selected option is incorrect since there are at most four correct options.

Note that explicitly specifying `min-select` overrides the minimum number of options that must be selected, and similarly, explicitly specifying `max-select` overrides the maximum number of options that can be selected.

#### Restricting the number of options that can be selected

The `min-select` and `max-select` attributes determine the minimum and maximum number of options that can be selected in a valid submission. The value of `min-select` is computed using the following steps:

1. If the `min-select` attribute is explicitly set, then we use the specified value of `min-select`.
2. If `min-select` is not specified, but `min-correct` is specified along with `detailed-help-text="true"`, then we use the specified value of `min-correct`.
3. If steps 1 and 2 do not apply, then we use a default value of 1.

To compute `max-select`, we use a similar algorithm (note the different default value in step 3):

1. If the `max-select` attribute is explicitly set, then we use the specified value of `max-select`.
2. If `max-select` is not specified, but `max-correct` is specified along with `detailed-help-text="true"`, then we use the specified value of `min-correct`.
3. If steps 1 and 2 do not apply, then `max-select` defaults to the number of displayed checkbox options (i.e. students can select all displayed options by default).

#### Example implementations

- [element/checkbox]
- [demo/randomCheckbox]

#### See also

- [`pl-multiple-choice` for allowing only **one** correct choice](#pl-multiple-choice-element)

---

### `pl-number-input` element

Fill in the blank field that allows for **numeric** value input within specific
tolerances.

#### Sample element

![](elements/pl-number-input-rtol.png)

**question.html**

```html
<pl-number-input answers-name="ans_rtol" label="$x =$"> </pl-number-input>
```

**server.py**

```python
import random

def generate(data):

    # Generate a random value
    x = random.uniform(1, 2)

    # Answer to fill in the blank input
    data["correct_answers"]["ans_rtol"] = x
```

---

![](elements/pl-number-input-sigfig.png)

**question.html**

```html
<pl-number-input answers-name="ans_sig" comparison="sigfig" digits="2" label="$x =$">
</pl-number-input>
```

**server.py**

```python
import random

def generate(data):

    # Generate a random value
    x = random.uniform(1, 2)

    # Answer to fill in the blank input
    data["correct_answers"]["ans_sig"] = round(x, 2)
```

#### Customizations

| Attribute             | Type                            | Default  | Description                                                                                                                                                                                                                                                                                                                                                                                                                                                                             |
| --------------------- | ------------------------------- | -------- | --------------------------------------------------------------------------------------------------------------------------------------------------------------------------------------------------------------------------------------------------------------------------------------------------------------------------------------------------------------------------------------------------------------------------------------------------------------------------------------- |
| `answers-name`        | string                          | —        | Variable name to store data in.                                                                                                                                                                                                                                                                                                                                                                                                                                                         |
| `weight`              | integer                         | 1        | Weight to use when computing a weighted average score over elements.                                                                                                                                                                                                                                                                                                                                                                                                                    |
| `correct-answer`      | float                           | special  | Correct answer for grading. Defaults to `data["correct_answers"][answers-name]`.                                                                                                                                                                                                                                                                                                                                                                                                        |
| `label`               | text                            | —        | A prefix to display before the input box (e.g., `label="$F =$"`).                                                                                                                                                                                                                                                                                                                                                                                                                       |
| `suffix`              | text                            | —        | A suffix to display after the input box (e.g., `suffix="$\rm m/s^2$"`).                                                                                                                                                                                                                                                                                                                                                                                                                 |
| `display`             | "block" or "inline"             | "inline" | How to display the input field.                                                                                                                                                                                                                                                                                                                                                                                                                                                         |
| `comparison`          | "relabs", "sigfig", or "decdig" | "relabs" | How to grade. "relabs" uses relative ("rtol") and absolute ("atol") tolerances. "sigfig" and "decdig" use "digits" significant or decimal digits.                                                                                                                                                                                                                                                                                                                                       |
| `rtol`                | number                          | 1e-2     | Relative tolerance for `comparison="relabs"`.                                                                                                                                                                                                                                                                                                                                                                                                                                           |
| `atol`                | number                          | 1e-8     | Absolute tolerance for `comparison="relabs"`.                                                                                                                                                                                                                                                                                                                                                                                                                                           |
| `digits`              | integer                         | 2        | number of digits that must be correct for `comparison="sigfig"` or `comparison="decdig"`.                                                                                                                                                                                                                                                                                                                                                                                               |
| `allow-complex`       | boolean                         | false    | Whether or not to allow complex numbers as answers. If the correct answer `ans` is a complex object, you should use `import prairielearn as pl` and `data["correct_answers"][answers-name] = pl.to_json(ans)`.                                                                                                                                                                                                                                                                          |
| `allow-blank`         | boolean                         | false    | Whether or not an empty input box is allowed. By default, empty input boxes will not be graded (invalid format).                                                                                                                                                                                                                                                                                                                                                                        |
| `blank-value`         | string                          | 0 (zero) | Value to be used as an answer if element is left blank. Only applied if `allow-blank` is `true`. Must follow the same format as an expected user input (e.g., fractions if allowed, complex numbers if allowed, etc.).                                                                                                                                                                                                                                                                  |
| `show-help-text`      | boolean                         | true     | Show the question mark at the end of the input displaying required input parameters.                                                                                                                                                                                                                                                                                                                                                                                                    |
| `show-placeholder`    | boolean                         | true     | Show the placeholder text that shows the default comparison.                                                                                                                                                                                                                                                                                                                                                                                                                            |
| `size`                | integer                         | 35       | Size of the input box.                                                                                                                                                                                                                                                                                                                                                                                                                                                                  |
| `show-correct-answer` | boolean                         | true     | Whether to show the correct answer in the submitted answers panel.                                                                                                                                                                                                                                                                                                                                                                                                                      |
| `allow-fractions`     | boolean                         | true     | Whether to allow answers expressed as a rational number of the format `a/b`.                                                                                                                                                                                                                                                                                                                                                                                                            |
| `custom-format`       | string                          | special  | Custom format to use when formatting the submitted or correct answer. By default, submitted answers are shown with the format `.12g`, while the correct answer uses `.12g` if the comparison method is `relabs`, or a custom format based on the number of digits if the comparison method is `sigfig` or `decdig`. A full description of the format can be found [on the Python documentation page](https://docs.python.org/3/library/string.html#format-specification-mini-language). |

#### Example implementations

- [element/numberInput]
- [demo/calculation]

#### See also

- [`pl-integer-input` for integer input](#pl-integer-input-element)
- [`pl-symbolic-input` for mathematical expression input](#pl-symbolic-input-element)
- [`pl-string-input` for string input](#pl-string-input-element)

---

### `pl-dropdown` element

Select the correct answer from a drop-down **select** menu list of potential answers. The potential options are listed in the inner HTML of a <pl-answer></pl-answer> element (ie. <pl-answer>Possible Answer 1</pl-answer>).

#### Sample element

![](elements/pl-dropdown.png)

**question.html**

```html
<p>Select the correct word in the following quotes:</p>
The
<pl-dropdown answers-name="aristotle" blank="true">
  {{#params.aristotle}}
  <pl-answer correct="{{tag}}">{{ans}}</pl-answer>
  {{/params.aristotle}}
</pl-dropdown>
is more than the sum of its parts.
<p></p>

A
<pl-dropdown sort="ascend" answers-name="hume">
  <pl-answer correct="true">wise</pl-answer>
  <pl-answer correct="false">clumsy</pl-answer>
  <pl-answer correct="false">reckless</pl-answer>
</pl-dropdown>
man proportions his belief to the evidence.
<p></p>
```

**server.py**

```python
def generate(data):

    QUESTION1 = "aristotle"

    data["params"][QUESTION1] = [
        {"tag": "true", "ans": "whole"},
        {"tag": "false", "ans": "part"},
        {"tag": "false", "ans": "inverse"}
    ]

    return data
```

#### Customizations

| Attribute      | Type    | Default | Description                                                                       |
| -------------- | ------- | ------- | --------------------------------------------------------------------------------- |
| `answers-name` | string  | -       | The key of the correct answer.                                                    |
| `weight`       | integer | 1       | Weight to use when computing a weighted average score over elements.              |
| `sort`         | string  | random  | Options are 'random', 'ascend', and 'descend', and 'fixed' for drop-down answers. |
| `blank`        | boolean | True    | Option to add blank dropdown entry as default selection in drop-down list.        |

#### Example implementation

- [demo/overlayDropdown]
- [element/dropdown]

---

### `pl-order-blocks` element

Element to arrange given blocks of code or text that are displayed initially in the _source area_. The blocks can be moved to the _solution area_ to construct the solution of the problem. In the example below, the source area is denoted by the header "Drag from here" and the solution area is denoted with the header "Construct your solution here".

#### Sample element

![](elements/pl-order-blocks.png)

**question.html**

```html
<p>List all the even numbers in order:</p>
<pl-order-blocks answers-name="order-numbers">
  <pl-answer correct="false">1</pl-answer>
  <pl-answer correct="true">2</pl-answer>
  <pl-answer correct="false">3</pl-answer>
  <pl-answer correct="true">4</pl-answer>
</pl-order-blocks>
```

#### Customizations

| Attribute             | Type                    | Default                        | Description                                                                                                                                                                                                                                                                                                                                                                                              |
| --------------------- | ----------------------- | ------------------------------ | -------------------------------------------------------------------------------------------------------------------------------------------------------------------------------------------------------------------------------------------------------------------------------------------------------------------------------------------------------------------------------------------------------- |
| `answers-name`        | string                  | —                              | Variable name to store data in.                                                                                                                                                                                                                                                                                                                                                                          |
| `weight`              | integer                 | 1                              | Weight to use when computing a weighted average score over all elements in a question.                                                                                                                                                                                                                                                                                                                   |
| `grading-method`      | string                  | "ordered"                      | One of the following: `ordered`, `unordered`, `ranking`, `dag`, `external`. See more details below.                                                                                                                                                                                                                                                                                                      |
| `file-name`           | string                  | `user_code.py`                 | Name of the file where the information from the blocks will be saved, to be used by the external grader.                                                                                                                                                                                                                                                                                                 |
| `source-blocks-order` | string                  | "random"                       | The order of the blocks in the source area. One of the following: `random` or `ordered`. See more details below.                                                                                                                                                                                                                                                                                         |
| `indentation`         | boolean                 | false                          | Enable both the ability for indentation in the solution area and the grading of the expected indentation (set by `indent` in `pl-answer`, as described below).                                                                                                                                                                                                                                           |
| `max-incorrect`       | integer                 | special                        | The maximum number of incorrect answers to be displayed in the source area. The incorrect answers are set using `<pl-answer correct="false">`. Defaults to displaying all incorrect answers.                                                                                                                                                                                                             |
| `min-incorrect`       | integer                 | special                        | The minimum number of incorrect answers to be displayed in the source area. The incorrect answers are set using `<pl-answer correct="false">`. Defaults to displaying all incorrect answers.                                                                                                                                                                                                             |
| `source-header`       | string                  | "Drag from here"               | The text that appears at the start of the source area.                                                                                                                                                                                                                                                                                                                                                   |
| `solution-header`     | string                  | "Construct your solution here" | The text that appears at the start of the solution area.                                                                                                                                                                                                                                                                                                                                                 |
| `solution-placement`  | "right" or "bottom"     | "right"                        | `right` shows the source and solution areas aligned side-by-side. `bottom` shows the solution area below the source area.                                                                                                                                                                                                                                                                                |
| `partial-credit`      | "none" or "lcs"         | Depends on `grading-method`    | For the `dag` and `ranking` grading methods, you may specify `none` for no partial credit or `lcs` (default) for partial credit based on the LCS edit-distance from the student solution to some correct solution. For the other grading methods, using this property is not yet supported. Grading method `unordered` will always assign partial credit, and grading method `ordered` will never do so. |
| `feedback`            | "none" or "first-wrong" | "none"                         | The level of feedback the student will recieve upon giving an incorrect answer. Available with the `dag` or `ranking` grading mode. `first-wrong` will tell the student which block in their answer was the first to be incorrect, `none` will give no feedback.                                                                                                                                         |
| `format`              | "code" or "default"     | "default"                      | If this property is set to "code", then the contents of each of the blocks will be wrapped with a `pl-code` element.                                                                                                                                                                                                                                                                                     |
| `code-language`       | string                  | -                              | The programming language syntax highlighting to use. Only available when using `format="code"`.                                                                                                                                                                                                                                                                                                          |

Within the `pl-order-blocks` element, each element must either be a `pl-answer` or a `pl-block-group` (see details below for more info on `pl-block-group`). Each element within a `pl-block-group` must be a `pl-answer`. The `pl-answer` elements specify the content for each of the blocks, and may have the following attributes:

| Attribute | Type               | Default | Description                                                                                                                                                                                                                                                                                                                                                               |
| --------- | ------------------ | ------- | ------------------------------------------------------------------------------------------------------------------------------------------------------------------------------------------------------------------------------------------------------------------------------------------------------------------------------------------------------------------------- |
| `correct` | boolean            | true    | Specifies whether the answer block is a correct answer to the question (and should be moved to the solution area).                                                                                                                                                                                                                                                        |
| `ranking` | positive integer   | —       | This attribute is used when `grading-method="ranking"` and it specifies the correct ranking of the answer block. For example, a block with ranking `2` should be placed below a block with ranking `1`. The same ranking can be used when the order of certain blocks is not relevant. Blocks that can be placed at any position should not have the `ranking` attribute. |
| `indent`  | integer in [-1, 4] | -1      | Specifies the correct indentation level of the block. For example, a value of `2` means the block should be indented twice. A value of `-1` means the indention of the block does not matter. This attribute can only be used when `indentation="true"`.                                                                                                                  |
| `depends` | string             | ""      | Optional attribute when `grading-method="dag"`. Used to specify the directed acyclic graph relation among the blocks, with blocks being referred to by their `tag`. For example, if `depends="1,3"` for a particular block, it must appear later in the solution than the block with `tag="1"` and the block with `tag="3"`.                                              |
| `tag`     | string             | ""      | Optional attribute when `grading-method="dag"`. Used to identify the block when declaring which other blocks depend on it.                                                                                                                                                                                                                                                |

#### Details

Different grading options are defined via the attribute `grading-method`:

- `ordered`: in this method, the correct ordering of the blocks is defined by the ordering in which
  the correct answers (defined in `pl-answer`) appear in the HTML file. There is no partial credit for this option.
- `unordered`: in this method, if `n` is the total number of correct blocks, each correct block moved to the solution area is given `1/n` points, and each incorrect block moved to the solution area is subtracted by `1/n` points. The final score will be at least 0 (the student cannot earn a negative score by only moving incorrect answers). Note the ordering of the blocks does not matter. That is, any permutation of the answers within the solution area is accepted. There is partial credit for this option.
- `ranking`: in this method, the `ranking` attribute of the `pl-answer` options are used to check answer ordering. Every answer block _X_ should have a `ranking` integer that is less than or equal to the answer block immediately below _X_. That is, the sequence of `ranking` integers of all the answer blocks should form a _nonstrictly increasing_ sequence. If `n` is the total number of answers, each correctly ordered answer is worth `1/n`, up to the first incorrectly ordered answer. There is partial credit for this option.
- `dag`: in this method, the `depends` attibute of the `pl-answer` options are used to declare the directed acyclic graph relation between the blocks, and a correct answer is any topological sort of that directed acyclic graph. If `pl-block-group` elements are used to divide some blocks into groups, then a correct answer is a topological sort of the lines of the proof with the added condition that the lines of each group must be listed contiguously (as an example, this is useful for expressing a [proof by cases][demo/proofblocks] when the `dag` grader is used for mathematical proofs). Blocks inside a `pl-block-group` element may only depend or be depended on by blocks within the same `pl-block-group`, and `pl-blocks-group`s can be given their own `tag` and `depends` properties so that a block may depend on an entire group, or a group may depend on a block or group.
- `external`: in this method, the blocks moved to the solution area will be saved in the file `user_code.py`, and the correctness of the code will be checked using the external grader. Depending on the external grader grading code logic, it may be possible to enable or disable partial credit. The attribute `correct` for `pl-answer` can still be used in conjunction with `min-incorrect` and `max-incorrect` for display purposes only, but not used for grading purposes. The attributes `ranking` and `indent` are not allowed for this grading method.

Different ordering of the blocks in the source area defined via the attribute `source-blocks-order`:

- `ordered`: the blocks appear in the source area in the same order they appear in the HTML file.
- `random`: the blocks are shuffled.

#### Example implementations

- [element/orderBlocks]
- [demo/proofBlocks]
- [demo/autograder/python/orderBlocksRandomParams]
- [demo/autograder/python/orderBlocksAddNumpy]

---

### `pl-integer-input` element

Fill in the blank field that requires an **integer** input.

#### Sample element

![](elements/pl-integer-input.png)

**question.html**

```html
<pl-integer-input answers-name="int_value" label="$y =$"></pl-integer-input>
```

**server.py**

```python
import random

def generate(data):

    # Generate a random whole number
    x = random.randint(1, 10)

    # Answer to fill in the blank input
    data["correct_answers"]["int_value"] = x
```

#### Customizations

| Attribute        | Type                | Default  | Description                                                                                                                                                  |
| ---------------- | ------------------- | -------- | ------------------------------------------------------------------------------------------------------------------------------------------------------------ |
| `answers-name`   | string              | —        | Variable name to store data in.                                                                                                                              |
| `weight`         | integer             | 1        | Weight to use when computing a weighted average score over elements.                                                                                         |
| `correct-answer` | float               | special  | Correct answer for grading. Defaults to `data["correct_answers"][answers-name]`. If `base` is provided, then this answer must be given in the provided base. |
| `allow-blank`    | boolean             | false    | Whether or not an empty input box is allowed. By default, empty input boxes will not be graded (invalid format).                                             |
| `blank-value`    | float               | 0 (zero) | Value to be used as an answer if element is left blank. Only applied if `allow-blank` is `true`.                                                             |
| `label`          | text                | —        | A prefix to display before the input box (e.g., `label="$x =$"`).                                                                                            |
| `suffix`         | text                | —        | A suffix to display after the input box (e.g., `suffix="items"`).                                                                                            |
| `base`           | integer             | 10       | The base used to parse and represent the answer, or the special value 0 (see below).                                                                         |
| `display`        | "block" or "inline" | "inline" | How to display the input field.                                                                                                                              |
| `size`           | integer             | 35       | Size of the input box.                                                                                                                                       |
| `show-help-text` | boolean             | true     | Show the question mark at the end of the input displaying required input parameters.                                                                         |

#### Specifying a non-trivial base

By default, the values are interpreted in base 10. The `base` argument may also be used, with a value between 2 and 36, to indicate a different base to interpret the student input, as well as to print the final result.

The `base` argument can also accept a special value of 0. In this case, the values will by default be interpreted in base 10, however the student has the option of using different prefixes to indicate a value in a different format:

- The prefixes `0x` and `0X` can be used for base-16 values (e.g., `0x1a`);
- The prefixes `0b` and `0B` can be used for base-2 values (e.g., `0b1101`);
- The prefixes `0o` and `0O` can be used for base-8 values (e.g., `0o777`).

#### Integer range

The valid range of values accepted by pl-integer-input is between -9007199254740991 and +9007199254740991 (between -(2^53 - 1) and +(2^53 - 1)). If you need a larger input, one option you can consider is a [`pl-string-input`](#pl-string-input-element) with a [custom grade function](question.md#question-serverpy).

#### Example implementations

- [element/integerInput]

#### See also

- [`pl-number-input` for numeric input](#pl-number-input-element)
- [`pl-symbolic-input` for mathematical expression input](#pl-symbolic-input-element)
- [`pl-string-input` for string input](#pl-string-input-element)

---

### `pl-symbolic-input` element

Fill in the blank field that allows for mathematical symbol input.

#### Sample element

![](elements/pl-symbolic-input.png)

**question.html**

```html
<pl-symbolic-input answers-name="symbolic_math" variables="x, y" label="$z =$"></pl-symbolic-input>
```

**server.py**

```python
import prairielearn as pl
import sympy

def generate(data):

    # Declare math symbols
    x, y = sympy.symbols("x y")

    # Describe the equation
    z = x + y + 1

    # Answer to fill in the blank input stored as JSON.
    data["correct_answers"]["symbolic_math"] = pl.to_json(z)
```

#### Customizations

| Attribute                    | Type                | Default               | Description                                                                                                                                                                                                       |
| ---------------------------- | ------------------- | --------------------- | ----------------------------------------------------------------------------------------------------------------------------------------------------------------------------------------------------------------- |
| `answers-name`               | string              | —                     | Variable name to store data in. If the correct answer `ans` is a `sympy` object, you should use `import prairielearn as pl` and `data["correct_answers"][answers-name] = pl.to_json(ans)`.                        |
| `weight`                     | integer             | 1                     | Weight to use when computing a weighted average score over elements.                                                                                                                                              |
| `correct-answer`             | float               | special               | Correct answer for grading. Defaults to `data["correct_answers"][answers-name]`.                                                                                                                                  |
| `label`                      | text                | —                     | A prefix to display before the input box (e.g., `label="$F =$"`).                                                                                                                                                 |
| `display`                    | "block" or "inline" | "inline"              | How to display the input field.                                                                                                                                                                                   |
| `variables`                  | string              | —                     | A comma-delimited list of symbols that can be used in the symbolic expression.                                                                                                                                    |
| `allow-complex`              | boolean             | false                 | Whether complex numbers (expressions with `i` or `j` as the imaginary unit) are allowed.                                                                                                                          |
| `imaginary-unit-for-display` | string              | `i`                   | The imaginary unit that is used for display. It must be either `i` or `j`. Again, this is _only_ for display. Both `i` and `j` can be used by the student in their submitted answer, when `allow-complex="true"`. |
| `allow-blank`                | boolean             | false                 | Whether or not an empty input box is allowed. By default, an empty input box will not be graded (invalid format).                                                                                                 |
| `blank-value`                | string              | 0 (zero)              | Expression to be used as an answer if the answer is left blank. Only applied if `allow-blank` is `true`. Must follow the same format as an expected user input (e.g., same variables, etc.).                      |
| `size`                       | integer             | 35                    | Size of the input box.                                                                                                                                                                                            |
| `show-help-text`             | boolean             | true                  | Show the question mark at the end of the input displaying required input parameters.                                                                                                                              |
| `placeholder`                | string              | "symbolic expression" | Hint displayed inside the input box describing the expected type of input.                                                                                                                                        |

#### Details

Correct answers are best created as `sympy` expressions and converted to json using `pl.to_json(data_here)`.

It is also possible to specify the correct answer simply as a string, e.g., `x + y + 1`.

Do not include `i` or `j` in the list of `variables` if `allow-complex="true"`. Do not include any other reserved name in your list of `variables` (`e`, `pi`, `cos`, `sin`, etc.) The element code will check for (and disallow) conflicts between your list of `variables` and reserved names.

#### Example implementations

- [element/symbolicInput]

#### See also

- [`pl-number-input` for numeric input](#pl-number-input-element)
- [`pl-integer-input` for integer input](#pl-integer-input-element)
- [`pl-string-input` for string input](#pl-string-input-element)

---

### `pl-big-o-input` element

Fill in the blank field that allows for asymptotic mathematical input (i.e. big O, big Theta, etc.).
Gives automated feedback in the case of improper asymptotic input.

**question.html**

```html
<pl-big-o-input answers-name="ans" variable="n" correct-answer="n**2" size="10"></pl-big-o-input>
```

#### Customizations

| Attribute        | Type                                                  | Default                 | Description                                                                          |
| ---------------- | ----------------------------------------------------- | ----------------------- | ------------------------------------------------------------------------------------ |
| `answers-name`   | string                                                | —                       | Variable name to store data in.                                                      |
| `type`           | "big-o", "theta", "omega", "little-o", "little-omega" | "big-o"                 | Type of asymptotic answer required.                                                  |
| `weight`         | integer                                               | 1                       | Weight to use when computing a weighted average score over elements.                 |
| `correct-answer` | string                                                | -                       | Correct answer for grading.                                                          |
| `display`        | "block" or "inline"                                   | "inline"                | How to display the input field.                                                      |
| `variable`       | string                                                | —                       | A symbol for use in the symbolic expression. Only one variable supported.            |
| `size`           | integer                                               | 35                      | Size of the input box.                                                               |
| `show-help-text` | boolean                                               | true                    | Show the question mark at the end of the input displaying required input parameters. |
| `placeholder`    | string                                                | "asymptotic expression" | Hint displayed inside the input box describing the expected type of input.           |

#### Details

Correct answers must be specified as strings with Python syntax (e.g., `n**2`, `2**n`, `n * log(n)`), with
the same syntax as [`pl-symbolic-input`](#pl-symbolic-input-element). Only one variable is supported.

#### Example implementations

- [element/bigOInput]

#### See also

- [`pl-number-input` for numeric input](#pl-number-input-element)
- [`pl-integer-input` for integer input](#pl-integer-input-element)
- [`pl-string-input` for string input](#pl-string-input-element)
- [`pl-symbolic-input` for mathematical expression input](#pl-symbolic-input-element)

---

### `pl-string-input` element

Fill in the blank field that allows for **string** value input.

#### Sample element

![](elements/pl-string-input.png)

**question.html**

```html
<pl-string-input answers-name="string_value" label="Prairie"></pl-string-input>
```

**server.py**

```python
def generate(data):

    # Answer to fill in the blank input
    data["correct_answers"]["string_value"] = "Learn"
```

#### Customizations

| Attribute                 | Type                | Default  | Description                                                                                                                                                               |
| ------------------------- | ------------------- | -------- | ------------------------------------------------------------------------------------------------------------------------------------------------------------------------- |
| `answers-name`            | string              | —        | Variable name to store data in.                                                                                                                                           |
| `weight`                  | integer             | 1        | Weight to use when computing a weighted average score over elements.                                                                                                      |
| `correct-answer`          | string              | special  | Correct answer for grading. Defaults to `data["correct_answers"][answers-name]`.                                                                                          |
| `label`                   | text                | —        | A prefix to display before the input box (e.g., `label="$x =$"`).                                                                                                         |
| `suffix`                  | text                | —        | A suffix to display after the input box (e.g., `suffix="items"`).                                                                                                         |
| `display`                 | "block" or "inline" | "inline" | How to display the input field.                                                                                                                                           |
| `remove-leading-trailing` | boolean             | false    | Whether or not to remove leading and trailing blank spaces from the input string.                                                                                         |
| `remove-spaces`           | boolean             | false    | Whether or not to remove blank spaces from the input string.                                                                                                              |
| `allow-blank`             | boolean             | false    | Whether or not an empty input box is allowed. By default, empty input boxes will not be graded (invalid format).                                                          |
| `ignore-case`             | boolean             | false    | Whether or not to enforce case sensitivity (e.g. "hello" != "HELLO").                                                                                                     |
| `normalize-to-ascii`      | boolean             | false    | Whether non-English characters (accents, non-latin alphabets, fancy quotes) should be normalized to equivalent English characters before submitting the file for grading. |
| `placeholder`             | text                | None     | Hint displayed inside the input box describing the expected type of input.                                                                                                |
| `size`                    | integer             | 35       | Size of the input box.                                                                                                                                                    |
| `show-help-text`          | boolean             | true     | Show the question mark at the end of the input displaying required input parameters.                                                                                      |

#### Example implementations

- [element/stringInput]

#### See also

- [`pl-symbolic-input` for mathematical expression input](#pl-symbolic-input-element)
- [`pl-integer-input` for integer input](#pl-integer-input-element)
- [`pl-number-input` for numeric input](#pl-number-input-element)

---

### `pl-matching` element

Given a list of statements, select a matching option for each entry from a drop-down list.

#### Sample element

![](elements/pl-matching.png)

**question.html**

```html
<pl-matching answers-name="string_value">
  <pl-statement match="Washington, D.C.">United States</pl-statement>
  <pl-statement match="Mexico City">Mexico</pl-statement>
  <pl-statement match="Paris">France</pl-statement>

  <pl-option>New York City</pl-option>
</pl-matching>
```

#### Customizations

| Attribute             | Type                                                       | Default       | Description                                                                                                                                                                                                            |
| --------------------- | ---------------------------------------------------------- | ------------- | ---------------------------------------------------------------------------------------------------------------------------------------------------------------------------------------------------------------------- |
| `answers-name`        | string                                                     | —             | Variable name to store data in.                                                                                                                                                                                        |
| `weight`              | integer                                                    | 1             | Weight to use when computing a weighted average score over elements.                                                                                                                                                   |
| `fixed-order`         | boolean                                                    | False         | Whether or not to display the statements in a fixed order; otherwise they are shuffled.                                                                                                                                |
| `fixed-options-order` | boolean                                                    | False         | Whether or not to display the options in a fixed order; otherwise they are shuffled. See the details of `pl-option` below for more information on option ordering.                                                     |
| `number-statements`   | integer                                                    | special       | The number of statements to display. Defaults to all statements.                                                                                                                                                       |
| `number-options`      | integer                                                    | special       | The number of options to display. Defaults to all options. The `none-of-the-above` option does not count towards this number.                                                                                          |
| `none-of-the-above`   | boolean                                                    | false         | Whether or not to add a "None of the above" to the end of the options.                                                                                                                                                 |
| `blank`               | boolean                                                    | True          | Option to add blank dropdown entry as the default selection in each drop-down list.                                                                                                                                    |
| `counter-type`        | "decimal" or "lower-alpha" or "upper-alpha" or "full-text" | "lower-alpha" | The type of counter to use when enumerating the options. If set to "full-text", the column of options will be hidden, and the text of each option will be used in the statements' dropdown lists, instead of counters. |
| `hide-score-badge`    | boolean                                                    | false         | Whether or not to hide the correct/incorrect score badge next to each graded answer choice.                                                                                                                            |

Inside the `pl-matching` element, a series of `pl-statement` and `pl-option` elements specify the questions the student must answer and the options to which they can be matched, respectively. Statements are displayed in the left column, and options in the right.

A total of `number-statements` statements will be randomly selected and displayed to the student. The corresponding matching options will be gathered; if `number-options` is larger than the number of options used by the selected statements, then random distractors will be selected from the remaining unused options. If the selected statements require more options than `number-options`, then `none-of-the-above` will automatically be set to true.

The content of a `pl-statement` can be any HTML element, including other PrairieLearn elements. A `pl-statement` must be specified with these attributes:

| Attribute | Type   | Default | Description                                                                                                                                                                                                                                                         |
| --------- | ------ | ------- | ------------------------------------------------------------------------------------------------------------------------------------------------------------------------------------------------------------------------------------------------------------------- |
| `match`   | string | —       | Identifies the option as the correct response for this `pl-statement`. If `match` corresponds to the `name` of any `pl-option` element, the statement will be linked to that `pl-option`, otherwise a new option is implicitly created based on this `match` value. |

The content of a `pl-option` can be any HTML element, including other PrairieLearn elements. `pl-option` elements are optional; options are created by default based on the `match` attribute of each `pl-statement`. Additional `pl-option` elements can be added to serve as distractors (an option that is always incorrect, such as "New York City" in the example above), or to render formatted HTML/PrairieLearn elements instead of plain text (see the last question in the demo problem linked in the "Example implementations" below).

When the `fixed-options-order` feature is used, options are shown in the following order:

1. Any explicitly-defined `pl-option` elements are shown first, in the order they are declared.
2. Any implicitly-defined options defined by a `pl-statement` `match` attribute are shown next, in the order they are declared.

It is recommended to explicitly define `pl-option` elements when using `fixed-options-order` to have complete certainty on the order they will be shown.

A `pl-option` must be specified with these attributes:

| Attribute | Type   | Default | Description                                                                                                                                           |
| --------- | ------ | ------- | ----------------------------------------------------------------------------------------------------------------------------------------------------- |
| `name`    | string | special | A key used to match this option as the correct response to a `pl-statement`. If not given, the attribute is set to the inner HTML of the `pl-option`. |

#### Example implementations

- [element/matching]

---

### `pl-matrix-component-input` element

A `pl-matrix-component-input` element displays a grid of input fields with
the same shape of the variable stored in `answers-name`
(only 2D arrays of real numbers can be stored in `answers-name`).

#### Sample element

![](elements/pl-matrix-component-input.png)

**question.html**

```html
<pl-matrix-component-input answers-name="matrixA" label="$A=$"></pl-matrix-component-input>
```

**server.py**

```python
import prairielearn as pl
import numpy as np

def generate(data):

    # Generate a random 3x3 matrix
    mat = np.random.random((3, 3))

    # Answer to each matrix entry converted to JSON
    data["correct_answers"]["matrixA"] = pl.to_json(mat)
```

#### Customizations

| Attribute              | Type                            | Default                | Description                                                                                                                                                                                                                    |
| ---------------------- | ------------------------------- | ---------------------- | ------------------------------------------------------------------------------------------------------------------------------------------------------------------------------------------------------------------------------ |
| `answers-name`         | string                          | —                      | Variable name to store data in.                                                                                                                                                                                                |
| `weight`               | integer                         | 1                      | Weight to use when computing a weighted average score over elements.                                                                                                                                                           |
| `label`                | text                            | —                      | A prefix to display before the input box (e.g., `label="$F =$"`).                                                                                                                                                              |
| `comparison`           | "relabs", "sigfig", or "decdig" | "relabs"               | How to grade. "relabs" uses relative ("rtol") and absolute ("atol") tolerances. "sigfig" and "decdig" use "digits" significant or decimal digits.                                                                              |
| `rtol`                 | number                          | 1e-2                   | Relative tolerance for `comparison="relabs"`.                                                                                                                                                                                  |
| `atol`                 | number                          | 1e-8                   | Absolute tolerance for `comparison="relabs"`.                                                                                                                                                                                  |
| `digits`               | integer                         | 2                      | number of digits that must be correct for `comparison="sigfig"` or `comparison="decdig"`.                                                                                                                                      |
| `allow-partial-credit` | boolean                         | false                  | Whether or not to allow credit for each correct matrix component. By default, the variable is graded as correct only when all matrix components are correct.                                                                   |
| `allow-feedback`       | boolean                         | `allow-partial-credit` | Whether or not to allow feedback indicating which matrix components are incorrect. The default value of `allow-feedback` is the value of `allow-partial-credit`.                                                               |
| `allow-fractions`      | boolean                         | true                   | Whether to allow answers expressed as a rational number of the format `a/b`.                                                                                                                                                   |
| `allow-blank`          | boolean                         | false                  | Whether or not empty input boxes are allowed. By default, matrices with at least one empty input box will not be graded (invalid format).                                                                                      |
| `blank-value`          | string                          | 0 (zero)               | Value to be used as an answer for each individual component if the component is left blank. Only applied if `allow-blank` is `true`. Must follow the same format as an expected user input (e.g., fractions if allowed, etc.). |

#### Details

The question will only be graded when all matrix components are entered, unless the `allow-blank` attribute is enabled.

#### Example implementations

- [element/matrixComponentInput]

#### See also

- [`pl-matrix-input` for a matrix formatted in an implemented programming language](#pl-matrix-input)
- [`pl-number-input` for a single numeric input](#pl-number-input)
- [`pl-symbolic-input` for a mathematical expression input](#pl-symbolic-input)

---

### `pl-matrix-input` element

A `pl-matrix-input` element displays an input field that accepts a matrix
(i.e., a 2-D array) expressed in a supported programming language
format (either MATLAB or Python's numpy).

#### Sample element

![](elements/pl-matrix-input.png)

**question.html**

```html
<pl-matrix-input answers-name="matrixB" label="$B=$"></pl-matrix-input>
```

**server.py**

```python
import prairielearn as pl
import numpy as np

def generate(data):
    # Randomly generate a 2x2 matrix
    matrixB = np.random.random((2, 2))

    # Answer exported to question.
    data["correct_answers"]["matrixB"] = pl.to_json(matrixB)
```

#### Customizations

| Attribute        | Type                            | Default  | Description                                                                                                                                                                                                    |
| ---------------- | ------------------------------- | -------- | -------------------------------------------------------------------------------------------------------------------------------------------------------------------------------------------------------------- |
| `answers-name`   | string                          | —        | Variable name to store data in.                                                                                                                                                                                |
| `weight`         | integer                         | 1        | Weight to use when computing a weighted average score over elements.                                                                                                                                           |
| `label`          | text                            | —        | A prefix to display before the input box (e.g., `label="$F =$"`).                                                                                                                                              |
| `comparison`     | "relabs", "sigfig", or "decdig" | "relabs" | How to grade. "relabs" uses relative ("rtol") and absolute ("atol") tolerances. "sigfig" and "decdig" use "digits" significant or decimal digits.                                                              |
| `rtol`           | number                          | 1e-2     | Relative tolerance for `comparison="relabs"`.                                                                                                                                                                  |
| `atol`           | number                          | 1e-8     | Absolute tolerance for `comparison="relabs"`.                                                                                                                                                                  |
| `digits`         | integer                         | 2        | number of digits that must be correct for `comparison="sigfig"` or `comparison="decdig"`.                                                                                                                      |
| `allow-complex`  | boolean                         | false    | Whether or not to allow complex numbers as answers. If the correct answer `ans` is a complex object, you should use `import prairielearn as pl` and `data["correct_answers"][answers-name] = pl.to_json(ans)`. |
| `show-help-text` | boolean                         | true     | Show the question mark at the end of the input displaying required input parameters.                                                                                                                           |

#### Details

`pl-matrix-input` parses a matrix entered in either `MATLAB` or `Python` formats.
The following are valid input format options:

**MATLAB format:**

```
[1.23; 4.56]
```

**Python format:**

```
[[1.23], [4.56]]
```

**Note:** A scalar will be accepted either as a matrix of size 1 x 1 (e.g., `[1.23]` or `[[1.23]]`) or just as a single number (e.g., `1.23`).

In the answer panel, a `pl-matrix-input` element displays the correct answer, allowing the user to switch between matlab and python format.

In the submission panel, a `pl-matrix-input` element displays either the submitted answer (in the same format that it was submitted, either MATLAB or Python), or a note that the submitted answer was invalid (with an explanation of why).

#### Example implementations

- [demo/matrixComplexAlgebra]

#### See also

- [`pl-matrix-component-input` for individual input boxes for each element in the matrix](#pl-matrix-component-input)
- [`pl-number-input` for a single numeric input](#pl-number-input)
- [`pl-symbolic-input` for a mathematical expression input](#pl-symbolic-input)

---

### `pl-rich-text-editor` element

Provides an in-browser rich text editor, aimed mostly at manual grading essay-type questions. This editor is based on the [Quill rich text editor](https://quilljs.com/).

#### Sample element

![](elements/pl-rich-text-editor.png)

```html
<pl-rich-text-editor file-name="answer.html"> </pl-rich-text-editor>
```

#### Customizations

| Attribute            | Type    | Default            | description                                                                                                                                                                                                                                                                                                                                                                                                                                           |
| -------------------- | ------- | ------------------ | ----------------------------------------------------------------------------------------------------------------------------------------------------------------------------------------------------------------------------------------------------------------------------------------------------------------------------------------------------------------------------------------------------------------------------------------------------- |
| `file-name`          | string  | -                  | The name of the output file; will be used to store the student's answer in the `_files` submitted answer                                                                                                                                                                                                                                                                                                                                              |
| `quill-theme`        | string  | `snow`             | Specifies a Quill editor theme; the most common themes are `snow` (which uses a default toolbar) or `bubble` (which hides the default toolbar, showing formatting options when text is selected). See [the Quill documentation](https://quilljs.com/docs/themes/) for more information about additional themes.                                                                                                                                       |
| `source-file-name`   | string  | None               | Name of the source file with existing content to be displayed in the editor. The format of this file must match the format specified in the `format` attribute.                                                                                                                                                                                                                                                                                       |
| `directory`          | string  | special            | Directory where the source file with existing code is to be found. Only useful if `source-file-name` is used. If it contains one of the special names `clientFilesCourse` or `serverFilesCourse`, then the source file name is read from the course's special directories, otherwise the directory is expected to be in the question's own directory. If not provided, the source file name is expected to be found in the question's main directory. |
| `placeholder`        | string  | "Your answer here" | Text to be shown in the editor as a placeholder when there is no student input.                                                                                                                                                                                                                                                                                                                                                                       |
| `format`             | string  | `html`             | Format used to save the student's response. The element supports `html` and `markdown` formats. This format also affects how the source file name or inner HTML is interpreted.                                                                                                                                                                                                                                                                       |
| `markdown-shortcuts` | boolean | `true`             | Whether or not the editor accepts shortcuts based on markdown format (e.g., typing `_word_` causes the word to become italic).                                                                                                                                                                                                                                                                                                                        |

#### Example implementations

- [element/richTextEditor]

#### See also

- [`pl-file-editor` to edit unformatted text, such as code](#pl-file-editor-element)
- [`pl-file-upload` to receive files as a submission](#pl-file-upload-element)
- [`pl-string-input` for receiving a single string value](#pl-string-input-element)

---

### `pl-file-editor` element

Provides an in-browser file editor that's compatible with the other file elements
and external grading system.

#### Sample element

![](elements/pl-file-editor.png)

<!-- prettier-ignore -->
```html
<pl-file-editor
  file-name="fib.py"
  ace-mode="ace/mode/python"
  ace-theme="ace/theme/monokai"
>
def fib(n):
    pass
</pl-file-editor>
```

#### Customizations

| Attribute            | Type    | Default            | description                                                                                                                                                                                                                                                                                                                                                                                                                                           |
| -------------------- | ------- | ------------------ | ----------------------------------------------------------------------------------------------------------------------------------------------------------------------------------------------------------------------------------------------------------------------------------------------------------------------------------------------------------------------------------------------------------------------------------------------------- |
| `file-name`          | string  | -                  | The name of this file; will be used to store this file in the `_files` submitted answer                                                                                                                                                                                                                                                                                                                                                               |
| `ace-mode`           | string  | None               | Specifies an Ace editor mode to enable things like intelligent code indenting and syntax highlighting; see the full list of modes [here](https://github.com/ajaxorg/ace/tree/master/lib/ace/mode).                                                                                                                                                                                                                                                    |
| `ace-theme`          | string  | `ace/theme/chrome` | Specifies an Ace editor theme; see the full list of themes [here](https://github.com/ajaxorg/ace/tree/master/lib/ace/theme).                                                                                                                                                                                                                                                                                                                          |
| `font-size`          | string  | `12px`             | Sets the font size for the Ace editor. Specified as a CSS-style size (e.g., `1rem`, `110%`, `16pt`, or `20px`).                                                                                                                                                                                                                                                                                                                                       |
| `source-file-name`   | string  | None               | Name of the source file with existing code to be displayed in the browser text editor (instead of writing the existing code between the element tags as illustrated in the above code snippet).                                                                                                                                                                                                                                                       |
| `directory`          | string  | special            | Directory where the source file with existing code is to be found. Only useful if `source-file-name` is used. If it contains one of the special names `clientFilesCourse` or `serverFilesCourse`, then the source file name is read from the course's special directories, otherwise the directory is expected to be in the question's own directory. If not provided, the source file name is expected to be found in the question's main directory. |
| `min-lines`          | integer | None               | Minimum number of lines the editor should show initially.                                                                                                                                                                                                                                                                                                                                                                                             |
| `max-lines`          | integer | None               | Maximum number of lines the editor should display at once. Must be greater than `min-lines`.                                                                                                                                                                                                                                                                                                                                                          |
| `auto-resize`        | boolean | true               | Automatically expand the editor panel to ensure all lines are present. Overrides any value set by `max-lines` and establishes a default of 18 lines for `min-lines` if not supplied. See Details below for notes.                                                                                                                                                                                                                                     |
| `preview`            | string  | None               | If set, provides a live preview mode for editing markup languages. Currently supports `html` or `markdown`.                                                                                                                                                                                                                                                                                                                                           |
| `focus`              | boolean | false              | Specifies that the editor should begin with the cursor captured and the editing pane focused. See Details below for notes.                                                                                                                                                                                                                                                                                                                            |
| `normalize-to-ascii` | boolean | false              | Whether non-English characters (accents, non-latin alphabets, fancy quotes) should be normalized to equivalent English characters before submitting the file for grading.                                                                                                                                                                                                                                                                             |

#### Details

When using `auto-resize`, consider specifying a custom `min-lines` or pre-populating the code editor window with a code sample.
This will initialize the editor area with a sufficient number of lines to display all of the code simultaneously without the need for scrolling.

The `focus` attribute defaults to `"false"`. Setting this to true will cause the file editor element to automatically capture the cursor focus when the question page is loaded, which may also cause the page to scroll down so that the file editor is in view, bypassing any written introduction. This may have negative implications for accessibility with screen readers, so use caution. If you have multiple file editors on the same question page, only one element should have `focus` set to true, or else the behavior may be unpredictable.

#### Example implementations

- [element/fileEditor]
- [demo/autograder/codeEditor]

#### See also

- [`pl-file-upload` to receive files as a submission](#pl-file-upload-element)
- [`pl-file-preview` to display previously submitted files](#pl-file-preview-element)
- [`pl-external-grader-results` to include output from autograded code](#pl-external-grader-results)
- [`pl-code` to display blocks of code with syntax highlighting](#pl-code-element)
- [`pl-string-input` for receiving a single string value](#pl-string-input-element)

---

### `pl-file-upload` element

Provides a way to accept file uploads as part of an answer. They will be stored
in [the format expected by externally graded questions](externalGrading.md#file-submission-format).

#### Sample element

![](elements/pl-file-upload.png)

```html
<pl-file-upload file-names="foo.py, bar.c, filename with\, comma.txt"></pl-file-upload>
```

#### Customizations

| Attribute    | Type     | Default | description                                                                                                                                    |
| ------------ | -------- | ------- | ---------------------------------------------------------------------------------------------------------------------------------------------- |
| `file-names` | CSV list | ""      | List of files that should and must be submitted. Commas in a filename should be escaped with a backslash, and filenames cannot contain quotes. |

#### Example implementations

- [demo/autograder/codeUpload]
- [demo/manualGrade/codeUpload]

#### See also

- [`pl-file-editor` to provide an in-browser code environment](#pl-file-editor-element)
- [`pl-external-grader-results` to include output from autograded code](#pl-external-grader-results)
- [`pl-code` to display blocks of code with syntax highlighting](#pl-code-element)
- [`pl-string-input` for receiving a single string value](#pl-string-input-element)

---

### `pl-threejs` element

This element displays a 3D scene with objects that the student can (optionally) translate and/or rotate. It can be used only for output (e.g., as part of a question that asks for something else to be submitted). Or, it can be used for input (e.g., comparing a submitted pose of the body-fixed objects to a correct orientation). Information about the current pose can be hidden from the student and, if visible, can be displayed in a variety of formats, so the element can be used for many different types of questions.

#### Sample element

![](elements/pl-threejs.png)

```html
<pl-threejs answer-name="a">
  <pl-threejs-stl file-name="MAKE_Robot_V6.stl" frame="body" scale="0.1"></pl-threejs-stl>
  <pl-threejs-stl
    file-name="MAKE_Robot_V6.stl"
    frame="body"
    scale="0.025"
    position="[-1,1,2]"
    orientation="[0,0,30]"
  ></pl-threejs-stl>
  <pl-threejs-txt frame="body" position="[-1,1,2.6]" orientation="[0,0,30]">mini-me</pl-threejs-txt>
</pl-threejs>
```

#### Customizations

| Attribute                       | Type    | Default   | Description                                                                                                                                                                                                                                                                                                                                                                                                                                                                                                                                                                                                                                              |
| ------------------------------- | ------- | --------- | -------------------------------------------------------------------------------------------------------------------------------------------------------------------------------------------------------------------------------------------------------------------------------------------------------------------------------------------------------------------------------------------------------------------------------------------------------------------------------------------------------------------------------------------------------------------------------------------------------------------------------------------------------- |
| `answer-name`                   | string  | —         | Variable name to store data in.                                                                                                                                                                                                                                                                                                                                                                                                                                                                                                                                                                                                                          |
| `body-position`                 | list    | [0, 0, 0] | Initial position of body as `[x, y, z]`.                                                                                                                                                                                                                                                                                                                                                                                                                                                                                                                                                                                                                 |
| `body-orientation`              | list    | special   | Initial orientation of body. Defaults to zero orientation (body frame aligned with space frame). Interpretation depends on `body-pose-format`.                                                                                                                                                                                                                                                                                                                                                                                                                                                                                                           |
| `camera-position`               | list    | [5, 2, 2] | Initial position of camera as `[x, y, z]`.                                                                                                                                                                                                                                                                                                                                                                                                                                                                                                                                                                                                               |
| `body-cantranslate`             | boolean | true      | If you can translate the body in the UI.                                                                                                                                                                                                                                                                                                                                                                                                                                                                                                                                                                                                                 |
| `body-canrotate`                | boolean | true      | If you can rotate the body in the UI.                                                                                                                                                                                                                                                                                                                                                                                                                                                                                                                                                                                                                    |
| `camera-canmove`                | boolean | true      | If you can move the camera (i.e., change the view) in the UI.                                                                                                                                                                                                                                                                                                                                                                                                                                                                                                                                                                                            |
| `body-pose-format`              | string  | rpy       | Determines how `body-orientation` is interpreted. If `rpy` then `[roll, pitch, yaw]`. If `matrix` then 3x3 rotation matrix `[[...], [...], [...]]`. If `quaternion` then `[x, y, z, w]`. If `axisangle` then `[x, y, z, theta]` where `x, y, z` are coordinates of axis and `theta` is angle.                                                                                                                                                                                                                                                                                                                                                            |
| `answer-pose-format`            | string  | rpy       | Determines how the answer `data["correct_answers"][answer-name]` is interpreted. If `homogeneous`, then the answer must be a 4x4 homogeneous transformation matrix `[[...], [...], [...], [...]]`. Otherwise, the answer must be a list with two elements. The first element must describe position as `[x, y, z]`. The second element must describe orientation, interpreted based on `answer-pose-format`. If `rpy` then `[roll, pitch, yaw]`. If `matrix` then 3x3 rotation matrix `[[...], [...], [...]]`. If `quaternion` then `[x, y, z, w]`. If `axisangle` then `[x, y, z, theta]` where `x, y, z` are coordinates of axis and `theta` is angle. |
| `text-pose-format`              | string  | matrix    | Determines how the pose of the body is displayed as text. If `matrix` then position is `[x, y, z]` and orientation is a 3x3 rotation matrix. If `quaternion` then position is `[x, y, z]` and orientation is `[x, y, z, w]`. If `homogeneous` then pose is a 4x4 homogeneous transformation matrix.                                                                                                                                                                                                                                                                                                                                                      |
| `show-pose-in-question`         | boolean | true      | If the current pose of the body is displayed in the question panel.                                                                                                                                                                                                                                                                                                                                                                                                                                                                                                                                                                                      |
| `show-pose-in-correct-answer`   | boolean | true      | If the current pose of the body is displayed in the correct answer panel.                                                                                                                                                                                                                                                                                                                                                                                                                                                                                                                                                                                |
| `show-pose-in-submitted-answer` | boolean | true      | If the current pose of the body is displayed in the submitted answer panel.                                                                                                                                                                                                                                                                                                                                                                                                                                                                                                                                                                              |
| `tol-position`                  | float   | 0.5       | Error in position must be no more than this for the answer to be marked correct.                                                                                                                                                                                                                                                                                                                                                                                                                                                                                                                                                                         |
| `tol-rotation`                  | float   | 5.0       | Error in rotation must be no more than this for the answer to be marked correct.                                                                                                                                                                                                                                                                                                                                                                                                                                                                                                                                                                         |
| `grade`                         | boolean | true      | If the element will be graded, i.e., if it is being used to ask a question. If `grade` is `false`, then this element will never produce any html in the answer panel or in the submission panel.                                                                                                                                                                                                                                                                                                                                                                                                                                                         |

A `pl-threejs-stl` element inside a `pl-threejs` element allows you to add a mesh described by an `stl` file to the scene, and has these attributes:

| Attribute        | Type   | Default             | Description                                                                                                                                                                                                                                                                              |
| ---------------- | ------ | ------------------- | ---------------------------------------------------------------------------------------------------------------------------------------------------------------------------------------------------------------------------------------------------------------------------------------- |
| `file-name`      | string | —                   | Name of `.stl` file.                                                                                                                                                                                                                                                                     |
| `file-directory` | string | clientFilesQuestion | Location of `.stl` file, either `clientFilesCourse` or `clientFilesQuestion`.                                                                                                                                                                                                            |
| `frame`          | string | body                | Which frame the object is fixed to, either `body` or `space`.                                                                                                                                                                                                                            |
| `color`          | color  | special             | Color of object as CSS string, defaults to `#e84a27` if body-fixed and to `#13294b` if space-fixed.                                                                                                                                                                                      |
| `opacity`        | float  | special             | Opacity of object, defaults to `0.7` if body-fixed and to `0.4` if space-fixed.                                                                                                                                                                                                          |
| `position`       | list   | [0, 0, 0]           | Position of object as `[x, y, z]`.                                                                                                                                                                                                                                                       |
| `orientation`    | list   | special             | Orientation of object. Defaults to zero orientation. Interpretation depends on `format`.                                                                                                                                                                                                 |
| `format`         | string | rpy                 | Determines how `orientation` is interpreted. If `rpy` then `[roll, pitch, yaw]`. If `matrix` then 3x3 rotation matrix `[[...], [...], [...]]`. If `quaternion` then `[x, y, z, w]`. If `axisangle` then `[x, y, z, theta]` where `x, y, z` are coordinates of axis and `theta` is angle. |

A `pl-threejs-txt` element inside a `pl-threejs` element allows you to add whatever text appears between the `<pl-threejs-txt> ... </pl-threejs-txt>` tags as a mesh to the scene, and has these attributes:

| Attribute     | Type   | Default   | Description                                                                                                                                                                                                                                                                              |
| ------------- | ------ | --------- | ---------------------------------------------------------------------------------------------------------------------------------------------------------------------------------------------------------------------------------------------------------------------------------------- |
| `frame`       | string | body      | Which frame the object is fixed to, either `body` or `space`.                                                                                                                                                                                                                            |
| `color`       | color  | special   | Color of object as CSS string, defaults to `#e84a27` if body-fixed and to `#13294b` if space-fixed.                                                                                                                                                                                      |
| `opacity`     | float  | special   | Opacity of object, defaults to `0.7` if body-fixed and to `0.4` if space-fixed.                                                                                                                                                                                                          |
| `position`    | list   | [0, 0, 0] | Position of object as `[x, y, z]`.                                                                                                                                                                                                                                                       |
| `orientation` | list   | special   | Orientation of object. Defaults to zero orientation. Interpretation depends on `format`.                                                                                                                                                                                                 |
| `format`      | string | rpy       | Determines how `orientation` is interpreted. If `rpy` then `[roll, pitch, yaw]`. If `matrix` then 3x3 rotation matrix `[[...], [...], [...]]`. If `quaternion` then `[x, y, z, w]`. If `axisangle` then `[x, y, z, theta]` where `x, y, z` are coordinates of axis and `theta` is angle. |

#### Details

Note that a 3D scene is also created to show each submitted answer. This means
that if there are many submitted answers, the page will load slowly.

#### Example implementations

- [element/threeJS]

#### See also

- [External: `three.js` JavaScript library](https://threejs.org/)

## Decorative Elements

---

### `pl-code` element

Display an embedded or file-based block of code with syntax highlighting and
line callouts.

#### Sample element

![](elements/pl-code.png)

```html
<pl-code language="python"> def square(x): return x * x </pl-code>
```

#### Customizations

| Attribute               | Type    | Default   | Description                                                                                                                                                                                                                                                                                                                                                                                                                                           |
| ----------------------- | ------- | --------- | ----------------------------------------------------------------------------------------------------------------------------------------------------------------------------------------------------------------------------------------------------------------------------------------------------------------------------------------------------------------------------------------------------------------------------------------------------- |
| `language`              | string  | —         | The programming language syntax highlighting to use. See below for options.                                                                                                                                                                                                                                                                                                                                                                           |
| `no-highlight`          | boolean | false     | Disable highlighting.                                                                                                                                                                                                                                                                                                                                                                                                                                 |
| `source-file-name`      | text    | -         | Name of the source file with existing code to be displayed as a code block (instead of writing the existing code between the element tags as illustrated in the above code snippet).                                                                                                                                                                                                                                                                  |
| `directory`             | string  | special   | Directory where the source file with existing code is to be found. Only useful if `source-file-name` is used. If it contains one of the special names `clientFilesCourse` or `serverFilesCourse`, then the source file name is read from the course's special directories, otherwise the directory is expected to be in the question's own directory. If not provided, the source file name is expected to be found in the question's main directory. |
| `prevent-select`        | boolean | false     | Applies methods to make the source code more difficult to copy, like preventing selection or right-clicking. Note that the source code is still accessible in the page source, which will always be visible to students.                                                                                                                                                                                                                              |
| `highlight-lines`       | text    | -         | Apply a distinctive background highlight the specified lines of code. Accepts input like `4`, `1-3,5-10`, and `1,2-5,20`.                                                                                                                                                                                                                                                                                                                             |
| `highlight-lines-color` | text    | `#b3d7ff` | Specifies the color of highlighted lines of code.                                                                                                                                                                                                                                                                                                                                                                                                     |

#### Details

The `pl-code` element uses the _Pygments_ library for syntax highlighting, a full list of supported languages can be found [here](https://pygments.org/languages/).

##### Common Pitfalls

The HTML specification disallows inserting special characters onto the page (i.e. `<`, `>`, `&`), and using these characters with inline code may break rendering. To fix this, either escape the characters (`&lt;`, `&gt;`, `&amp;`, more [here](https://www.freeformatter.com/html-entities.html)), or load code snippets from external files into `pl-code` with `source-file-name` attribute.

#### Example implementations

- [element/code]

#### See also

- [`pl-file-editor` to provide an in-browser code environment](#pl-file-editor-element)

---

### `pl-python-variable` element

Displays the value of a Python variable, with formatted display of Pandas DataFrames.

#### Sample elements

**Display Python variable value**

![](elements/pl-python-variable.png)

**question.html**

```html
<pl-python-variable params-name="variable"></pl-python-variable>
```

**server.py**

```python
import prairielearn as pl

def generate(data):
    data_dictionary = { "a": 1, "b": 2, "c": 3 }
    data["params"]["variable"] = pl.to_json(data_dictionary)
```

---

**Display of a Pandas DataFrame**

![](elements/pl-python-variable2.png)

**question.html**

```html
<pl-python-variable params-name="df" prefix="df = "></pl-python-variable>
```

**server.py**

```python
import prairielearn as pl
import pandas as pd

def generate(data):
    d = {"col1": [1, 2], "col2": [3, 4]}
    df = pd.DataFrame(data=d)
    data["params"]["df"] = pl.to_json(df)
```

#### Customizations

| Attribute         | Type    | Default | Description                                                                                                                                                 |
| ----------------- | ------- | ------- | ----------------------------------------------------------------------------------------------------------------------------------------------------------- |
| `params-name`     | string  | —       | The name of the key in `data["params"]` to get a value from                                                                                                 |
| `text`            | boolean | false   | Force the variable to be displayed in a textual format, as given by `repr(var)`. By default, special types like DataFrames will be rendered as HTML tables. |
| `prefix`          | string  | (empty) | Any prefix to append to the output in `text` mode.                                                                                                          |
| `suffix`          | string  | (empty) | Any suffix to append to the output in `text` mode.                                                                                                          |
| `no-highlight`    | boolean | false   | Disable syntax highlighting in `text` mode.                                                                                                                 |
| `show-header`     | boolean | true    | Show the header row of a DataFrame in default mode. (No effect in `text` mode.)                                                                             |
| `show-index`      | boolean | true    | Show the index column of a DataFrame in default mode. (No effect in `text` mode.)                                                                           |
| `show-dimensions` | boolean | true    | Show a footer with the dimensions of a DataFrame in default mode. (No effect in `text` mode.)                                                               |

#### Details

As of right now, the element supports displaying either Pandas DataFrames as an HTML table or Python objects via `repr()`. When setting a parameter to a DataFrame, use PrairieLearn's built in `pl.to_json()`.

#### Example implementations

- [element/pythonVariable]
- [demo/randomDataFrame]

#### See also

- [`pl-code` to display blocks of code with syntax highlighting](#pl-code-element)
- [`pl-variable-output` for displaying a matrix or element in code form.](#pl-variable-output-element)

### `pl-dataframe` element

Displays a formatted display of Pandas DataFrames, with various options for displaying types of columns and code for reproducing the DataFrame.

#### Sample elements

**question.html**

```html
<pl-dataframe params-name="df" show-index="false" show-dimensions="false" digits="4"></pl-dataframe>
```

**server.py**

```python
import prairielearn as pl
import pandas as pd

def generate(data):
    df = pd.read_csv("breast-cancer-train.dat", header=None)
    data["params"]["df"] = pl.to_json(df.head(15))
```

#### Customizations

| Attribute               | Type          | Default  | Description                                                                                                                                            |
| ----------------------- | ------------- | -------- | ------------------------------------------------------------------------------------------------------------------------------------------------------ |
| `params-name`           | string        | —        | The name of the key in `data['params']` to get a value from.                                                                                           |
| `show-header`           | boolean       | true     | Show the header row of a DataFrame.                                                                                                                    |
| `show-index`            | boolean       | true     | Show the index column of a DataFrame. Will switch to 1-indexing if using the default index and `display-language` is "r".                              |
| `show-dimensions`       | boolean       | true     | Show a footer with the dimensions of a DataFrame.                                                                                                      |
| `show-dtype`            | boolean       | false    | Show the data types contained in each column of the DataFrame at the bottom of each column. Types used correspond to the `display-language` parameter. |
| `display-language`      | "python", "r" | "python" | Language to use for displaying data types and indices.                                                                                                 |
| `display-variable-name` | string        | "df"     | Variable name to display in code to recreate DataFrame.                                                                                                |
| `show-python`           | boolean       | true     | Show code that can be used to recreate the DataFrame in Python in a separate tab.                                                                      |
| `digits`                | integer       | -        | Number of digits to display for floating point entries.                                                                                                |

#### Details

When setting a parameter, use PrairieLearn's built in `pl.to_json()` on the DataFrame to display. Note that there are multiple serialization options for Pandas DataFrames. Encoding a DataFrame `df` by setting `pl.to_json(df, df_encoding_version=2)` allows for missing and date time values whereas `pl.to_json(df, df_encoding_version=1)` (default) does not. However, `df_encoding_version=1` has support for complex numbers, while `df_encoding_version=2` does not.

#### Example implementations

- [element/dataframe]

#### See also

- [`pl-code` to display blocks of code with syntax highlighting](#pl-code-element)
- [`pl-variable-output` for displaying a matrix or element in code form.](#pl-variable-output-element)
- [`pl-python-variable` for displaying a formatted output of Python variables.](#pl-python-variable-element)

### `pl-figure` element

Display a statically or dynamically generated image.

#### Sample element

![](elements/pl-figure.png)

```html
<!-- show a figure from an existing file -->
<pl-figure file-name="figure.png" directory="clientFilesCourse"></pl-figure>

<!-- show a figure from a file that is generated by code -->
<pl-figure file-name="figure.png" type="dynamic"></pl-figure>
```

#### Customizations

| Attribute   | Type    | Default               | Description                                                                                                                                                                                           |
| ----------- | ------- | --------------------- | ----------------------------------------------------------------------------------------------------------------------------------------------------------------------------------------------------- |
| `file-name` | string  | —                     | Name of image file.                                                                                                                                                                                   |
| `type`      | text    | 'static'              | Type of file, either 'static' (an existing file) or 'dynamic' (a file generated by element or server code).                                                                                           |
| `directory` | text    | "clientFilesQuestion" | The directory that contains the file, either 'clientFilesQuestion' or 'clientFilesCourse' (see [client and server files](clientServerFiles.md)). A directory cannot be specified if `type='dynamic'`. |
| `width`     | number  | `None`                | Width of image (e.g., '250px').                                                                                                                                                                       |
| `inline`    | boolean | false                 | Display figure inline with text (true) or on a separate line (false).                                                                                                                                 |
| `alt`       | text    | ""                    | Provide alt (alternative) text to improve accessibility of figures by describing the image or the purpose of the image. Default is an empty string.                                                   |

#### Dynamically generated figures

If `type="dynamic"`, then the contents of the image file must be returned by a function `file()` that is located either in element code or in `server.py`. The contents must be a string (with utf-8 encoding), a bytes-like object, or a file-like object. The filename will be available to this function as `data["filename"]`. For example, to generate the `figure.png` for the dynamic `pl-figure` above, this code might appear in `server.py` to generate a "fake" `figure.png`:

```python
def file(data):
    if data["filename"]=="figure.png":
        plt.plot([1,2,3],[3,4,-2])
        buf = io.BytesIO()
        plt.savefig(buf,format="png")
        return buf
```

If `file()` does not return anything, it will be treated as if `file()` returned the empty string.

#### Example implementations

- [demo/randomPlot]
- [demo/fixedCheckbox]
- [element/figure]

#### See also

- [`pl-file-download` to allow for files to be downloaded.](#pl-file-download-element)
- [`pl-code` to show code as text with syntax highlighting.](#pl-code-element)

---

### `pl-file-download` element

Provide a download link to a static or dynamically generated file.

#### Sample element

![](elements/pl-file-download.png)

```html
<!-- allow students to download an existing file -->
<pl-file-download file-name="data.txt" directory="clientFilesCourse"></pl-file-download>

<!-- allow students to download a file that is generated by code -->
<pl-file-download file-name="data.txt" type="dynamic"></pl-file-download>

<!-- allow students to open an existing file in a new tab -->
<pl-file-download
  file-name="data.txt"
  directory="clientFilesCourse"
  force-download="false"
></pl-file-download>
```

#### Customizations

| Attribute        | Type    | Default               | Description                                                                                                                                                                                           |
| ---------------- | ------- | --------------------- | ----------------------------------------------------------------------------------------------------------------------------------------------------------------------------------------------------- |
| `file-name`      | string  | —                     | Name of file to download.                                                                                                                                                                             |
| `label`          | text    | file-name             | Alternate text for file download link (e.g., `label="click here to download"`).                                                                                                                       |
| `type`           | text    | "static"              | Type of file, either "static" (an existing file) or "dynamic" (a file generated by element or server code).                                                                                           |
| `directory`      | text    | "clientFilesQuestion" | The directory that contains the file, either "clientFilesQuestion" or "clientFilesCourse" (see [client and server files](clientServerFiles.md)). A directory cannot be specified if `type="dynamic"`. |
| `force-download` | boolean | true                  | Force a file download. Otherwise, allow the browser to open the file in a new tab.                                                                                                                    |

#### Details

If `type="dynamic"`, then the contents of the file must be returned by a function `file()` that is located either in element code or in `server.py`. The contents must be a string (with utf-8 encoding), a bytes-like object, or a file-like object. The filename will be available to this function as `data["filename"]`. For example, this code might appear in `server.py` to generate a file called `data.txt`:

```python
def file(data):
    if data["filename"]=="data.txt":
        return "This data is generated by code."
```

If `file()` does not return anything, it will be treated as if `file()` returned the empty string.

#### Example implementations

- [element/fileDownload]

#### See also

- [`pl-figure` to display images.](#pl-figure-element)
- [`pl-code` to show code as text with syntax highlighting.](#pl-code-element)

---

### `pl-variable-output` element

Displays a list of variables that are formatted for import into the
supported programming languages (e.g. MATLAB, Mathematica, Python, or R).

#### Sample element

![](elements/pl-variable-output.png)

**question.html**

```html
<pl-variable-output digits="3">
  <variable params-name="matrixC">C</variable>
  <variable params-name="matrixD">D</variable>
</pl-variable-output>
```

**server.py**

```python
import prairielearn as pl
import numpy as np

def generate(data):

    # Create fixed matrix
    matrixC = np.matrix("5 6; 7 8")
    matrixD = np.matrix("-1 4; 3 2")
    # Random matrices can be generated with:
    # mat = np.random.random((2, 2))

    # Export each matrix as a JSON object for the question view.
    data["params"]["matrixC"] = pl.to_json(matrixC)
    data["params"]["matrixD"] = pl.to_json(matrixD)
```

#### Customizations

Attributes for `<pl-variable-output>`:

| Attribute          | Type    | Default  | Description                                    |
| ------------------ | ------- | -------- | ---------------------------------------------- |
| `digits`           | integer | —        | Number of digits to display after the decimal. |
| `default-tab`      | string  | 'matlab' | Select the active tab.                         |
| `show-matlab`      | boolean | true     | Toggles the display of the Matlab tab.         |
| `show-mathematica` | boolean | true     | Toggles the display of the Mathematica tab.    |
| `show-python`      | boolean | true     | Toggles the display of the Python tab.         |
| `show-r`           | boolean | true     | Toggles the display of the R tab.              |

Attributes for `<variable>` (one of these for each variable to display):

| Attribute     | Type    | Default | Description                                                     |
| ------------- | ------- | ------- | --------------------------------------------------------------- |
| `params-name` | string  | —       | Name of variable in `data["params"]` to display.                |
| `comment`     | string  | —       | Comment to add after the displayed variable.                    |
| `digits`      | integer | —       | Number of digits to display after the decimal for the variable. |

#### Details

This element displays a list of variables inside `<pre>` tags that are formatted for import into
either MATLAB, Mathematica, Python, or R (the user can switch between them). Each variable must be
either a scalar or a 2D numpy array (expressed as a list). Each variable will be prefixed by the
text that appears between the `<variable>` and `</variable>` tags, followed by `=`. Below
are samples of the format displayed under each language tab.

**MATLAB format:**

```
A = [1.23; 4.56]; % matrix
```

**Mathematica format:**

```
A = [1.23; 4.56]; (* matrix *)
```

**Python format:**

```
import numpy as np

A = np.array([[1.23], [4.56]]) # matrix
```

**R format:**

```
A = c(1.23, 4.56) # vector
A = matrix(c(1.23, 4.56, 8.90, 1.23), nrow = 2, ncol = 2, byrow = TRUE) # matrix
```

If a variable `v` is a complex object, you should use `import prairielearn as pl` and `data["params"][params-name] = pl.to_json(v)`.

#### Example implementations

- [element/variableOutput]
- [element/matrixComponentInput]
- [demo/matrixComplexAlgebra]

#### See also

- [`pl-matrix-latex` for displaying the matrix using LaTeX commands.](#pl-matrix-latex-element)
- [`pl-matrix-component-input` for individual input boxes for each element in the matrix](#pl-matrix-component-input-element)
- [`pl-matrix-input` for input values formatted in a supported programming language.](#pl-matrix-input-element)

---

### `pl-matrix-latex` element

Displays a scalar or 2D numpy array of numbers in LaTeX using mathjax.

#### Sample element

![](elements/pl-matrix-latex.png)

**question.html**

```html
$$C = <pl-matrix-latex params-name="matrixC"></pl-matrix-latex>$$
```

**server.py**

```python
import prairielearn as pl
import numpy as np

def generate(data):

    # Construct a matrix
    mat = np.matrix("1 2; 3 4")

    # Export matrix to be displayed in question.html
    data["params"]["matrixC"] = pl.to_json(mat)
```

#### Customizations

| Attribute           | Type    | Default | Description                                                                                                                                                                                                                        |
| ------------------- | ------- | ------- | ---------------------------------------------------------------------------------------------------------------------------------------------------------------------------------------------------------------------------------- |
| `params-name`       | string  | —       | Name of variable in `data["params"]` to display.                                                                                                                                                                                   |
| `presentation-type` | string  | `'f'`   | Number display format. If `presentation-type` is `'sigfig'`, each number is formatted using the `to_precision` module to `digits` significant figures. Otherwise, each number is formatted as `'{:.{digits}{presentation-type}}'`. |
| `digits`            | integer | `"2"`   | Number of digits to display according to the choice of `presentation-type`                                                                                                                                                         |

#### Details

Depending on whether `data["params"]` contains either a scalar or 2D numpy array of numbers,
one of the following will be returned.

- **scalar**
  - a string containing the scalar not wrapped in brackets.
- **numpy 2D array**
  - a string formatted using the `bmatrix` LaTeX style.

Sample LaTeX formatting:

```latex
\begin{bmatrix} ... & ... \\ ... & ... \end{bmatrix}
```

As an example, consider the need to display the following matrix operations:

```
x = [A][b] + [c]
```

In this case, we would write:

```html
${\bf x} = <pl-matrix-latex params-name="A" digits="1"></pl-matrix-latex>
<pl-matrix-latex params-name="b" digits="1"></pl-matrix-latex>
+ <pl-matrix-latex params-name="c" digits="1"></pl-matrix-latex>$
```

#### Example implementations

- [element/matrixLatex]
- [demo/randomCheckbox]

#### See also

- [`pl-variable-output` for displaying the matrix in a supported programming language.](#pl-variable-output-element)
- [`pl-matrix-component-input` for individual input boxes for each element in the matrix](#pl-matrix-component-input-element)
- [`pl-matrix-input` for input values formatted in a supported programming language.](#pl-matrix-input-element)

---

### `pl-graph` element

Using the [viz.js](https://github.com/mdaines/viz.js/) library, create
Graphviz DOT visualizations.

#### Sample elements

![](elements/pl-graph1.png)

**question.html**

```html
<pl-graph> digraph G { A -> B } </pl-graph>
```

---

![](elements/pl-graph2.png)

**question.html**

```html
<pl-graph params-name-matrix="matrix" params-name-labels="labels"></pl-graph>
```

**server.py**

```python
import prairielearn as pl
import numpy as np

def generate(data):
    mat = np.random.random((3, 3))
    mat = mat / np.linalg.norm(mat, 1, axis=0)
    data["params"]["labels"] = pl.to_json(["A", "B", "C"])
    data["params"]["matrix"] = pl.to_json(mat)
```

#### Customizations

| Attribute                   | Type    | Default            | Description                                                                                                                                                                                                                                                             |
| --------------------------- | ------- | ------------------ | ----------------------------------------------------------------------------------------------------------------------------------------------------------------------------------------------------------------------------------------------------------------------- |
| `engine`                    | string  | dot                | The rendering engine to use; supports `circo`, `dot`, `fdp`, `neato`, `osage`, and `twopi`.                                                                                                                                                                             |
| `params-name-matrix`        | string  | `None`             | The the name of a parameter containing the adjacency matrix to use as input for the graph.                                                                                                                                                                              |
| `params-name-labels`        | string  | `None`             | When using an adjacency matrix, the parameter that contains the labels for each node.                                                                                                                                                                                   |
| `params-type`               | string  | `adjacency-matrix` | How to interpret the input data in `params-name-matrix`. By default, only `adjacency-matrix` exists but custom types can be added through extensions.                                                                                                                   |
| `weights`                   | boolean | `None`             | When using an adjacency matrix, whether or not to show the edge weights. By default will automatically show weights for stochastic matrices (when they are not binary `0`/`1`).                                                                                         |
| `weights-digits`            | integer | `"2"`              | When using an adjacency matrix, how many digits to show for the weights.                                                                                                                                                                                                |
| `negative-weights`          | boolean | false              | Whether to recognize negative weights in an adjacency matrix. If set to false, then all weights at most 0 are ignored (not counted as an edge). If set to true, then all weights that are not `None` are recognized.                                                    |
| `directed`                  | boolean | true               | Whether to treat edges in an adjacency matrix as directed or undirected. If set to false, then edges will be rendered as undirected. _The input adjacency matrix must be symmetric if this is set to false._                                                            |
| `weights-presentation-type` | string  | `'f'`              | Number display format for the weights when using an adjacency matrix. If presentation-type is 'sigfig', each number is formatted using the to_precision module to digits significant figures. Otherwise, each number is formatted as `{:.{digits}{presentation-type}}`. |

#### Example implementations

- [element/graph]

#### Extension API

Custom values for `params-type` can be added with [element extensions](elementExtensions.md). Each custom type is defined as a function that takes as input the `element` and `data` values and returns processed DOT syntax as output.

A minimal type function can look something like:

```
def custom_type(element, data):
    return "graph { a -- b; }"
```

In order to register these custom types, your extension should define the global `backends` dictionary. This will map a value of `params-type` to your function above:

```
backends = {
    'my-custom-type': custom_type
}
```

This will automatically get picked up when the extension gets imported. If your extension needs extra attributes to be defined, you may optionally define the global `optional_attribs` array that contains a list of attributes that the element may use.

For a full implementation, check out the `edge-inc-matrix` extension in the exampleCourse.

#### See also

- [External: `viz.js` graphing library](https://github.com/mdaines/viz.js/)
- [`pl-figure` for displaying static or dynamically generated graphics.](#pl-figure-element)
- [`pl-file-download` for allowing either static or dynamically generated files to be downloaded.](#pl-file-download-element)

---

### `pl-drawing` element

Creates a canvas (drawing space) that can display images from a collection of pre-defined drawing objects.
Users can also add drawing objects to the canvas for grading.

See the [`pl-drawing` documentation](pl-drawing/index.md) for details.

---

### `pl-overlay` element

The overlay element allows existing PrairieLearn and HTML elements to be layered on top of one another in arbitrary positions.

#### Sample element

![](elements/pl-overlay.png)

```html
<pl-overlay width="400" height="400" clip="false">
  <pl-background>
    <pl-drawing width="398" height="398" hide-answer-panel="false">
      <pl-drawing-initial>
        <pl-triangle x1="50" y1="350" x2="350" y2="350" x3="350" y3="50"></pl-triangle>
      </pl-drawing-initial>
    </pl-drawing>
  </pl-background>
  <pl-location left="200" top="375"> $$3$$ </pl-location>
  <pl-location left="375" top="200"> $$3$$ </pl-location>
  <pl-location left="170" top="170">
    <pl-number-input
      answers-name="c"
      show-help-text="false"
      show-placeholder="false"
      size="1"
    ></pl-number-input>
  </pl-location>
</pl-overlay>
```

#### `pl-overlay` Customizations

| Attribute | Type    | Default | Description                                                                              |
| --------- | ------- | ------- | ---------------------------------------------------------------------------------------- |
| `width`   | float   | -       | The width of the overlay canvas in pixels. Required only if no background is specified.  |
| `height`  | float   | -       | The height of the overlay canvas in pixels. Required only if no background is specified. |
| `clip`    | boolean | true    | If true, children will be cut off when exceeding overlay boundaries.                     |

#### `pl-location` Customizations

| Attribute | Type   | Default  | Description                                                                                     |
| --------- | ------ | -------- | ----------------------------------------------------------------------------------------------- |
| `left`    | float  | -        | The x coordinate of the child element (relative to the left of the overlay)                     |
| `top`     | float  | -        | The y coordinate of the child element (relative to the top of the overlay)                      |
| `right`   | float  | -        | The x coordinate of the child element (relative to the right of the overlay)                    |
| `bottom`  | float  | -        | The y coordinate of the child element (relative to the bottom of the overlay)                   |
| `valign`  | string | `middle` | Specifies the vertical alignment of the contents. Can be one of `top`, `middle`, or `bottom`.   |
| `halign`  | string | `center` | Specifies the horizontal alignment of the contents. Can be one of `left`, `center`, or `right`. |

#### `pl-background` Customizations

The `pl-background` child tag does not have any extra attributes that need to be set. All relevant positioning and sizing information is obtained from the tag's contents.

#### Details

An overlay is pre-defined as a "overlay area" with a static size. By default, elements that exceed these boundaries will get partially or totally cut off. A background can be specified by wrapping HTML in a `<pl-background>` tag, in this case the overlay will automatically size itself to fit the background and a `width` and `height` do not need to be specified. Floating child elements are wrapped with a `<pl-location>` tag that specifies the position relative to some defined edge of the overlay area using `left`, `right`, `top`, and `bottom`. Anything inside the location tag will be displayed at that position. Children are layered in the order they are specified, with later child elements being displayed on top of those defined earlier.

#### Example implementations

- [element/overlay]

---

### `pl-external-grader-variables` element

Displays variables that are given to the student, or expected for the student to define in externally-graded questions. The list of variables should be stored in `data["params"]` and has the following format:

```python
data["params"]["names_for_user"] = [
    {"name": "var1", "description": "Human-readable description.", "type": "type"},
    {"name": "var2", "description": "...", "type": "..."}
]
data["params"]["names_from_user"] = [
    {"name": "result1", "description": "...", "type": "..."}
]
```

#### Sample element

![](elements/pl-external-grader-variables.png)

**question.html**

```html
<p>The setup code gives the following variables:</p>
<pl-external-grader-variables params-name="names_for_user"></pl-external-grader-variables>

<p>Your code snippet should define the following variables:</p>
<pl-external-grader-variables params-name="names_from_user"></pl-external-grader-variables>
```

**server.py**

```python
def generate(data):
    data["params"]["names_for_user"] = [
        {"name": "n", "description": r"Dimensionality of $\mathbf{A}$ and $\mathbf{b}$.", "type": "integer"},
        {"name": "A", "description": r"Matrix $\mathbf{A}$.", "type": "numpy array"},
        {"name": "b", "description": r"Vector $\mathbf{b}$.", "type": "numpy array"}
    ]
    data["params"]["names_from_user"] = [
        {"name": "x", "description": r"Solution to $\mathbf{Ax}=\mathbf{b}$.", "type": "numpy array"}
    ]
```

#### Customizations

| Attribute     | Type   | Default | Description                                                                                         |
| ------------- | ------ | ------- | --------------------------------------------------------------------------------------------------- |
| `params-name` | string | `None`  | Name of variable specification in `data["params"]` to display, the format for which is given above. |

#### Example implementations

- [demo/autograder/codeEditor]
- [demo/autograder/codeUpload]
- [demo/autograder/python/square]
- [demo/autograder/python/numpy]
- [demo/autograder/python/pandas]
- [demo/autograder/python/plots]
- [demo/autograder/python/random]

### `pl-xss-safe` element

Removes potentially dangerous scripts from HTML. This is recommended when parsing and displaying student-provided content. The element will remove some elements like scripts and triggers that may have been maliciously inserted by the student. Note that any code parsed by this element must be supported directly by the browser, i.e., it cannot include PrairieLearn elements or special tags.

#### Sample element

```html
<!-- Content coming from a submitted file (e.g., pl-file-editor, pl-file-upload) -->
<pl-xss-safe submitted-file-name="answer.html"></pl-xss-safe>

<!-- Content coming from a regular element (e.g., pl-string-input) -->
<pl-xss-safe contents="{{submitted_answers.answer}}"></pl-xss-safe>
```

#### Customizations

| Attribute             | Type   | Default | Description                                                                                                                                                   |
| --------------------- | ------ | ------- | ------------------------------------------------------------------------------------------------------------------------------------------------------------- |
| `source-file-name`    | string | -       | Name of the source file with existing code to be used (instead of using the existing code between the element tags as illustrated in the above code snippet). |
| `submitted-file-name` | string | -       | Name of the file submitted by the user to (typically using a `pl-file-editor` or `pl-file-upload` element) with the code to be used.                          |
| `contents`            | string | -       | Raw contents to be displayed.                                                                                                                                 |
| `language`            | string | html    | Language of the provided code. The values "html" or "markdown" are currently supported.                                                                       |

Note that only one of the attributes `source-file-name`, `submitted-file-name` or `contents` may be provided in the same element.

#### Example implementations

- [demo/markdownEditorLivePreview]
- [element/xssSafe]

#### See also

- [`pl-file-editor` to provide an in-browser code environment](#pl-file-editor-element)

### `pl-card` element

Displays question content inside a card component. Optionally displays content in a header, footer, or image caps via tag attributes.

#### Sample element

```html
<pl-card header="Header" title="Title" width="50%" img-bottom-src="https://picsum.photos/536/354">
  <pl-question-panel>
    This card is 50% width and has a bottom image cap.
  </pl-question-panel>
</pl-card>
```

#### Customizations

| Attribute             | Type   | Default | Description                             |
| --------------------- | ------ | ------- | --------------------------------------- |
| `header`              | string | -       | Contents of the card header             |
| `title`               | string | -       | Contents of the card title              |
| `subtitle`            | string | -       | Contents of the card subtitle           |
| `contents`            | string | -       | Raw contents of the card body           |
| `footer`              | string | -       | Contents of the card footer             |
| `img-top-src`         | string | -       | Source URL for the top image cap        |
| `img-bottom-src`      | string | -       | Source URL for the bottom image cap     |
| `width`               | string | auto    | Width of the card (25%, 50%, 75%, auto) |

These `pl-card` attributes mirror the options of [Bootstrap 4 cards](https://getbootstrap.com/docs/4.6/components/card/).

#### Example implementations

- [element/card]

---

### `pl-file-preview` element

Provides an in-browser preview of pure-text or image files submitted by a student as part of an external grading system.
Does not support other file types (e.g., PDF). Shows the submitted file in the corresponding submission panel.
Used in conjunction with submission elements like `pl-file-editor`, `pl-file-upload`, and `pl-rich-text-editor`.
Commonly appears in the submission panel with companion `pl-external-grader-results` element.

#### Sample element

```html
<pl-file-preview></pl-file-preview>
```

#### Example implementations

- [element/fileEditor]
- [demo/autograder/codeEditor]

#### See also

- [`pl-file-editor` to provide an in-browser code environment](#pl-file-editor-element)
- [`pl-file-upload` to receive files as a submission](#pl-file-upload-element)
- [`pl-external-grader-results` to include output from autograded code](#pl-external-grader-results)
- [`pl-code` to display blocks of code with syntax highlighting](#pl-code-element)

---

## Conditional Elements

### `pl-question-panel` element

Displays the contents of question directions.

#### Sample element

```html
<pl-question-panel> This is question-panel text. </pl-question-panel>
```

#### Details

Contents are only shown during question input portion. When a student
either makes a submission or receives the correct answer, the information
between these tags is hidden. If content exists outside of a question panel,
then it will be displayed alongside the answer.

#### Example implementations

- [demo/calculation]

#### See also

- [`pl-submission-panel` for changing how a submitted answer is displayed.](#pl-submission-panel-element)
- [`pl-answer-panel` for displaying the question's solution.](#pl-answer-panel-element)
- [`pl-hide-in-panel` to hide contents in one or more display panels.](#pl-hide-in-panel-element)

---

### `pl-submission-panel` element

Customizes how information entered by a user is displayed before grading.

#### Sample element

```html
<pl-submission-panel> This is submission-panel text. </pl-submission-panel>
```

#### Details

Contents are only shown after the student has submitted an answer. This answer
may be correct, incorrect, or invalid.

#### Example implementations

- [demo/custom/gradeFunction]
- [demo/autograder/codeUpload]
- [demo/autograder/codeEditor]

#### See also

- [`pl-question-panel` for displaying the question prompt.](#pl-question-panel-element)
- [`pl-answer-panel` for displaying the question's solution.](#pl-answer-panel-element)
- [`pl-hide-in-panel` to hide contents in one or more display panels.](#pl-hide-in-panel-element)
- [`pl-external-grader-results` for showing the results from an externally graded code question.](#pl-external-grader-results-element)

---

### `pl-answer-panel` element

Provide information regarding the question answer after the student is unable to
receive further answers for grading.

#### Sample element

```html
<pl-answer-panel> This is answer-panel text. </pl-answer-panel>
```

#### Details

Contents are only displayed when the answer panel is requested.
Common reasons that trigger the display of this element are:

- The question is fully correct
- There are no more submission attempts
- The time limit for the assessment has expired.

#### Example implementations

- [demo/custom/gradeFunction]

#### See also

- [`pl-question-panel` for displaying the question prompt.](#pl-question-panel-element)
- [`pl-submission-panel` for changing how a submitted answer is displayed.](#pl-submission-panel-element)
- [`pl-hide-in-panel` to hide contents in one or more display panels.](#pl-hide-in-panel-element)
- [`pl-external-grader-results` for showing the results from an externally graded code question.](#pl-external-grader-results-element)

---

### `pl-hide-in-panel` element

Hide the contents so that it is **not** displayed in specific panels ("question", "submission", or "answer").

#### Sample element

```html
<pl-hide-in-panel submission="true" answer="true">
  This text will be hidden in the submission panel and answer panel.
</pl-hide-in-panel>
```

#### Customizations

| Attribute    | Type    | Default | Description                                                   |
| ------------ | ------- | ------- | ------------------------------------------------------------- |
| `question`   | boolean | false   | Whether to hide the element contents in the question panel.   |
| `submission` | boolean | false   | Whether to hide the element contents in the submission panel. |
| `answer`     | boolean | false   | Whether to hide the element contents in the answer panel.     |

#### Details

Hide the element contents in those panels for which the corresponding
attribute is `true`. This is the reverse of
[`pl-question-panel`](#pl-question-panel-element),
[`pl-submission-panel`](#pl-submission-panel-element), or
[`pl-answer-panel`](#pl-answer-panel-element), all of which explicitly show the
element contents only in a specific panel.

#### Example implementations

- [element/panels]

#### See also

- [`pl-question-panel` for displaying the question prompt.](#pl-question-panel-element)
- [`pl-submission-panel` for changing how a submitted answer is displayed.](#pl-submission-panel-element)
- [`pl-answer-panel` for displaying the question's solution.](#pl-answer-panel-element)
- [`pl-external-grader-results` for showing the results from an externally graded code question.](#pl-external-grader-results-element)

---

### `pl-hide-in-manual-grading` element

Hide the contents so that it is **not** displayed to graders in the manual grading page.

#### Sample element

```html
<pl-hide-in-manual-grading>
  This text will be shown to students, but not to graders.
</pl-hide-in-manual-grading>
```

#### Details

This element is typically used to abbreviate the question description and allow graders to focus on the actual answers during grading. It is the reverse of [the `pl-manual-grading-only` element](#pl-manual-grading-only-element), which explicitly shows content only during grading.

#### Example implementations

- [demo/manualGrade/codeUpload]

#### See also

- [`pl-manual-grading-only` to show content only during manual grading.](#pl-manual-grading-only-element)
- [`pl-question-panel` for displaying the question prompt.](#pl-question-panel-element)
- [`pl-submission-panel` for changing how a submitted answer is displayed.](#pl-submission-panel-element)
- [`pl-answer-panel` for displaying the question's solution.](#pl-answer-panel-element)
- [`pl-hide-in-panel` to hide contents in one or more display panels.](#pl-hide-in-panel-element)

---

### `pl-manual-grading-only` element

Hide the contents so that it is **only** displayed to graders in the manual grading page.

#### Sample element

```html
<pl-manual-grading-only>
  This text will be shown to graders, but not to students.
</pl-manual-grading-only>
```

#### Details

This element is typically used to provide graders with additional information that may not be presented to students. Examples may include grading instructions, sample answers, acceptable values for individual results, random parameters used in the question generation, or pre-computed values calculated in explicit `parse` functions. It is the reverse of [the `pl-hide-in-manual-grading` element](#pl-hide-in-manual-grading-element), which explicitly hides content during grading.

#### Example implementations

- [demo/manualGrade/codeUpload]

#### See also

- [`pl-hide-in-manual-grading` to hide content during manual grading.](#pl-hide-in-manual-grading-element)
- [`pl-question-panel` for displaying the question prompt.](#pl-question-panel-element)
- [`pl-submission-panel` for changing how a submitted answer is displayed.](#pl-submission-panel-element)
- [`pl-answer-panel` for displaying the question's solution.](#pl-answer-panel-element)
- [`pl-hide-in-panel` to hide contents in one or more display panels.](#pl-hide-in-panel-element)

---

### `pl-external-grader-results` element

Displays results from externally-graded questions.

#### Sample element

```html
<pl-external-grader-results></pl-external-grader-results>
```

#### Details

It expects results to follow [the reference schema for external grading results](externalGrading.md#grading-result).

#### Example Implementations

- [demo/autograder/codeUpload]
- [demo/autograder/codeEditor]

#### See also

- [External Grading Reference Schema](externalGrading.md#grading-result)

---

### `pl-hidden-hints` element

Display progressive hints that become accessible as the number of student submissions increases for the current variant.
Hints are only open on page load when they are first revealed (when first reaching the desired submission count).
Otherwise hints start closed and must be opened by the user. The submission counter is reset when new variants are
generated. Note that **this element does not reveal new hints across variants.**

Best used in situations where there is a penalty for more submissions to a given variant. This prevents students from
spamming incorrect submissions to reveal all hints right away.

#### Sample element

```html
<pl-hidden-hints>
  <pl-hint> This is a hint that will be accessible immediately. </pl-hint>

  <pl-hint show-after-submission="3">
    This is a hint that will be accessible after three incorrect submissions for the current
    variant.
  </pl-hint>

  <pl-hint show-after-submission="5">
    This is a hint that will be accessible after five incorrect submissions for the current variant.
  </pl-hint>
</pl-hidden-hints>
```

#### Customizations

For the inner `pl-hint` element:

| Attribute               | Type | Default | Description                                                                                                                                                                                                 |
| ----------------------- | ---- | ------- | ----------------------------------------------------------------------------------------------------------------------------------------------------------------------------------------------------------- |
| `show-after-submission` | int  | -       | Number of submissions on the current variant needed before the hint is accessible. If not set, hint is always accessible. **Should only be set for questions that allow multiple submissions per variant.** |

#### Details

Add hints to a variant that are revealed with more submissions using the `show-after-submission` attribute. By default, hints without
`show-after-submission` set are always shown. Hints with the same `show-after-submission` appear in the order they're written in the
question HTML.

#### Example implementations

- [element/hiddenHints]

#### See also

- [`pl-question-panel` for displaying the question prompt.](#pl-question-panel-element)
- [`pl-submission-panel` for changing how a submitted answer is displayed.](#pl-submission-panel-element)
- [`pl-hide-in-panel` to hide contents in one or more display panels.](#pl-hide-in-panel-element)

---

## Deprecated Elements

Note: The following PrairieLearn Elements have been
**deprecated**. These elements are still supported for backwards
compatibility, but they should not be used in new questions.

### `pl-variable-score` element

Display the partial score for a specific answer variable.

**WARNING**: This element is **deprecated** and should not be used in
new questions.

#### Sample element

```html
<pl-variable-score answers-name="v_avg"></pl-variable-score>
```

#### Customizations

| Attribute      | Type   | Default | Description                         |
| -------------- | ------ | ------- | ----------------------------------- |
| `answers-name` | string | —       | Variable name to display score for. |

---

### `pl-prairiedraw-figure` element

Create and display a prairiedraw image.

**WARNING**: This element is **deprecated** and should not be used in
new questions.

#### Sample element

```html
<pl-prairiedraw-figure
  script-name="drawFigure.js"
  param-names="r1,r2,isHorizontal"
  width="900"
  height="600"
></pl-prairiedraw-figure>
```

#### Customizations

| Attribute     | Type    | Default | Description                                                          |
| ------------- | ------- | ------- | -------------------------------------------------------------------- |
| `script-name` | string  | -       | Name of PrairieDraw script.                                          |
| `param-names` | string  | `None`  | Comma-separated list of parameters to make available to PrairieDraw. |
| `width`       | integer | 500     | Width of the drawing element.                                        |
| `height`      | integer | 300     | Height of the drawing element.                                       |

#### Details

The provided `script-name` corresponds to a file located within the director for the question. Parameter names are keys stored in `data["params"]` in `server.py` (i.e., those available for templating within `question.html`).

#### Example implementations

- [element/prairieDrawFigure]

#### See also

- [PrairieDraw graphics documentation](PrairieDraw.md)

<!-- Reference style links for element implementations -->

<!-- External Grade Questions -->

[demo/autograder/ansioutput]: https://github.com/PrairieLearn/PrairieLearn/tree/master/exampleCourse/questions/demo/autograder/ansiOutput
[demo/autograder/codeeditor]: https://github.com/PrairieLearn/PrairieLearn/tree/master/exampleCourse/questions/demo/autograder/codeEditor
[demo/autograder/codeupload]: https://github.com/PrairieLearn/PrairieLearn/tree/master/exampleCourse/questions/demo/autograder/codeUpload
[demo/autograder/python/square]: https://github.com/PrairieLearn/PrairieLearn/tree/master/exampleCourse/questions/demo/autograder/python/square
[demo/autograder/python/numpy]: https://github.com/PrairieLearn/PrairieLearn/tree/master/exampleCourse/questions/demo/autograder/python/numpy
[demo/autograder/python/pandas]: https://github.com/PrairieLearn/PrairieLearn/tree/master/exampleCourse/questions/demo/autograder/python/pandas
[demo/autograder/python/plots]: https://github.com/PrairieLearn/PrairieLearn/tree/master/exampleCourse/questions/demo/autograder/python/plots
[demo/autograder/python/random]: https://github.com/PrairieLearn/PrairieLearn/tree/master/exampleCourse/questions/demo/autograder/python/random
[demo/autograder/python/orderblocksrandomparams]: https://github.com/PrairieLearn/PrairieLearn/tree/master/exampleCourse/questions/demo/autograder/python/orderBlocksRandomParams
[demo/autograder/python/orderblocksaddnumpy]: https://github.com/PrairieLearn/PrairieLearn/tree/master/exampleCourse/questions/demo/autograder/python/orderBlocksAddNumpy

<!-- Manual grading examples -->

[demo/manualgrade/codeupload]: https://github.com/PrairieLearn/PrairieLearn/tree/master/exampleCourse/questions/demo/manualGrade/codeUpload

<!-- High quality questions -->

[demo/calculation]: https://github.com/PrairieLearn/PrairieLearn/tree/master/exampleCourse/questions/demo/calculation
[demo/fixedcheckbox]: https://github.com/PrairieLearn/PrairieLearn/tree/master/exampleCourse/questions/demo/fixedCheckbox
[demo/markdowneditorlivepreview]: https://github.com/PrairieLearn/PrairieLearn/tree/master/exampleCourse/questions/demo/markdownEditorLivePreview
[demo/matrixalgebra]: https://github.com/PrairieLearn/PrairieLearn/tree/master/exampleCourse/questions/demo/matrixAlgebra
[demo/matrixcomplexalgebra]: https://github.com/PrairieLearn/PrairieLearn/tree/master/exampleCourse/questions/demo/matrixComplexAlgebra
[demo/overlaydropdown]: https://github.com/PrairieLearn/PrairieLearn/tree/master/exampleCourse/questions/demo/overlayDropdown
[demo/randomcheckbox]: https://github.com/PrairieLearn/PrairieLearn/tree/master/exampleCourse/questions/demo/randomCheckbox
[demo/randomdataframe]: https://github.com/PrairieLearn/PrairieLearn/tree/master/exampleCourse/questions/demo/randomDataFrame
[demo/randommultiplechoice]: https://github.com/PrairieLearn/PrairieLearn/tree/master/exampleCourse/questions/demo/randomMultipleChoice
[demo/randomplot]: https://github.com/PrairieLearn/PrairieLearn/tree/master/exampleCourse/questions/demo/randomPlot
[demo/randomsymbolic]: https://github.com/PrairieLearn/PrairieLearn/tree/master/exampleCourse/questions/demo/randomSymbolic
[demo/proofblocks]: https://github.com/PrairieLearn/PrairieLearn/tree/master/exampleCourse/questions/demo/proofBlocks

<!-- Element option overview questions -->

[element/checkbox]: https://github.com/PrairieLearn/PrairieLearn/tree/master/exampleCourse/questions/element/checkbox
[element/bigoinput]: https://github.com/PrairieLearn/PrairieLearn/tree/master/exampleCourse/questions/element/bigOInput
[element/hiddenhints]: https://github.com/PrairieLearn/PrairieLearn/tree/master/exampleCourse/questions/element/hiddenHints
[element/code]: https://github.com/PrairieLearn/PrairieLearn/tree/master/exampleCourse/questions/element/code
[element/drawinggallery]: https://github.com/PrairieLearn/PrairieLearn/tree/master/exampleCourse/questions/element/drawingGallery
[element/codedocumentation]: https://github.com/PrairieLearn/PrairieLearn/tree/master/exampleCourse/questions/element/codeDocumentation
[element/dropdown]: https://github.com/PrairieLearn/PrairieLearn/tree/master/exampleCourse/questions/element/dropdown
[element/figure]: https://github.com/PrairieLearn/PrairieLearn/tree/master/exampleCourse/questions/element/figure
[element/filedownload]: https://github.com/PrairieLearn/PrairieLearn/tree/master/exampleCourse/questions/element/fileDownload
[element/fileeditor]: https://github.com/PrairieLearn/PrairieLearn/tree/master/exampleCourse/questions/element/fileEditor
[element/graph]: https://github.com/PrairieLearn/PrairieLearn/tree/master/exampleCourse/questions/element/graph
[element/integerinput]: https://github.com/PrairieLearn/PrairieLearn/tree/master/exampleCourse/questions/element/integerInput
[element/markdown]: https://github.com/PrairieLearn/PrairieLearn/tree/master/exampleCourse/questions/element/markdown
[element/matching]: https://github.com/PrairieLearn/PrairieLearn/tree/master/exampleCourse/questions/element/matching
[element/matrixcomponentinput]: https://github.com/PrairieLearn/PrairieLearn/tree/master/exampleCourse/questions/element/matrixComponentInput
[element/matrixlatex]: https://github.com/PrairieLearn/PrairieLearn/tree/master/exampleCourse/questions/element/matrixLatex
[element/multiplechoice]: https://github.com/PrairieLearn/PrairieLearn/tree/master/exampleCourse/questions/element/multipleChoice
[element/numberinput]: https://github.com/PrairieLearn/PrairieLearn/tree/master/exampleCourse/questions/element/numberInput
[element/orderblocks]: https://github.com/PrairieLearn/PrairieLearn/tree/master/exampleCourse/questions/element/orderBlocks
[element/overlay]: https://github.com/PrairieLearn/PrairieLearn/tree/master/exampleCourse/questions/element/overlay
[element/panels]: https://github.com/PrairieLearn/PrairieLearn/tree/master/exampleCourse/questions/element/panels
[element/prairiedrawfigure]: https://github.com/PrairieLearn/PrairieLearn/tree/master/testCourse/questions/prairieDrawFigure
[element/pythonvariable]: https://github.com/PrairieLearn/PrairieLearn/tree/master/exampleCourse/questions/element/pythonVariable
[element/dataframe]: https://github.com/PrairieLearn/PrairieLearn/tree/master/exampleCourse/questions/element/dataframe
[element/stringinput]: https://github.com/PrairieLearn/PrairieLearn/tree/master/exampleCourse/questions/element/stringInput
[element/symbolicinput]: https://github.com/PrairieLearn/PrairieLearn/tree/master/exampleCourse/questions/element/symbolicInput
[element/threejs]: https://github.com/PrairieLearn/PrairieLearn/tree/master/exampleCourse/questions/element/threeJS
[element/variableoutput]: https://github.com/PrairieLearn/PrairieLearn/tree/master/exampleCourse/questions/element/variableOutput
[element/xsssafe]: https://github.com/PrairieLearn/PrairieLearn/tree/master/exampleCourse/questions/element/xssSafe

<!-- Advanced uses of PL features -->

[demo/custom/element]: https://github.com/PrairieLearn/PrairieLearn/tree/master/exampleCourse/questions/demo/custom/element
[demo/custom/gradefunction]: https://github.com/PrairieLearn/PrairieLearn/tree/master/exampleCourse/questions/demo/custom/gradeFunction

<!-- Misc application questions --><|MERGE_RESOLUTION|>--- conflicted
+++ resolved
@@ -65,11 +65,8 @@
 - [`pl-overlay`](#pl-overlay-element): Allows layering existing elements on top of one another in specified positions.
 - [`pl-external-grader-variables`](#pl-external-grader-variables-element): Displays expected and given variables for externally graded questions.
 - [`pl-xss-safe`](#pl-xss-safe-element): Removes potentially unsafe code from HTML code.
-<<<<<<< HEAD
+- [`pl-file-preview`](#pl-file-preview-element): Displays a preview of submitted files.
 * [`pl-card`](#pl-card): Displays content within a card container.
-=======
-- [`pl-file-preview`](#pl-file-preview-element): Displays a preview of submitted files.
->>>>>>> ad952ce9
 
 **Conditional** elements are meant to improve the feedback and question structure.
 These elements conditionally render their content depending on the question state.
