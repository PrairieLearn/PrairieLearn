--- conflicted
+++ resolved
@@ -944,31 +944,6 @@
 
 #### Customizations
 
-<<<<<<< HEAD
-| Attribute                 | Type                | Default  | Description                                                                                                                                                               |
-| ------------------------- | ------------------- | -------- | ------------------------------------------------------------------------------------------------------------------------------------------------------------------------- |
-| `answers-name`            | string              | —        | Variable name to store data in. Note that this attribute has to be unique within a question, i.e., no value for this attribute should be repeated within a question.      |
-| `weight`                  | integer             | 1        | Weight to use when computing a weighted average score over elements.                                                                                                      |
-| `correct-answer`          | string              | special  | Correct answer for grading. Defaults to `data["correct_answers"][answers-name]`.                                                                                          |
-| `label`                   | text                | —        | A prefix to display before the input box (e.g., `label="$x =$"`).                                                                                                         |
-| `suffix`                  | text                | —        | A suffix to display after the input box (e.g., `suffix="items"`).                                                                                                         |
-| `display`                 | "block" or "inline" | "inline" | How to display the input field. Default is "block" if `multilne` is enabled.                                                                                              |
-| `remove-leading-trailing` | boolean             | false    | Whether or not to remove leading and trailing blank spaces from the input string. Default is `true` if `multiline` is enabled.                                            |
-| `remove-spaces`           | boolean             | false    | Whether or not to remove blank spaces from the input string.                                                                                                              |
-| `allow-blank`             | boolean             | false    | Whether or not an empty input box is allowed. By default, empty input boxes will not be graded (invalid format).                                                          |
-| `ignore-case`             | boolean             | false    | Whether or not to enforce case sensitivity (e.g. "hello" != "HELLO").                                                                                                     |
-| `normalize-to-ascii`      | boolean             | false    | Whether non-English characters (accents, non-latin alphabets, fancy quotes) should be normalized to equivalent English characters before submitting the file for grading. |
-| `placeholder`             | text                | None     | Hint displayed inside the input box describing the expected type of input.                                                                                                |
-| `size`                    | integer             | 35       | Width of the input box.                                                                                                                                                   |
-| `show-help-text`          | boolean             | true     | Show the question mark at the end of the input displaying required input parameters.                                                                                      |
-| `multiline`               | boolean             | false    | Whether or not not to allow for multiline input using a `textarea` display.                                                                                               |
-
-#### Using multiline inputs
-
-Note that, in multiline inputs, it can be hard to distinguish between inputs with or without a terminating line break (i.e., an additional "Enter" at the end of the input). Because of that, you are strongly encouraged to leave the default setting of `remove-leading-trailing="true"` unchanged when using multiline inputs.
-
-Additionally, multiline inputs will have any CR LF (`"\r\n"` in Python) line breaks normalized to a single LF (a single `"\n"` in Python). Note that this is different from the behavior of a standard `textarea` HTML element.
-=======
 | Attribute                 | Type                    | Default         | Description                                                                                                                                                               |
 | ------------------------- | ----------------------- | --------------- | ------------------------------------------------------------------------------------------------------------------------------------------------------------------------- |
 | `answers-name`            | string                  | —               | Variable name to store data in. Note that this attribute has to be unique within a question, i.e., no value for this attribute should be repeated within a question.      |
@@ -976,16 +951,22 @@
 | `correct-answer`          | string                  | See description | Correct answer for grading. Defaults to `data["correct_answers"][answers-name]`.                                                                                          |
 | `label`                   | text                    | —               | A prefix to display before the input box (e.g., `label="$x =$"`).                                                                                                         |
 | `suffix`                  | text                    | —               | A suffix to display after the input box (e.g., `suffix="items"`).                                                                                                         |
-| `display`                 | `"block"` or `"inline"` | `"inline"`      | How to display the input field.                                                                                                                                           |
-| `remove-leading-trailing` | boolean                 | false           | Whether or not to remove leading and trailing blank spaces from the input string.                                                                                         |
+| `display`                 | `"block"` or `"inline"` | `"inline"`      | How to display the input field. Default is `"inline"` if `multiline` is enabled.                                                                                          |
+| `remove-leading-trailing` | boolean                 | false           | Whether or not to remove leading and trailing blank spaces from the input string. Default is `true` if `multiline` is enabled.                                            |
 | `remove-spaces`           | boolean                 | false           | Whether or not to remove blank spaces from the input string.                                                                                                              |
 | `allow-blank`             | boolean                 | false           | Whether or not an empty input box is allowed. By default, empty input boxes will not be graded (invalid format).                                                          |
 | `ignore-case`             | boolean                 | false           | Whether or not to enforce case sensitivity (e.g. "hello" != "HELLO").                                                                                                     |
 | `normalize-to-ascii`      | boolean                 | false           | Whether non-English characters (accents, non-latin alphabets, fancy quotes) should be normalized to equivalent English characters before submitting the file for grading. |
 | `placeholder`             | text                    | —               | Hint displayed inside the input box describing the expected type of input.                                                                                                |
-| `size`                    | integer                 | 35              | Size of the input box.                                                                                                                                                    |
+| `size`                    | integer                 | 35              | Width of the input box.                                                                                                                                                   |
 | `show-help-text`          | boolean                 | true            | Show the question mark at the end of the input displaying required input parameters.                                                                                      |
->>>>>>> 3540c69f
+| `multiline`               | boolean                 | false           | Whether or not not to allow for multiline input using a `textarea` display.                                                                                               |
+
+#### Using multiline inputs
+
+Note that, in multiline inputs, it can be hard to distinguish between inputs with or without a terminating line break (i.e., an additional "Enter" at the end of the input). Because of that, you are strongly encouraged to leave the default setting of `remove-leading-trailing="true"` unchanged when using multiline inputs.
+
+Additionally, multiline inputs will have any CR LF (`"\r\n"` in Python) line breaks normalized to a single LF (a single `"\n"` in Python). Note that this is different from the behavior of a standard `textarea` HTML element.
 
 #### Example implementations
 
