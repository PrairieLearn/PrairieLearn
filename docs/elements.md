--- conflicted
+++ resolved
@@ -56,11 +56,8 @@
   or with an adjacency matrix.
 - [`pl-drawing`](#pl-drawing-element): Creates an image from pre-defined
   collection of graphic objects
-<<<<<<< HEAD
 - [`pl-overlay`](#pl-overlay-element): Allows layering existing elements on top of one another in specified positions.
-=======
 - [`pl-external-grader-variables`](#pl-external-grader-variables): Displays expected and given variables for externally graded questions.
->>>>>>> 1b249374
 
 **Conditional** elements are meant to improve the feedback and question structure.
 These elements conditionally render their content depending on the question state.
@@ -1261,7 +1258,6 @@
 
 -----
 
-<<<<<<< HEAD
 ## `pl-overlay` element
 
 The overlay element allows existing PrairieLearn and HTML elements to be layered on top of one another in arbitrary positions.
@@ -1319,7 +1315,6 @@
 - [elementOverlay]
 
 ----
-=======
 ## `pl-external-grader-variables` element
 
 Displays variables that are given to the student, or expected for the student to define in externally-graded questions.  The list of variables should be stored in `data['params']` and has the following format:
@@ -1375,7 +1370,6 @@
 - [demoAutograderPandas]
 - [demoAutograderPlots]
 - [demoAutograderRandom]
->>>>>>> 1b249374
 
 ## Conditional Elements
 
