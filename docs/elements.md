--- conflicted
+++ resolved
@@ -51,11 +51,7 @@
   appropriate LaTeX commands for use in a mathematical expression.
 - [`pl-prairiedraw-figure`](#pl-prairiedraw-figure-element): Show a PrairieDraw
   figure.
-<<<<<<< HEAD
-- [`pl-python-variable`](#pl-python-variable): Display formatted output of Python
-=======
-- [`pl-python-variable`](#pl-python-variable-element): Display formatted output of Python 
->>>>>>> 94d99621
+- [`pl-python-variable`](#pl-python-variable-element): Display formatted output of Python
   variables and pandas data frames.
 - [`pl-graph`](#pl-graph-element): Displays graphs, either using GraphViz DOT notation
   or with an adjacency matrix.
@@ -293,14 +289,14 @@
 
 ```html
 <p> Select the correct word in the following quotes:</p>
-The 
+The
 <pl-dropdown answers-name="aristotle" blank="true">
 
     {{#params.aristotle}}
         <pl-answer correct="{{tag}}">{{ans}}</pl-answer>
     {{/params.aristotle}}
 
-</pl-dropdown> 
+</pl-dropdown>
 is more than the sum of its parts. <p></p>
 
 A <pl-dropdown sort="ascend" answers-name="hume">
