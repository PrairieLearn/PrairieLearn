# PrairieLearn Elements for use in `question.html`

When writing questions, there exists a core pool of elements that provides
common structures associated with assessment items. These elements can be
split into three distinct groups: **submission**, **decorative**, and
**conditional**. Within this document, all of PrairieLearn's elements are
displayed alongside links to sample elements within the example course. To
build your own PrairieLearn element, please see [Question Element Writing](devElements.md)
documentation.

**Submission** elements act as a way to receive a response or input from the
student. These elements are traditionally referred to as form input fields.
PrairieLearn presently provides the following templated **input field** elements:

- [`pl-big-o-input`](#pl-big-o-input-element): Fill in a **symbolic** value
  representing asymptotic input.
- [`pl-checkbox`](#pl-checkbox-element): Selecting **multiple options** from a
  list.
<<<<<<< HEAD
- [`pl-dropdown`](#pl-dropdown-element): Select an answer from answers in a drop-down box.
- [`pl-excalidraw`](#pl-excalidraw-element): Draw a **vector diagram** using
  [excalidraw](https://github.com/excalidraw/excalidraw).
=======
>>>>>>> 2866dc06
- [`pl-file-editor`](#pl-file-editor-element): Provide an in-browser code editor
  for writing and submitting code.
- [`pl-file-upload`](#pl-file-upload-element): Provide a submission area
  to obtain a file with a specific naming scheme.
- [`pl-integer-input`](#pl-integer-input-element): Fill in an **integer** value
  such as -71, 0, 5, 21, and so on.
- [`pl-matching`](#pl-matching-element): Select a matching option for each entry in
  a group.
- [`pl-matrix-component-input`](#pl-matrix-component-input-element): Fill in
  a **matrix** using grid that has an input area for each element.
- [`pl-matrix-input`](#pl-matrix-input-element): Supply a matrix in a supported
  programming language format.
- [`pl-multiple-choice`](#pl-multiple-choice-element): Selecting only
  **one option** from a list.
- [`pl-number-input`](#pl-number-input-element): Fill in a **numerical** value
  within a specific tolerance level such as 3.14, -1.921, and so on.
- [`pl-order-blocks`](#pl-order-blocks-element): Select and arrange given blocks of code or text.
- [`pl-rich-text-editor`](#pl-rich-text-editor-element): Provide an in-browser formattable text editor
  for writing and submitting code.
- [`pl-string-input`](#pl-string-input-element): Fill in a **string** value
  such as "Illinois", "GATTACA", "computer", and so on.
- [`pl-symbolic-input`](#pl-symbolic-input-element): Fill in a **symbolic** value
  such as `x^2`, `sin(z)`, `mc^2`, and so on.
- [`pl-units-input`](#pl-units-input-element): Fill in a **number** and a **unit**
  such as "1.5 m", "14 ms", "6.3 ft", and so on.

**Decorative** elements are meant to improve how the question is displayed to
students. Elements under this category include ways to specify question markup,
images, files, and code display. The following **decorative** elements are available:

- [`pl-card`](#pl-card-element): Displays content within a card-styled component.
- [`pl-code`](#pl-code-element): Displays code rendered with the appropriate
  syntax highlighting.
- [`pl-dataframe`](#pl-dataframe-element): Display DataFrames with various options.
- [`pl-drawing`](#pl-drawing-element): Creates an image from pre-defined
  collection of graphic objects
- [`pl-external-grader-variables`](#pl-external-grader-variables-element): Displays expected and given variables for externally graded questions.
- [`pl-figure`](#pl-figure-element): Embed an image file in the question.
- [`pl-file-download`](#pl-file-download-element): Enable file downloads for
  data-centric questions.
- [`pl-file-preview`](#pl-file-preview-element): Displays a preview of submitted files.
- [`pl-graph`](#pl-graph-element): Displays graphs, using [GraphViz DOT notation](https://graphviz.org/doc/info/lang.html), an adjacency matrix, or a [`networkx`](https://networkx.org/) graph.
- [`pl-matrix-latex`](#pl-matrix-latex-element): Displays matrices using
  appropriate LaTeX commands for use in a mathematical expression.
- [`pl-overlay`](#pl-overlay-element): Allows layering existing elements on top of one another in specified positions.
- [`pl-python-variable`](#pl-python-variable-element): Display formatted output of Python variables.
- [`pl-variable-output`](#pl-variable-output-element): Displays matrices in
  code form for supported programming languages.
- [`pl-template`](#pl-template-element): Displays content from mustache templates.
- [`pl-xss-safe`](#pl-xss-safe-element): Removes potentially unsafe code from HTML code.

**Conditional** elements are meant to improve the feedback and question structure.
These elements conditionally render their content depending on the question state.
The following **Conditional** elements are available:

- [`pl-answer-panel`](#pl-answer-panel-element): Displays the correct
  answer to a given question.
- [`pl-external-grader-results`](#pl-external-grader-results-element):
  Displays results from questions that are externally graded.
- [`pl-hide-in-panel`](#pl-hide-in-panel-element): Hides content in one or more display panels.
- [`pl-hide-in-manual-grading`](#pl-hide-in-manual-grading-element): Hides content in the manual grading page.
- [`pl-hidden-hints`](#pl-hidden-hints-element): Displays hints as a student submits more on the current variant.
- [`pl-manual-grading-only`](#pl-manual-grading-only-element): Shows content only in manual grading.
- [`pl-question-panel`](#pl-question-panel-element): Displays the text of a
  question.
- [`pl-submission-panel`](#pl-submission-panel-element): Displays the answer
  given by the student.

Note: PrairieLearn Elements listed next have been
**deprecated**. These elements are still supported for backwards
compatibility, but they should not be used in new questions.

- [`pl-dropdown`](#pl-dropdown-element): Select an answer from answers in a drop-down box.
  - **Deprecated**: use [`pl-multiple-choice`](#pl-multiple-choice-element) with `display="dropdown"` for individual elements, or [`pl-matching`](#pl-matching-element) for multiple dropdowns with the same set of options.
- [`pl-prairiedraw-figure`](#pl-prairiedraw-figure-element): Show a PrairieDraw
  figure.
  - **Deprecated**: use [`pl-drawing`](#pl-drawing-element) instead.
- [`pl-threejs`](#pl-threejs-element): Enables 3D scene display and problem
  submission.
  - **Deprecated**: the features of required libraries are no longer maintained.
- [`pl-variable-score`](#pl-variable-score-element): Displays a partial score
  for a submitted element.
  - **Deprecated** as submission elements in `v3` all have score display options.

## Submission Elements

---

### `pl-big-o-input` element

Fill in the blank field that allows for asymptotic mathematical input (i.e. big O, big Theta, etc.).
Gives automated feedback in the case of improper asymptotic input.

**question.html**

```html
<pl-big-o-input answers-name="ans" variable="n" correct-answer="n**2" size="10"></pl-big-o-input>
```

#### Customizations

| Attribute        | Type                                                  | Default                 | Description                                                                                                                                                          |
| ---------------- | ----------------------------------------------------- | ----------------------- | -------------------------------------------------------------------------------------------------------------------------------------------------------------------- |
| `answers-name`   | string                                                | —                       | Variable name to store data in. Note that this attribute has to be unique within a question, i.e., no value for this attribute should be repeated within a question. |
| `type`           | "big-o", "theta", "omega", "little-o", "little-omega" | "big-o"                 | Type of asymptotic answer required.                                                                                                                                  |
| `weight`         | integer                                               | 1                       | Weight to use when computing a weighted average score over elements.                                                                                                 |
| `correct-answer` | string                                                | -                       | Correct answer for grading.                                                                                                                                          |
| `display`        | "block" or "inline"                                   | "inline"                | How to display the input field.                                                                                                                                      |
| `variable`       | string                                                | —                       | A symbol for use in the symbolic expression. Only one variable supported.                                                                                            |
| `size`           | integer                                               | 35                      | Size of the input box.                                                                                                                                               |
| `show-help-text` | boolean                                               | true                    | Show the question mark at the end of the input displaying required input parameters.                                                                                 |
| `placeholder`    | string                                                | "asymptotic expression" | Hint displayed inside the input box describing the expected type of input.                                                                                           |
| `show-score`     | boolean                                               | true                    | Whether to show the score badge and feedback next to this element.                                                                                                   |
| `allow-blank`    | boolean                                               | false                   | Whether or not an empty input box is allowed. By default, empty input boxes will not be graded (invalid format).                                                     |
| `blank-value`    | string                                                | 1 (one)                 | Value to be used as an answer if element is left blank. Only applied if `allow-blank` is `true`.                                                                     |

#### Details

Correct answers must be specified as strings with Python syntax (e.g., `n**2`, `2**n`, `n * log(n)`), with
the same syntax as [`pl-symbolic-input`](#pl-symbolic-input-element). Only one variable is supported.

#### Example implementations

- [element/bigOInput]

#### See also

- [`pl-number-input` for numeric input](#pl-number-input-element)
- [`pl-integer-input` for integer input](#pl-integer-input-element)
- [`pl-string-input` for string input](#pl-string-input-element)
- [`pl-symbolic-input` for mathematical expression input](#pl-symbolic-input-element)

---

### `pl-checkbox` element

A `pl-checkbox` element displays a subset of the answers in a random order
as checkboxes.

#### Sample element

![](elements/pl-checkbox.png)

```html
<pl-checkbox answers-name="vpos" weight="1">
  <pl-answer correct="true">A-B</pl-answer>
  <pl-answer correct="true">B-C</pl-answer>
  <pl-answer> C-D</pl-answer>
  <pl-answer correct="true">D-E</pl-answer>
  <pl-answer> E-F</pl-answer>
  <pl-answer> F-G</pl-answer>
</pl-checkbox>
```

#### Customizations

| Attribute               | Type    | Default | Description                                                                                                                                                                                                                          |
| ----------------------- | ------- | ------- | ------------------------------------------------------------------------------------------------------------------------------------------------------------------------------------------------------------------------------------ |
| `answers-name`          | string  | —       | Variable name to store data in. Note that this attribute has to be unique within a question, i.e., no value for this attribute should be repeated within a question.                                                                 |
| `weight`                | integer | 1       | Weight to use when computing a weighted average score over elements.                                                                                                                                                                 |
| `inline`                | boolean | false   | List answer choices on a single line instead of as separate paragraphs.                                                                                                                                                              |
| `number-answers`        | integer | special | The total number of answer choices to display. Defaults to displaying all answers.                                                                                                                                                   |
| `min-correct`           | integer | special | The minimum number of correct answers to display. Defaults to displaying all correct answers.                                                                                                                                        |
| `max-correct`           | integer | special | The maximum number of correct answers to display. Defaults to displaying all correct answers.                                                                                                                                        |
| `fixed-order`           | boolean | false   | Disable the randomization of answer order.                                                                                                                                                                                           |
| `partial-credit`        | boolean | false   | Enable partial credit scores. By default, the choice of grading method is "all-or-nothing".                                                                                                                                          |
| `partial-credit-method` | string  | 'PC'    | Three grading methods for partial credit: 'COV' (Coverage), 'EDC' (Every Decision Counts), and 'PC' (Percent Correct). See explanation below.                                                                                        |
| `hide-help-text`        | boolean | false   | Help text with hint regarding the selection of answers. Popover button describes the selected grading algorithm ('all-or-nothing', 'COV', 'EDC' or 'PC')                                                                             |
| `detailed-help-text`    | boolean | false   | Display the minimum and maximum number of options that can be selected in a valid submission. See explanation below.                                                                                                                 |
| `hide-answer-panel`     | boolean | false   | Option to not display the correct answer in the correct panel.                                                                                                                                                                       |
| `hide-letter-keys`      | boolean | false   | Hide the letter keys in the answer list, i.e., (a), (b), (c), etc.                                                                                                                                                                   |
| `hide-score-badge`      | boolean | false   | Hide badges next to selected answers.                                                                                                                                                                                                |
| `min-select`            | integer | special | The minimum number of answers that must be selected in any valid submission. Defaults to `min-correct` if that attribute is specified along with `detailed-help-text="true"`; otherwise, defaults to 1.                              |
| `max-select`            | integer | special | The maximum number of answers that can be selected in any valid submission. Defaults to `max-correct` if that attribute is specified along with `detailed-help-text="true"`; otherwise, defaults to the number of displayed answers. |
| `show-number-correct`   | boolean | false   | Display the number of correct choices in the help text.                                                                                                                                                                              |

Inside the `pl-checkbox` element, each choice must be specified with
a `pl-answer` that has attributes:

| Attribute  | Type    | Default | Description                                                                                                                                    |
| ---------- | ------- | ------- | ---------------------------------------------------------------------------------------------------------------------------------------------- |
| `correct`  | boolean | false   | Is this a correct answer to the question?                                                                                                      |
| `feedback` | string  | —       | Helper text (HTML) to be displayed to the student next to the option after question is graded if this option has been selected by the student. |

#### Partial credit grading

Three grading methods are available when using `partial-credit="true"`:

- `'COV'` (Coverage): in this method, the final score is calculated by multiplying the **base score** (the proportion of correct answers that are chosen) with
  the **guessing factor** (the proportion of chosen answers that are correct). Specifically, if `t` is the number of correct answers chosen, `c` is the total number
  of correct answers, and `n` is the total number of answers chosen, then the final score is `(t / c) * (t / n)`. This grading scheme rewards submissions that include (i.e. "cover") all true options.

- `'EDC'` (Every Decision Counts): in this method, the checkbox answers are considered as a list of true/false answers. If `n` is the total number of answers, each answer is assigned `1/n` points. The total score is the summation of the points for every correct answer selected and every incorrect answer left unselected.

- `'PC'` (Percent Correct): in this method, 1 point is added for each correct answer that is marked as correct and 1 point is subtracted for each incorrect answer that is marked as correct. The final score is the resulting summation of points divided by the total number of correct answers. The minimum final score is set to zero.

#### Using the `detailed-help-text` attribute

The `detailed-help-text` attribute can be used with `min-correct` and/or `max-correct` to help students select the correct options. If `min-select` is not specified, then setting `detailed-help-text="true"` ensures that the number of selected options in a valid submission is at least the value of `min-correct`. Similarly, if `max-select` is not specified, then setting `detailed-help-text="true"` ensures that the number of selected options in a valid submission is at most the value of `max-correct`. For example, if a checkbox question does not specify `min-select` or `max-select`, and specifies `min-correct="2"`, `max-correct="4"`, and `detailed-help-text="true"`, then all valid submissions must select between 2 and 4 options. Thus, we help students by preventing them from selecting, say, five options. Indeed, if five options are selected, then at least one selected option is incorrect since there are at most four correct options.

Note that explicitly specifying `min-select` overrides the minimum number of options that must be selected, and similarly, explicitly specifying `max-select` overrides the maximum number of options that can be selected.

#### Restricting the number of options that can be selected

The `min-select` and `max-select` attributes determine the minimum and maximum number of options that can be selected in a valid submission. The value of `min-select` is computed using the following steps:

1. If the `min-select` attribute is explicitly set, then we use the specified value of `min-select`.
2. If `min-select` is not specified, but `min-correct` is specified along with `detailed-help-text="true"`, then we use the specified value of `min-correct`.
3. If steps 1 and 2 do not apply, then we use a default value of 1.

To compute `max-select`, we use a similar algorithm (note the different default value in step 3):

1. If the `max-select` attribute is explicitly set, then we use the specified value of `max-select`.
2. If `max-select` is not specified, but `max-correct` is specified along with `detailed-help-text="true"`, then we use the specified value of `min-correct`.
3. If steps 1 and 2 do not apply, then `max-select` defaults to the number of displayed checkbox options (i.e. students can select all displayed options by default).

#### Example implementations

- [element/checkbox]
- [demo/randomCheckbox]

#### See also

- [`pl-multiple-choice` for allowing only **one** correct choice](#pl-multiple-choice-element)

---

<<<<<<< HEAD
### `pl-dropdown` element

Select the correct answer from a drop-down **select** menu list of potential answers. The potential options are listed in the inner HTML of a <pl-answer></pl-answer> element (ie. <pl-answer>Possible Answer 1</pl-answer>).

#### Sample element

![](elements/pl-dropdown.png)

**question.html**

```html
<p>Select the correct word in the following quotes:</p>
The
<pl-dropdown answers-name="aristotle" blank="true">
  {{#params.aristotle}}
  <pl-answer correct="{{tag}}">{{ans}}</pl-answer>
  {{/params.aristotle}}
</pl-dropdown>
is more than the sum of its parts.
<p></p>

A
<pl-dropdown sort="ascend" answers-name="hume">
  <pl-answer correct="true">wise</pl-answer>
  <pl-answer correct="false">clumsy</pl-answer>
  <pl-answer correct="false">reckless</pl-answer>
</pl-dropdown>
man proportions his belief to the evidence.
<p></p>
```

**server.py**

```python
def generate(data):

    QUESTION1 = "aristotle"

    data["params"][QUESTION1] = [
        {"tag": "true", "ans": "whole"},
        {"tag": "false", "ans": "part"},
        {"tag": "false", "ans": "inverse"}
    ]

    return data
```

#### Customizations

| Attribute      | Type    | Default | Description                                                                                                                                                          |
| -------------- | ------- | ------- | -------------------------------------------------------------------------------------------------------------------------------------------------------------------- |
| `answers-name` | string  | -       | Variable name to store data in. Note that this attribute has to be unique within a question, i.e., no value for this attribute should be repeated within a question. |
| `weight`       | integer | 1       | Weight to use when computing a weighted average score over elements.                                                                                                 |
| `sort`         | string  | random  | Options are 'random', 'ascend', and 'descend', and 'fixed' for drop-down answers.                                                                                    |
| `blank`        | boolean | True    | Option to add blank dropdown entry as default selection in drop-down list.                                                                                           |

#### Example implementation

- [demo/overlayDropdown]
- [element/dropdown]

---

### `pl-excalidraw` element

Draw a vector diagram using [excalidraw](https://github.com/excalidraw/excalidraw). Only manual grading is supported.

![](elements/pl-excalidraw.png)

**question.html**

```html
<p>Draw something else, with a starter diagram</p>

<pl-excalidraw
  gradable="true"
  answers-name="vector"
  source-file-name="starter.excalidraw"
  directory="client_files_question_path"
  width="100%"
  height="600px"
></pl-excalidraw>
```

#### Customizations

| Attribute          | Type                                                                                             | Default | Description                                                                                                             |
| ------------------ | ------------------------------------------------------------------------------------------------ | ------- | ----------------------------------------------------------------------------------------------------------------------- |
| `gradable`         | boolean                                                                                          | "true"  | Whether a diagram accepts input from the user.                                                                          |
| `answers-name`     | string                                                                                           | -       | Unique name to identify the widget with. Drawing submissions are saved with this name. Required when `gradable` is set. |
| `source-file-name` | string                                                                                           | -       | Optional file to load as the starter diagram.                                                                           |
| `directory`        | `serverFilesCourse` or `clientFilesCourse` or `clientFilesQuestion` or `courseExtensions` or `.` | "."     | Directory where the `source-file-name` is loaded from. By default, it refers to the question directory `"."`.           |
| `width`            | string                                                                                           | `100%`  | Width of the widget, compatible with the [CSS width][css-width-mdn] specification.                                      |
| `height`           | string                                                                                           | `800px` | Height of the widget, compatible with the [CSS width][css-width-mdn] specification.                                     |

[css-width-mdn]: https://developer.mozilla.org/en-US/docs/Web/CSS/width

#### Example implementation

[element/excalidraw]

---

=======
>>>>>>> 2866dc06
### `pl-file-editor` element

Provides an in-browser file editor that's compatible with the other file elements
and external grading system.

#### Sample element

![](elements/pl-file-editor.png)

<!-- prettier-ignore -->
```html
<pl-file-editor
  file-name="fib.py"
  ace-mode="ace/mode/python"
  ace-theme="ace/theme/monokai"
>
def fib(n):
    pass
</pl-file-editor>
```

#### Customizations

| Attribute            | Type    | Default            | description                                                                                                                                                                                                                                                                                                                                                                                                                                           |
| -------------------- | ------- | ------------------ | ----------------------------------------------------------------------------------------------------------------------------------------------------------------------------------------------------------------------------------------------------------------------------------------------------------------------------------------------------------------------------------------------------------------------------------------------------- |
| `file-name`          | string  | -                  | The name of this file; will be used to store this file in the `_files` submitted answer                                                                                                                                                                                                                                                                                                                                                               |
| `ace-mode`           | string  | None               | Specifies an Ace editor mode to enable things like intelligent code indenting and syntax highlighting; see the full list of modes [here](https://github.com/ajaxorg/ace/tree/master/src/mode).                                                                                                                                                                                                                                                        |
| `ace-theme`          | string  | `ace/theme/chrome` | Specifies an Ace editor theme; see the full list of themes [here](https://github.com/ajaxorg/ace/tree/master/src/theme).                                                                                                                                                                                                                                                                                                                              |
| `font-size`          | string  | `12px`             | Sets the font size for the Ace editor. Specified as a CSS-style size (e.g., `1rem`, `110%`, `16pt`, or `20px`).                                                                                                                                                                                                                                                                                                                                       |
| `source-file-name`   | string  | None               | Name of the source file with existing code to be displayed in the browser text editor (instead of writing the existing code between the element tags as illustrated in the above code snippet).                                                                                                                                                                                                                                                       |
| `directory`          | string  | special            | Directory where the source file with existing code is to be found. Only useful if `source-file-name` is used. If it contains one of the special names `clientFilesCourse` or `serverFilesCourse`, then the source file name is read from the course's special directories, otherwise the directory is expected to be in the question's own directory. If not provided, the source file name is expected to be found in the question's main directory. |
| `min-lines`          | integer | None               | Minimum number of lines the editor should show initially.                                                                                                                                                                                                                                                                                                                                                                                             |
| `max-lines`          | integer | None               | Maximum number of lines the editor should display at once. Must be greater than `min-lines`.                                                                                                                                                                                                                                                                                                                                                          |
| `auto-resize`        | boolean | true               | Automatically expand the editor panel to ensure all lines are present. Overrides any value set by `max-lines` and establishes a default of 18 lines for `min-lines` if not supplied. See Details below for notes.                                                                                                                                                                                                                                     |
| `preview`            | string  | None               | If set, provides a live preview mode for editing markup languages. Currently supports `html`, `markdown`, or `dot`, though additional languages are supported via extensions (see below).                                                                                                                                                                                                                                                             |
| `focus`              | boolean | false              | Specifies that the editor should begin with the cursor captured and the editing pane focused. See Details below for notes.                                                                                                                                                                                                                                                                                                                            |
| `normalize-to-ascii` | boolean | false              | Whether non-English characters (accents, non-latin alphabets, fancy quotes) should be normalized to equivalent English characters before submitting the file for grading.                                                                                                                                                                                                                                                                             |
| `allow-blank`        | boolean | false              | Whether or not an empty submission is allowed.                                                                                                                                                                                                                                                                                                                                                                                                        |

#### Details

When using `auto-resize`, consider specifying a custom `min-lines` or pre-populating the code editor window with a code sample.
This will initialize the editor area with a sufficient number of lines to display all of the code simultaneously without the need for scrolling.

The `focus` attribute defaults to `"false"`. Setting this to true will cause the file editor element to automatically capture the cursor focus when the question page is loaded, which may also cause the page to scroll down so that the file editor is in view, bypassing any written introduction. This may have negative implications for accessibility with screen readers, so use caution. If you have multiple file editors on the same question page, only one element should have `focus` set to true, or else the behavior may be unpredictable.

This element supports additional preview options through [element extensions](elementExtensions.md). To provide this functionality, the extension must assign, to `window.PLFileEditor.prototype.preview.PREVIEW_TYPE` (where `PREVIEW_TYPE` is the value of the `preview` attribute), a function that converts a string representing the editor's content into suitable HTML content.

#### Example implementations

- [element/fileEditor]
- [demo/autograder/codeEditor]

#### See also

- [`pl-file-upload` to receive files as a submission](#pl-file-upload-element)
- [`pl-file-preview` to display previously submitted files](#pl-file-preview-element)
- [`pl-external-grader-results` to include output from autograded code](#pl-external-grader-results)
- [`pl-code` to display blocks of code with syntax highlighting](#pl-code-element)
- [`pl-string-input` for receiving a single string value](#pl-string-input-element)

---

### `pl-file-upload` element

Provides a way to accept file uploads as part of an answer. They will be stored
in [the format expected by externally graded questions](externalGrading.md#file-submission-format).

#### Sample element

![](elements/pl-file-upload.png)

```html
<pl-file-upload file-names="foo.py, bar.c, filename with\, comma.txt"></pl-file-upload>
```

#### Customizations

| Attribute    | Type     | Default | description                                                                                                                                    |
| ------------ | -------- | ------- | ---------------------------------------------------------------------------------------------------------------------------------------------- |
| `file-names` | CSV list | ""      | List of files that should and must be submitted. Commas in a filename should be escaped with a backslash, and filenames cannot contain quotes. |

#### Example implementations

- [demo/autograder/codeUpload]
- [demo/manualGrade/codeUpload]

#### See also

- [`pl-file-editor` to provide an in-browser code environment](#pl-file-editor-element)
- [`pl-external-grader-results` to include output from autograded code](#pl-external-grader-results)
- [`pl-code` to display blocks of code with syntax highlighting](#pl-code-element)
- [`pl-string-input` for receiving a single string value](#pl-string-input-element)

---

### `pl-integer-input` element

Fill in the blank field that requires an **integer** input.

#### Sample element

![](elements/pl-integer-input.png)

**question.html**

```html
<pl-integer-input answers-name="int_value" label="$y =$"></pl-integer-input>
```

**server.py**

```python
import random

def generate(data):

    # Generate a random whole number
    x = random.randint(1, 10)

    # Answer to fill in the blank input
    data["correct_answers"]["int_value"] = x
```

#### Customizations

| Attribute        | Type                | Default  | Description                                                                                                                                                          |
| ---------------- | ------------------- | -------- | -------------------------------------------------------------------------------------------------------------------------------------------------------------------- |
| `answers-name`   | string              | —        | Variable name to store data in. Note that this attribute has to be unique within a question, i.e., no value for this attribute should be repeated within a question. |
| `weight`         | integer             | 1        | Weight to use when computing a weighted average score over elements.                                                                                                 |
| `correct-answer` | string              | special  | Correct answer for grading. Defaults to `data["correct_answers"][answers-name]`. If `base` is provided, then this answer must be given in the provided base.         |
| `allow-blank`    | boolean             | false    | Whether or not an empty input box is allowed. By default, empty input boxes will not be graded (invalid format).                                                     |
| `blank-value`    | integer             | 0 (zero) | Value to be used as an answer if element is left blank. Only applied if `allow-blank` is `true`.                                                                     |
| `label`          | text                | —        | A prefix to display before the input box (e.g., `label="$x =$"`).                                                                                                    |
| `suffix`         | text                | —        | A suffix to display after the input box (e.g., `suffix="items"`).                                                                                                    |
| `base`           | integer             | 10       | The base used to parse and represent the answer, or the special value 0 (see below).                                                                                 |
| `display`        | "block" or "inline" | "inline" | How to display the input field.                                                                                                                                      |
| `size`           | integer             | 35       | Size of the input box.                                                                                                                                               |
| `show-help-text` | boolean             | true     | Show the question mark at the end of the input displaying required input parameters.                                                                                 |
| `placeholder`    | string              | -        | Custom placeholder text. If not set, defaults to "integer" if `base` is 10, otherwise "integer in base `base`".                                                      |
| `show-score`     | boolean             | true     | Whether to show the score badge next to this element.                                                                                                                |

#### Specifying a non-trivial base

By default, the values are interpreted in base 10. The `base` argument may also be used, with a value between 2 and 36, to indicate a different base to interpret the student input, as well as to print the final result.

The `base` argument can also accept a special value of 0. In this case, the values will by default be interpreted in base 10, however the student has the option of using different prefixes to indicate a value in a different format:

- The prefixes `0x` and `0X` can be used for base-16 values (e.g., `0x1a`);
- The prefixes `0b` and `0B` can be used for base-2 values (e.g., `0b1101`);
- The prefixes `0o` and `0O` can be used for base-8 values (e.g., `0o777`).

#### Integer range

pl-integer-input can accept integers of unbounded size, however the correct answer will only be stored as the Python `int` if it is between -9007199254740991 and +9007199254740991 (between -(2^53 - 1) and +(2^53 - 1)). Otherwise, the correct answer will be stored as a string. This distinction is important in `server.py` scripts for `parse()` and `grade()`, as well as downloaded assessment results.

Note that answers can include underscores which are ignored (i.e., `1_000` will be parsed as `1000`).

#### Example implementations

- [element/integerInput]

#### See also

- [`pl-number-input` for numeric input](#pl-number-input-element)
- [`pl-symbolic-input` for mathematical expression input](#pl-symbolic-input-element)
- [`pl-string-input` for string input](#pl-string-input-element)

---

### `pl-matching` element

Given a list of statements, select a matching option for each entry from a dropdown list.

#### Sample element

![](elements/pl-matching.png)

**question.html**

```html
<pl-matching answers-name="string_value">
  <pl-statement match="Washington, D.C.">United States</pl-statement>
  <pl-statement match="Mexico City">Mexico</pl-statement>
  <pl-statement match="Paris">France</pl-statement>

  <pl-option>New York City</pl-option>
</pl-matching>
```

#### Customizations

| Attribute             | Type                                                       | Default       | Description                                                                                                                                                                                                            |
| --------------------- | ---------------------------------------------------------- | ------------- | ---------------------------------------------------------------------------------------------------------------------------------------------------------------------------------------------------------------------- |
| `answers-name`        | string                                                     | —             | Variable name to store data in. Note that this attribute has to be unique within a question, i.e., no value for this attribute should be repeated within a question.                                                   |
| `weight`              | integer                                                    | 1             | Weight to use when computing a weighted average score over elements.                                                                                                                                                   |
| `fixed-order`         | boolean                                                    | false         | Whether or not to display the statements in a fixed order; otherwise they are shuffled.                                                                                                                                |
| `fixed-options-order` | boolean                                                    | false         | Whether or not to display the options in a fixed order; otherwise they are shuffled. See the details of `pl-option` below for more information on option ordering.                                                     |
| `number-statements`   | integer                                                    | special       | The number of statements to display. Defaults to all statements.                                                                                                                                                       |
| `number-options`      | integer                                                    | special       | The number of options to display. Defaults to all options. The `none-of-the-above` option does not count towards this number.                                                                                          |
| `none-of-the-above`   | boolean                                                    | false         | Whether or not to add a "None of the above" to the end of the options.                                                                                                                                                 |
| `blank`               | boolean                                                    | true          | Option to add blank dropdown entry as the default selection in each dropdown list.                                                                                                                                     |
| `allow-blank`         | boolean                                                    | false         | Whether or not a blank submission is allowed. If this is set to true, a statement that selects the blank entry will be marked as incorrect instead of invalid.                                                         |
| `counter-type`        | "decimal" or "lower-alpha" or "upper-alpha" or "full-text" | "lower-alpha" | The type of counter to use when enumerating the options. If set to "full-text", the column of options will be hidden, and the text of each option will be used in the statements' dropdown lists, instead of counters. |
| `hide-score-badge`    | boolean                                                    | false         | Whether or not to hide the correct/incorrect score badge next to each graded answer choice.                                                                                                                            |
| `options-placement`   | "right" or "bottom"                                        | "right"       | The placement of options relative to the statements in order to make it visually cohesive. Especially useful when dealing with long statements or options.                                                             |

Inside the `pl-matching` element, a series of `pl-statement` and `pl-option` elements specify the questions the student must answer and the options to which they can be matched, respectively. Statements are displayed in the left column, and options in the right.

A total of `number-statements` statements will be randomly selected and displayed to the student. The corresponding matching options will be gathered; if `number-options` is larger than the number of options used by the selected statements, then random distractors will be selected from the remaining unused options. If the selected statements require more options than `number-options`, then `none-of-the-above` will automatically be set to true.

The content of a `pl-statement` can be any HTML element, including other PrairieLearn elements. A `pl-statement` must be specified with these attributes:

| Attribute | Type   | Default | Description                                                                                                                                                                                                                                                         |
| --------- | ------ | ------- | ------------------------------------------------------------------------------------------------------------------------------------------------------------------------------------------------------------------------------------------------------------------- |
| `match`   | string | —       | Identifies the option as the correct response for this `pl-statement`. If `match` corresponds to the `name` of any `pl-option` element, the statement will be linked to that `pl-option`, otherwise a new option is implicitly created based on this `match` value. |

The content of a `pl-option` can be any HTML element, including other PrairieLearn elements. `pl-option` elements are optional; options are created by default based on the `match` attribute of each `pl-statement`. Additional `pl-option` elements can be added to serve as distractors (an option that is always incorrect, such as "New York City" in the example above), or to render formatted HTML/PrairieLearn elements instead of plain text (see the last question in the demo problem linked in the "Example implementations" below).

When the `fixed-options-order` feature is used, options are shown in the following order:

1. Any explicitly-defined `pl-option` elements are shown first, in the order they are declared.
2. Any implicitly-defined options defined by a `pl-statement` `match` attribute are shown next, in the order they are declared.

It is recommended to explicitly define `pl-option` elements when using `fixed-options-order` to have complete certainty on the order they will be shown.

A `pl-option` must be specified with these attributes:

| Attribute | Type   | Default | Description                                                                                                                                           |
| --------- | ------ | ------- | ----------------------------------------------------------------------------------------------------------------------------------------------------- |
| `name`    | string | special | A key used to match this option as the correct response to a `pl-statement`. If not given, the attribute is set to the inner HTML of the `pl-option`. |

#### Example implementations

- [element/matching]

---

### `pl-matrix-component-input` element

A `pl-matrix-component-input` element displays a grid of input fields with
the same shape of the variable stored in `answers-name`
(only 2D arrays of real numbers can be stored in `answers-name`).

#### Sample element

![](elements/pl-matrix-component-input.png)

**question.html**

```html
<pl-matrix-component-input answers-name="matrixA" label="$A=$"></pl-matrix-component-input>
```

**server.py**

```python
import prairielearn as pl
import numpy as np

def generate(data):

    # Generate a random 3x3 matrix
    mat = np.random.random((3, 3))

    # Answer to each matrix entry converted to JSON
    data["correct_answers"]["matrixA"] = pl.to_json(mat)
```

#### Customizations

| Attribute              | Type                            | Default                | Description                                                                                                                                                                                                                    |
| ---------------------- | ------------------------------- | ---------------------- | ------------------------------------------------------------------------------------------------------------------------------------------------------------------------------------------------------------------------------ |
| `answers-name`         | string                          | —                      | Variable name to store data in. Note that this attribute has to be unique within a question, i.e., no value for this attribute should be repeated within a question.                                                           |
| `weight`               | integer                         | 1                      | Weight to use when computing a weighted average score over elements.                                                                                                                                                           |
| `label`                | text                            | —                      | A prefix to display before the input box (e.g., `label="$F =$"`).                                                                                                                                                              |
| `comparison`           | "relabs", "sigfig", or "decdig" | "relabs"               | How to grade. "relabs" uses relative ("rtol") and absolute ("atol") tolerances. "sigfig" and "decdig" use "digits" significant or decimal digits.                                                                              |
| `rtol`                 | number                          | 1e-2                   | Relative tolerance for `comparison="relabs"`.                                                                                                                                                                                  |
| `atol`                 | number                          | 1e-8                   | Absolute tolerance for `comparison="relabs"`.                                                                                                                                                                                  |
| `digits`               | integer                         | 2                      | number of digits that must be correct for `comparison="sigfig"` or `comparison="decdig"`.                                                                                                                                      |
| `allow-partial-credit` | boolean                         | false                  | Whether or not to allow credit for each correct matrix component. By default, the variable is graded as correct only when all matrix components are correct.                                                                   |
| `allow-feedback`       | boolean                         | `allow-partial-credit` | Whether or not to allow feedback indicating which matrix components are incorrect. The default value of `allow-feedback` is the value of `allow-partial-credit`.                                                               |
| `allow-fractions`      | boolean                         | true                   | Whether to allow answers expressed as a rational number of the format `a/b`.                                                                                                                                                   |
| `allow-blank`          | boolean                         | false                  | Whether or not empty input boxes are allowed. By default, matrices with at least one empty input box will not be graded (invalid format).                                                                                      |
| `blank-value`          | string                          | 0 (zero)               | Value to be used as an answer for each individual component if the component is left blank. Only applied if `allow-blank` is `true`. Must follow the same format as an expected user input (e.g., fractions if allowed, etc.). |

#### Details

The question will only be graded when all matrix components are entered, unless the `allow-blank` attribute is enabled.

#### Example implementations

- [element/matrixComponentInput]

#### See also

- [`pl-matrix-input` for a matrix formatted in an implemented programming language](#pl-matrix-input-element)
- [`pl-number-input` for a single numeric input](#pl-number-input-element)
- [`pl-symbolic-input` for a mathematical expression input](#pl-symbolic-input-element)

---

### `pl-matrix-input` element

A `pl-matrix-input` element displays an input field that accepts a matrix
(i.e., a 2-D array) expressed in a supported programming language
format (either MATLAB or Python's numpy).

#### Sample element

![](elements/pl-matrix-input.png)

**question.html**

```html
<pl-matrix-input answers-name="matrixB" label="$B=$"></pl-matrix-input>
```

**server.py**

```python
import prairielearn as pl
import numpy as np

def generate(data):
    # Randomly generate a 2x2 matrix
    matrixB = np.random.random((2, 2))

    # Answer exported to question.
    data["correct_answers"]["matrixB"] = pl.to_json(matrixB)
```

#### Customizations

| Attribute        | Type                            | Default  | Description                                                                                                                                                                                                    |
| ---------------- | ------------------------------- | -------- | -------------------------------------------------------------------------------------------------------------------------------------------------------------------------------------------------------------- |
| `answers-name`   | string                          | —        | Variable name to store data in. Note that this attribute has to be unique within a question, i.e., no value for this attribute should be repeated within a question.                                           |
| `weight`         | integer                         | 1        | Weight to use when computing a weighted average score over elements.                                                                                                                                           |
| `label`          | text                            | —        | A prefix to display before the input box (e.g., `label="$F =$"`).                                                                                                                                              |
| `comparison`     | "relabs", "sigfig", or "decdig" | "relabs" | How to grade. "relabs" uses relative ("rtol") and absolute ("atol") tolerances. "sigfig" and "decdig" use "digits" significant or decimal digits.                                                              |
| `rtol`           | number                          | 1e-2     | Relative tolerance for `comparison="relabs"`.                                                                                                                                                                  |
| `atol`           | number                          | 1e-8     | Absolute tolerance for `comparison="relabs"`.                                                                                                                                                                  |
| `digits`         | integer                         | 2        | number of digits that must be correct for `comparison="sigfig"` or `comparison="decdig"`.                                                                                                                      |
| `allow-complex`  | boolean                         | false    | Whether or not to allow complex numbers as answers. If the correct answer `ans` is a complex object, you should use `import prairielearn as pl` and `data["correct_answers"][answers-name] = pl.to_json(ans)`. |
| `show-help-text` | boolean                         | true     | Show the question mark at the end of the input displaying required input parameters.                                                                                                                           |

#### Details

`pl-matrix-input` parses a matrix entered in either `MATLAB` or `Python` formats.
The following are valid input format options:

**MATLAB format:**

```
[1.23; 4.56]
```

**Python format:**

```
[[1.23], [4.56]]
```

**Note:** A scalar will be accepted either as a matrix of size 1 x 1 (e.g., `[1.23]` or `[[1.23]]`) or just as a single number (e.g., `1.23`).

In the answer panel, a `pl-matrix-input` element displays the correct answer, allowing the user to switch between matlab and python format.

In the submission panel, a `pl-matrix-input` element displays either the submitted answer (in the same format that it was submitted, either MATLAB or Python), or a note that the submitted answer was invalid (with an explanation of why).

#### Example implementations

- [demo/matrixComplexAlgebra]

#### See also

- [`pl-matrix-component-input` for individual input boxes for each element in the matrix](#pl-matrix-component-input-element)
- [`pl-number-input` for a single numeric input](#pl-number-input-element)
- [`pl-symbolic-input` for a mathematical expression input](#pl-symbolic-input-element)

---

### `pl-multiple-choice` element

A `pl-multiple-choice` element selects **one** correct answer and zero or more
incorrect answers and displays them in a random order as radio buttons.
Duplicate answer choices (string equivalents) are not permitted in the
`pl-multiple-choice` element, and an exception will be raised upon question
generation if two (or more) choices are identical.

#### Sample element

![](elements/pl-multiple-choice.png)

```html
<pl-multiple-choice answers-name="acc" weight="1">
  <pl-answer correct="false">positive</pl-answer>
  <pl-answer correct="true">negative</pl-answer>
  <pl-answer correct="false">zero</pl-answer>
</pl-multiple-choice>
```

#### Customizations

| Attribute                    | Type                                         | Default  | Description                                                                                                                                                                                |
| ---------------------------- | -------------------------------------------- | -------- | ------------------------------------------------------------------------------------------------------------------------------------------------------------------------------------------ |
| `answers-name`               | string                                       | —        | Variable name to store data in. Note that this attribute has to be unique within a question, i.e., no value for this attribute should be repeated within a question.                       |
| `weight`                     | integer                                      | 1        | Weight to use when computing a weighted average score over elements.                                                                                                                       |
| `display`                    | "block", "inline", or "dropdown"             | "block"  | Display option for the input field. Block and inline display answer choices as radio buttons, while dropdown presents option as a dropdown.                                                |
| `number-answers`             | integer                                      | special  | The total number of answer choices to display. Defaults to displaying one correct answer and all incorrect answers.                                                                        |
| `order`                      | "random", "ascend", "descend", or "fixed"    | "random" | Order to display answer choices. Fixed order displays choices in the same order as the original source file.                                                                               |
| `hide-letter-keys`           | boolean                                      | false    | Hide the letter keys in the answer list, i.e., (a), (b), (c), etc.                                                                                                                         |
| `all-of-the-above`           | "false", "random", "correct", "incorrect"    | "false"  | Add "All of the above" choice. See below for details.                                                                                                                                      |
| `none-of-the-above`          | "false", "random", "correct", or "incorrect" | "false"  | Add "None of the above" choice. See below for details.                                                                                                                                     |
| `all-of-the-above-feedback`  | string                                       | —        | Helper text to be displayed to the student next to the `all-of-the-above` option after question is graded if this option has been selected by the student.                                 |
| `none-of-the-above-feedback` | string                                       | —        | Helper text to be displayed to the student next to the `none-of-the-above` option after question is graded if this option has been selected by the student.                                |
| `allow-blank`                | boolean                                      | false    | Whether or not an empty submission is allowed. If `allow-blank` is set to `true`, a submission that does not select any option will be marked as incorrect instead of invalid.             |
| `size`                       | integer                                      | -        | Manually set the size of the dropdown to a fixed width. The default behavior is to make the dropdown as wide as the widest option. Should only be used with `display` set to `"dropdown"`. |

The attributes `none-of-the-above` and `all-of-the-above` can be set to one of these values:

- `false`: the corresponding choice will not be shown in the list of choices. This is the default.
- `random`: the corresponding choice will always be shown, and will be randomly correct, with probability proportional to the total number of correct choices. In other words, if there are `N` possible correct choices in total, this choice will be correct with probability `1/N`.
- `correct`: the corresponding choice will always be shown and will always be the correct answer.
- `incorrect`: the corresponding choice will always be shown and will always be an incorrect answer (i.e., a distractor).

**Notes**

- "All of the above" and "None of the above", if set, are bounded by the `number-answers` value above. Also, these two values are always shown as the last choices, regardless of the setting for `fixed-order`. If both choices are shown, then "All of the above" will be listed before "None of the above".
- Defining answer choices with external JSON files via the `external-json` attribute is now deprecated.

Inside the `pl-multiple-choice` element, each choice must be specified with
a `pl-answer` that has attributes:

| Attribute  | Type    | Default | Description                                                                                                                                    |
| ---------- | ------- | ------- | ---------------------------------------------------------------------------------------------------------------------------------------------- |
| `correct`  | boolean | false   | Is this a correct answer to the question?                                                                                                      |
| `feedback` | string  | —       | Helper text (HTML) to be displayed to the student next to the option after question is graded if this option has been selected by the student. |
| `score`    | float   | —       | Score given to answer choice if selected by student. Defaults to 1.0 for correct answers and 0.0 for incorrect answers.                        |

#### Example implementations

- [element/multipleChoice]
- [demo/randomMultipleChoice]

#### See also

- [`pl-checkbox` for allowing **one or more** choices](#pl-checkbox-element)

### `pl-number-input` element

Fill in the blank field that allows for **numeric** value input within specific
tolerances.

#### Sample element

![](elements/pl-number-input-rtol.png)

**question.html**

```html
<pl-number-input answers-name="ans_rtol" label="$x =$"> </pl-number-input>
```

**server.py**

```python
import random

def generate(data):

    # Generate a random value
    x = random.uniform(1, 2)

    # Answer to fill in the blank input
    data["correct_answers"]["ans_rtol"] = x
```

---

![](elements/pl-number-input-sigfig.png)

**question.html**

```html
<pl-number-input answers-name="ans_sig" comparison="sigfig" digits="2" label="$x =$">
</pl-number-input>
```

**server.py**

```python
import random

def generate(data):

    # Generate a random value
    x = random.uniform(1, 2)

    # Answer to fill in the blank input
    data["correct_answers"]["ans_sig"] = round(x, 2)
```

#### Customizations

| Attribute             | Type                            | Default  | Description                                                                                                                                                                                                                                                                                                                                                                                                                                                                             |
| --------------------- | ------------------------------- | -------- | --------------------------------------------------------------------------------------------------------------------------------------------------------------------------------------------------------------------------------------------------------------------------------------------------------------------------------------------------------------------------------------------------------------------------------------------------------------------------------------- |
| `answers-name`        | string                          | —        | Variable name to store data in. Note that this attribute has to be unique within a question, i.e., no value for this attribute should be repeated within a question.                                                                                                                                                                                                                                                                                                                    |
| `weight`              | integer                         | 1        | Weight to use when computing a weighted average score over elements.                                                                                                                                                                                                                                                                                                                                                                                                                    |
| `correct-answer`      | float                           | special  | Correct answer for grading. Defaults to `data["correct_answers"][answers-name]`.                                                                                                                                                                                                                                                                                                                                                                                                        |
| `label`               | text                            | —        | A prefix to display before the input box (e.g., `label="$F =$"`).                                                                                                                                                                                                                                                                                                                                                                                                                       |
| `suffix`              | text                            | —        | A suffix to display after the input box (e.g., `suffix="$\rm m/s^2$"`).                                                                                                                                                                                                                                                                                                                                                                                                                 |
| `display`             | "block" or "inline"             | "inline" | How to display the input field.                                                                                                                                                                                                                                                                                                                                                                                                                                                         |
| `comparison`          | "relabs", "sigfig", or "decdig" | "relabs" | How to grade. "relabs" uses relative ("rtol") and absolute ("atol") tolerances. "sigfig" and "decdig" use "digits" significant or decimal digits.                                                                                                                                                                                                                                                                                                                                       |
| `rtol`                | number                          | 1e-2     | Relative tolerance for `comparison="relabs"`.                                                                                                                                                                                                                                                                                                                                                                                                                                           |
| `atol`                | number                          | 1e-8     | Absolute tolerance for `comparison="relabs"`.                                                                                                                                                                                                                                                                                                                                                                                                                                           |
| `digits`              | integer                         | 2        | number of digits that must be correct for `comparison="sigfig"` or `comparison="decdig"`.                                                                                                                                                                                                                                                                                                                                                                                               |
| `allow-complex`       | boolean                         | false    | Whether or not to allow complex numbers as answers. If the correct answer `ans` is a complex object, you should use `import prairielearn as pl` and `data["correct_answers"][answers-name] = pl.to_json(ans)`.                                                                                                                                                                                                                                                                          |
| `allow-blank`         | boolean                         | false    | Whether or not an empty input box is allowed. By default, empty input boxes will not be graded (invalid format).                                                                                                                                                                                                                                                                                                                                                                        |
| `show-score`          | boolean                         | true     | Whether to show the score badge next to this element.                                                                                                                                                                                                                                                                                                                                                                                                                                   |
| `blank-value`         | string                          | 0 (zero) | Value to be used as an answer if element is left blank. Only applied if `allow-blank` is `true`. Must follow the same format as an expected user input (e.g., fractions if allowed, complex numbers if allowed, etc.).                                                                                                                                                                                                                                                                  |
| `show-help-text`      | boolean                         | true     | Show the question mark at the end of the input displaying required input parameters.                                                                                                                                                                                                                                                                                                                                                                                                    |
| `placeholder`         | string                          | -        | Custom placeholder text. By default, the placeholder text shown is the default comparison. comparison.                                                                                                                                                                                                                                                                                                                                                                                  |
| `size`                | integer                         | 35       | Size of the input box.                                                                                                                                                                                                                                                                                                                                                                                                                                                                  |
| `show-correct-answer` | boolean                         | true     | Whether to show the correct answer in the submitted answers panel.                                                                                                                                                                                                                                                                                                                                                                                                                      |
| `allow-fractions`     | boolean                         | true     | Whether to allow answers expressed as a rational number of the format `a/b`.                                                                                                                                                                                                                                                                                                                                                                                                            |
| `custom-format`       | string                          | special  | Custom format to use when formatting the submitted or correct answer. By default, submitted answers are shown with the format `.12g`, while the correct answer uses `.12g` if the comparison method is `relabs`, or a custom format based on the number of digits if the comparison method is `sigfig` or `decdig`. A full description of the format can be found [on the Python documentation page](https://docs.python.org/3/library/string.html#format-specification-mini-language). |

#### Example implementations

- [element/numberInput]
- [demo/calculation]

#### See also

- [`pl-integer-input` for integer input](#pl-integer-input-element)
- [`pl-symbolic-input` for mathematical expression input](#pl-symbolic-input-element)
- [`pl-string-input` for string input](#pl-string-input-element)

---

### `pl-order-blocks` element

Element to arrange given blocks of code or text that are displayed initially in the _source area_. The blocks can be moved to the _solution area_ to construct the solution of the problem. In the example below, the source area is denoted by the header "Drag from here" and the solution area is denoted with the header "Construct your solution here".

#### Sample element

![](elements/pl-order-blocks.png)

**question.html**

```html
<p>List all the even numbers in order:</p>
<pl-order-blocks answers-name="order-numbers">
  <pl-answer correct="false">1</pl-answer>
  <pl-answer correct="true">2</pl-answer>
  <pl-answer correct="false">3</pl-answer>
  <pl-answer correct="true">4</pl-answer>
</pl-order-blocks>
```

#### Customizations

| Attribute             | Type                                            | Default                        | Description                                                                                                                                                                                                                                                                                                                                                                                                                                                    |
| --------------------- | ----------------------------------------------- | ------------------------------ | -------------------------------------------------------------------------------------------------------------------------------------------------------------------------------------------------------------------------------------------------------------------------------------------------------------------------------------------------------------------------------------------------------------------------------------------------------------- |
| `answers-name`        | string                                          | —                              | Variable name to store data in. Note that this attribute has to be unique within a question, i.e., no value for this attribute should be repeated within a question.                                                                                                                                                                                                                                                                                           |
| `weight`              | integer                                         | 1                              | Weight to use when computing a weighted average score over all elements in a question.                                                                                                                                                                                                                                                                                                                                                                         |
| `grading-method`      | string                                          | "ordered"                      | One of the following: `ordered`, `unordered`, `ranking`, `dag`, `external`. See more details below.                                                                                                                                                                                                                                                                                                                                                            |
| `allow-blank`         | boolean                                         | false                          | Whether or not an empty solution area is allowed. By default, an empty solution area with no dropped blocks will not be graded (invalid format).                                                                                                                                                                                                                                                                                                               |
| `file-name`           | string                                          | `user_code.py`                 | Name of the file where the information from the blocks will be saved, to be used by the external grader.                                                                                                                                                                                                                                                                                                                                                       |
| `source-blocks-order` | "random", "ordered", or "alphabetized"          | "random"                       | The order of the blocks in the source area. See more details below.                                                                                                                                                                                                                                                                                                                                                                                            |
| `indentation`         | boolean                                         | false                          | Enable both the ability for indentation in the solution area and the grading of the expected indentation (set by `indent` in `pl-answer`, as described below).                                                                                                                                                                                                                                                                                                 |
| `max-incorrect`       | integer                                         | special                        | The maximum number of incorrect answers to be displayed in the source area. The incorrect answers are set using `<pl-answer correct="false">`. Defaults to displaying all incorrect answers.                                                                                                                                                                                                                                                                   |
| `min-incorrect`       | integer                                         | special                        | The minimum number of incorrect answers to be displayed in the source area. The incorrect answers are set using `<pl-answer correct="false">`. Defaults to displaying all incorrect answers.                                                                                                                                                                                                                                                                   |
| `source-header`       | string                                          | "Drag from here"               | The text that appears at the start of the source area.                                                                                                                                                                                                                                                                                                                                                                                                         |
| `solution-header`     | string                                          | "Construct your solution here" | The text that appears at the start of the solution area.                                                                                                                                                                                                                                                                                                                                                                                                       |
| `solution-placement`  | "right" or "bottom"                             | "right"                        | `right` shows the source and solution areas aligned side-by-side. `bottom` shows the solution area below the source area.                                                                                                                                                                                                                                                                                                                                      |
| `partial-credit`      | "none" or "lcs"                                 | Depends on `grading-method`    | For the `dag`, `ordered`, and `ranking` grading methods, you may specify `none` for no partial credit or `lcs` for partial credit based on the LCS edit-distance from the student solution to some correct solution. Note that `partial-credit` defaults to `lcs` for the `dag` and `ranking` grading method, and to `none` for the `ordered` grading method for backward compatibility. Grading method `unordered` will always assign partial credit.         |
| `feedback`            | "none", "first-wrong", or "first-wrong-verbose" | "none"                         | The level of feedback the student will recieve upon giving an incorrect answer. Available with the `dag` or `ranking` grading mode. `none` will give no feedback. `first-wrong` will tell the student which block in their answer was the first to be incorrect. If set to `first-wrong-verbose`, if the first incorrect block is a distractor any feedback associated with that distractor will be shown as well (see "distractor-feedback" in `<pl-answer>`) |
| `format`              | "code" or "default"                             | "default"                      | If this property is set to "code", then the contents of each of the blocks will be wrapped with a `pl-code` element.                                                                                                                                                                                                                                                                                                                                           |
| `code-language`       | string                                          | -                              | The programming language syntax highlighting to use. Only available when using `format="code"`.                                                                                                                                                                                                                                                                                                                                                                |
| `inline`              | boolean                                         | false                          | `false` sets the blocks to be stacked vertically whereas `true` requires blocks to be placed horizontally.                                                                                                                                                                                                                                                                                                                                                     |

Within the `pl-order-blocks` element, each element must either be a `pl-answer` or a `pl-block-group` (see details below for more info on `pl-block-group`). Each element within a `pl-block-group` must be a `pl-answer`. The `pl-answer` elements specify the content for each of the blocks, and may have the following attributes:

| Attribute             | Type               | Default | Description                                                                                                                                                                                                                                                                                                                                                               |
| --------------------- | ------------------ | ------- | ------------------------------------------------------------------------------------------------------------------------------------------------------------------------------------------------------------------------------------------------------------------------------------------------------------------------------------------------------------------------- |
| `correct`             | boolean            | true    | Specifies whether the answer block is a correct answer to the question (and should be moved to the solution area).                                                                                                                                                                                                                                                        |
| `ranking`             | positive integer   | —       | This attribute is used when `grading-method="ranking"` and it specifies the correct ranking of the answer block. For example, a block with ranking `2` should be placed below a block with ranking `1`. The same ranking can be used when the order of certain blocks is not relevant. Blocks that can be placed at any position should not have the `ranking` attribute. |
| `indent`              | integer in [-1, 4] | -1      | Specifies the correct indentation level of the block. For example, a value of `2` means the block should be indented twice. A value of `-1` means the indention of the block does not matter. This attribute can only be used when `indentation="true"`.                                                                                                                  |
| `depends`             | string             | ""      | Optional attribute when `grading-method="dag"`. Used to specify the directed acyclic graph relation among the blocks, with blocks being referred to by their `tag`. For example, if `depends="1,3"` for a particular block, it must appear later in the solution than the block with `tag="1"` and the block with `tag="3"`.                                              |
| `tag`                 | string             | ""      | Optional attribute. Used to identify the block when declaring which other blocks depend on it or are a distractor for it.                                                                                                                                                                                                                                                 |
| `distractor-for`      | string             | ""      | Optional attribute on blocks where `correct=false`. Used to visually group a distractor block with a correct block that it is similar to, should match the `tag` attribute of the block that it should be visually paired with.                                                                                                                                           |
| `distractor-feedback` | string             | ""      | Optional attribute, used when `correct=false` that indicates why a given block is incorrect or should not be included in the solution. Shown to the student after all attempts at a problem are exhausted, or if `"first-wrong"=true` and the first incorrect line in their submission has `distractor-feedback`.                                                         |

#### Details

Different grading options are defined via the attribute `grading-method`:

- `ordered`: in this method, the correct ordering of the blocks is defined by the ordering in which
  the correct answers (defined in `pl-answer`) appear in the HTML file. There is no partial credit for this option.
- `unordered`: in this method, if `n` is the total number of correct blocks, each correct block moved to the solution area is given `1/n` points, and each incorrect block moved to the solution area is subtracted by `1/n` points. The final score will be at least 0 (the student cannot earn a negative score by only moving incorrect answers). Note the ordering of the blocks does not matter. That is, any permutation of the answers within the solution area is accepted. There is partial credit for this option.
- `ranking`: in this method, the `ranking` attribute of the `pl-answer` options are used to check answer ordering. Every answer block _X_ should have a `ranking` integer that is less than or equal to the answer block immediately below _X_. That is, the sequence of `ranking` integers of all the answer blocks should form a _nonstrictly increasing_ sequence. If `n` is the total number of answers, each correctly ordered answer is worth `1/n`, up to the first incorrectly ordered answer. There is partial credit for this option.
- `dag`: in this method, the `depends` attibute of the `pl-answer` options are used to declare the directed acyclic graph relation between the blocks, and a correct answer is any topological sort of that directed acyclic graph. If `pl-block-group` elements are used to divide some blocks into groups, then a correct answer is a topological sort of the lines of the proof with the added condition that the lines of each group must be listed contiguously (as an example, this is useful for expressing a [proof by cases][demo/proofblocks] when the `dag` grader is used for mathematical proofs). Blocks inside a `pl-block-group` element may only depend or be depended on by blocks within the same `pl-block-group`, and `pl-blocks-group`s can be given their own `tag` and `depends` properties so that a block may depend on an entire group, or a group may depend on a block or group.
- `external`: in this method, the blocks moved to the solution area will be saved in the file `user_code.py`, and the correctness of the code will be checked using the external grader. Depending on the external grader grading code logic, it may be possible to enable or disable partial credit. The attribute `correct` for `pl-answer` can still be used in conjunction with `min-incorrect` and `max-incorrect` for display purposes only, but not used for grading purposes. The attributes `ranking` and `indent` are not allowed for this grading method.

Different ordering of the blocks in the source area defined via the attribute `source-blocks-order`:

- `random`: the blocks are shuffled.
- `ordered`: the blocks appear in the source area in the same order they appear in the HTML file.
- `alphabetized`: the blocks are alphabetized according to their HTML contents. Take care when including HTML in blocks. For instance, `<b>cat</b>` will appear before `<i>bat</i>`.

#### Example implementations

- [element/orderBlocks]
- [demo/proofBlocks]
- [demo/autograder/python/orderBlocksRandomParams]
- [demo/autograder/python/orderBlocksAddNumpy]

---

### `pl-rich-text-editor` element

Provides an in-browser rich text editor, aimed mostly at manual grading essay-type questions. This editor is based on the [Quill rich text editor](https://quilljs.com/).

#### Sample element

![](elements/pl-rich-text-editor.png)

```html
<pl-rich-text-editor file-name="answer.html"> </pl-rich-text-editor>
```

#### Customizations

| Attribute            | Type                          | Default            | description                                                                                                                                                                                                                                                                                                                                                                                                                                           |
| -------------------- | ----------------------------- | ------------------ | ----------------------------------------------------------------------------------------------------------------------------------------------------------------------------------------------------------------------------------------------------------------------------------------------------------------------------------------------------------------------------------------------------------------------------------------------------- |
| `file-name`          | string                        | -                  | The name of the output file; will be used to store the student's answer in the `_files` submitted answer                                                                                                                                                                                                                                                                                                                                              |
| `quill-theme`        | string                        | `snow`             | Specifies a Quill editor theme; the most common themes are `snow` (which uses a default toolbar) or `bubble` (which hides the default toolbar, showing formatting options when text is selected). See [the Quill documentation](https://quilljs.com/docs/themes/) for more information about additional themes.                                                                                                                                       |
| `source-file-name`   | string                        | None               | Name of the source file with existing content to be displayed in the editor. The format of this file must match the format specified in the `format` attribute.                                                                                                                                                                                                                                                                                       |
| `directory`          | string                        | special            | Directory where the source file with existing code is to be found. Only useful if `source-file-name` is used. If it contains one of the special names `clientFilesCourse` or `serverFilesCourse`, then the source file name is read from the course's special directories, otherwise the directory is expected to be in the question's own directory. If not provided, the source file name is expected to be found in the question's main directory. |
| `placeholder`        | string                        | "Your answer here" | Text to be shown in the editor as a placeholder when there is no student input.                                                                                                                                                                                                                                                                                                                                                                       |
| `format`             | `html` or `markdown`          | `html`             | Format used to save the student's response. This format also affects how the source file name or inner HTML is interpreted.                                                                                                                                                                                                                                                                                                                           |
| `markdown-shortcuts` | boolean                       | `true`             | Whether or not the editor accepts shortcuts based on markdown format (e.g., typing `_word_` causes the word to become italic).                                                                                                                                                                                                                                                                                                                        |
| `counter`            | `word`, `character` or `none` | `none`             | Whether a word or character count should be displayed at the bottom of the editor.                                                                                                                                                                                                                                                                                                                                                                    |
| `allow-blank`        | boolean                       | false              | Whether or not an empty input box is allowed. By default, empty submissions will not be graded (invalid format).                                                                                                                                                                                                                                                                                                                                      |

#### Example implementations

- [element/richTextEditor]

#### See also

- [`pl-file-editor` to edit unformatted text, such as code](#pl-file-editor-element)
- [`pl-file-upload` to receive files as a submission](#pl-file-upload-element)
- [`pl-string-input` for receiving a single string value](#pl-string-input-element)

---

### `pl-string-input` element

Fill in the blank field that allows for **string** value input.

#### Sample element

![](elements/pl-string-input.png)

**question.html**

```html
<pl-string-input answers-name="string_value" label="Prairie"></pl-string-input>
```

**server.py**

```python
def generate(data):

    # Answer to fill in the blank input
    data["correct_answers"]["string_value"] = "Learn"
```

#### Customizations

| Attribute                 | Type                | Default  | Description                                                                                                                                                               |
| ------------------------- | ------------------- | -------- | ------------------------------------------------------------------------------------------------------------------------------------------------------------------------- |
| `answers-name`            | string              | —        | Variable name to store data in. Note that this attribute has to be unique within a question, i.e., no value for this attribute should be repeated within a question.      |
| `weight`                  | integer             | 1        | Weight to use when computing a weighted average score over elements.                                                                                                      |
| `correct-answer`          | string              | special  | Correct answer for grading. Defaults to `data["correct_answers"][answers-name]`.                                                                                          |
| `label`                   | text                | —        | A prefix to display before the input box (e.g., `label="$x =$"`).                                                                                                         |
| `suffix`                  | text                | —        | A suffix to display after the input box (e.g., `suffix="items"`).                                                                                                         |
| `display`                 | "block" or "inline" | "inline" | How to display the input field.                                                                                                                                           |
| `remove-leading-trailing` | boolean             | false    | Whether or not to remove leading and trailing blank spaces from the input string.                                                                                         |
| `remove-spaces`           | boolean             | false    | Whether or not to remove blank spaces from the input string.                                                                                                              |
| `allow-blank`             | boolean             | false    | Whether or not an empty input box is allowed. By default, empty input boxes will not be graded (invalid format).                                                          |
| `ignore-case`             | boolean             | false    | Whether or not to enforce case sensitivity (e.g. "hello" != "HELLO").                                                                                                     |
| `normalize-to-ascii`      | boolean             | false    | Whether non-English characters (accents, non-latin alphabets, fancy quotes) should be normalized to equivalent English characters before submitting the file for grading. |
| `placeholder`             | text                | None     | Hint displayed inside the input box describing the expected type of input.                                                                                                |
| `size`                    | integer             | 35       | Size of the input box.                                                                                                                                                    |
| `show-help-text`          | boolean             | true     | Show the question mark at the end of the input displaying required input parameters.                                                                                      |

#### Example implementations

- [element/stringInput]

#### See also

- [`pl-symbolic-input` for mathematical expression input](#pl-symbolic-input-element)
- [`pl-integer-input` for integer input](#pl-integer-input-element)
- [`pl-number-input` for numeric input](#pl-number-input-element)

---

### `pl-symbolic-input` element

Fill in the blank field that allows for mathematical symbol input.

#### Sample element

![](elements/pl-symbolic-input.png)

**question.html**

```html
<pl-symbolic-input answers-name="symbolic_math" variables="x, y" label="$z =$"></pl-symbolic-input>
```

**server.py**

```python
import prairielearn as pl
import sympy

def generate(data):

    # Declare math symbols
    x, y = sympy.symbols("x y")

    # Describe the equation
    z = x + y + 1

    # Answer to fill in the blank input stored as JSON.
    data["correct_answers"]["symbolic_math"] = pl.to_json(z)
```

#### Customizations

| Attribute                    | Type                | Default               | Description                                                                                                                                                                                                                                                                                                                     |
| ---------------------------- | ------------------- | --------------------- | ------------------------------------------------------------------------------------------------------------------------------------------------------------------------------------------------------------------------------------------------------------------------------------------------------------------------------- |
| `answers-name`               | string              | —                     | Variable name to store data in. Note that this attribute has to be unique within a question, i.e., no value for this attribute should be repeated within a question. If the correct answer `ans` is a `sympy` object, you should use `import prairielearn as pl` and `data["correct_answers"][answers-name] = pl.to_json(ans)`. |
| `weight`                     | integer             | 1                     | Weight to use when computing a weighted average score over elements.                                                                                                                                                                                                                                                            |
| `correct-answer`             | float               | special               | Correct answer for grading. Defaults to `data["correct_answers"][answers-name]`.                                                                                                                                                                                                                                                |
| `label`                      | text                | —                     | A prefix to display before the input box (e.g., `label="$F =$"`).                                                                                                                                                                                                                                                               |
| `display`                    | "block" or "inline" | "inline"              | How to display the input field.                                                                                                                                                                                                                                                                                                 |
| `variables`                  | string              | —                     | A comma-delimited list of symbols that can be used in the symbolic expression.                                                                                                                                                                                                                                                  |
| `allow-complex`              | boolean             | false                 | Whether complex numbers (expressions with `i` or `j` as the imaginary unit) are allowed.                                                                                                                                                                                                                                        |
| `imaginary-unit-for-display` | string              | `i`                   | The imaginary unit that is used for display. It must be either `i` or `j`. Again, this is _only_ for display. Both `i` and `j` can be used by the student in their submitted answer, when `allow-complex="true"`.                                                                                                               |
| `allow-trig-functions`       | boolean             | true                  | Whether trigonometric functions (`cos`, `atanh`, ...) are allowed.                                                                                                                                                                                                                                                              |
| `allow-blank`                | boolean             | false                 | Whether or not an empty input box is allowed. By default, an empty input box will not be graded (invalid format).                                                                                                                                                                                                               |
| `blank-value`                | string              | 0 (zero)              | Expression to be used as an answer if the answer is left blank. Only applied if `allow-blank` is `true`. Must follow the same format as an expected user input (e.g., same variables, etc.).                                                                                                                                    |
| `size`                       | integer             | 35                    | Size of the input box.                                                                                                                                                                                                                                                                                                          |
| `show-help-text`             | boolean             | true                  | Show the question mark at the end of the input displaying required input parameters.                                                                                                                                                                                                                                            |
| `placeholder`                | string              | "symbolic expression" | Hint displayed inside the input box describing the expected type of input.                                                                                                                                                                                                                                                      |
| `custom-functions`           | string              | -                     | A comma-delimited list of custom functions that can be used in the symbolic expression.                                                                                                                                                                                                                                         |
| `show-score`                 | boolean             | true                  | Whether to show the score badge next to this element.                                                                                                                                                                                                                                                                           |
| `suffix`                     | text                | -                     | A suffix to display after the input box (e.g., `suffix="$\rm m/s^2$"`).                                                                                                                                                                                                                                                         |

#### Details

Correct answers are best created as `sympy` expressions and converted to json using `pl.to_json`. It is also possible to specify the correct answer simply as a string, e.g., `x + y + 1`.

Variables with the same name as greek letters (e.g., `alpha`, `beta`, etc.) will be automatically converted to their LaTeX equivalents for display on the correct answer and submission panels.

Do not include `i` or `j` in the list of `variables` if `allow-complex="true"`, and do not include any other reserved name in your list of `variables` (`e`, `pi`, `cos`, `sin`, etc). The element code will check for (and disallow) conflicts between your list of `variables`, `custom-functions`, and reserved names.

Note that variables created with additional assumptions in a correct answer will have those assumptions respected when evaluating student answers.
See example question for details.

#### Example implementations

- [element/symbolicInput]

#### See also

- [`pl-number-input` for numeric input](#pl-number-input-element)
- [`pl-integer-input` for integer input](#pl-integer-input-element)
- [`pl-string-input` for string input](#pl-string-input-element)

---

### `pl-units-input` element

Fill in the blank field that allows for **numeric** input and accompanying **units**.

#### Sample element

**question.html**

```html
<pl-units-input answers-name="c_1" correct-answer="1m" atol="1cm"></pl-units-input>
```

#### Customizations

| Attribute                  | Type                                         | Default      | Description                                                                                                                                                                                                                                                                                                                   |
| -------------------------- | -------------------------------------------- | ------------ | ----------------------------------------------------------------------------------------------------------------------------------------------------------------------------------------------------------------------------------------------------------------------------------------------------------------------------- |
| `answers-name`             | string                                       | -            | Variable name to store data in. Note that this attribute has to be unique within a question, i.e., no value for this attribute should be repeated within a question.                                                                                                                                                          |
| `weight`                   | integer                                      | 1            | Weight to use when computing a weighted average score over elements.                                                                                                                                                                                                                                                          |
| `correct-answer`           | string                                       | special      | Correct answer for grading. Defaults to `data["correct_answers"][answers-name]`.                                                                                                                                                                                                                                              |
| `label`                    | text                                         | -            | A prefix to display before the input box (e.g., `label="$F =$"`).                                                                                                                                                                                                                                                             |
| `suffix`                   | text                                         | -            | A suffix to display after the input box (e.g., `suffix="$\rm m/s^2$"`).                                                                                                                                                                                                                                                       |
| `display`                  | "block" or "inline"                          | "inline"     | How to display the input field.                                                                                                                                                                                                                                                                                               |
| `grading-mode`             | "with-units", "exact-units", or "only-units" | "with-units" | How to grade student submission. "only-units" only checks for the units input by the student. "exact-units" asks for a quantity with a specified unit. "with-units" is similar to "exact-units", but will automatically convert the units used by the given answer if possible.                                               |
| `comparison`               | "exact", "sigfig", "decdig" or "relabs"      | "sigfig"     | How to grade. "relabs" uses relative ("rtol") and absolute ("atol") tolerances. "sigfig" use "digits" significant digits. "decdig" uses "digits" after decimal place, "exact" uses `==` and should only be used for integers. Attribute can only be set if `grading-mode=exact-units`                                         |
| `rtol`                     | number                                       | 1e-2         | Relative tolerance for `comparison="relabs"` and `grading-mode="with-units"`.                                                                                                                                                                                                                                                 |
| `atol`                     | string                                       | 1e-8         | Absolute tolerance for `comparison="relabs"` and `grading-mode="with-units"`. In `grading-mode="with-units"`, the default value copies the units used in the correct answer, and custom values must include units.                                                                                                            |
| `digits`                   | integer                                      | 2            | Number of digits that must be correct for `comparison="sigfig"` or `comparison="decdig"`.                                                                                                                                                                                                                                     |
| `allow-blank`              | boolean                                      | false        | Whether or not an empty input box is allowed. By default, empty input boxes will not be graded (invalid format).                                                                                                                                                                                                              |
| `blank-value`              | string                                       | ""           | Value to be used as an answer if element is left blank. Only applied if `allow-blank` is true. Must follow the same format as an expected user input.                                                                                                                                                                         |
| `size`                     | integer                                      | 35           | Size of the input box.                                                                                                                                                                                                                                                                                                        |
| `show-help-text`           | boolean                                      | true         | Show the question mark at the end of the input displaying required input parameters.                                                                                                                                                                                                                                          |
| `placeholder`              | string                                       | -            | String to override default placeholder text. The default placeholder gives information about the comparison type used.                                                                                                                                                                                                        |
| `magnitude-partial-credit` | float                                        | -            | Fraction of partial credit given to answers of correct magnitude and incorrect units when `grading-mode=exact-units`. Remaining fraction of credit given when units are correct but magnitude is incorrect. Must be between 0.0 and 1.0. Partial credit is disabled if this is not set.                                       |
| `allow-feedback`           | boolean                                      | true         | Whether to show detailed feedback from the autograder for incorrect answers (for example, stating whether a unit or magnitude specifically is incorrect). Feedback varies based on `grading-mode`.                                                                                                                            |
| `custom-format`            | string                                       | -            | Custom format specifier to use when formatting the submitted and correct answer after processing. By default, uses standard string conversion. A full description of the format can be found [on the Pint documentation page](https://pint.readthedocs.io/en/stable/getting/tutorial.html?highlight=print#string-formatting). |
| `show-score`               | boolean                                      | true         | Whether to show the score badge next to this element.                                                                                                                                                                                                                                                                         |

#### Details

This element uses [Pint](https://pint.readthedocs.io/en/stable/index.html) to parse and represent units. Any units allowed by Pint are supported by this element. To obtain a `Pint` unit registry, question code can use `pl.get_unit_registry()` to construct a default unit registry. This is recommended over constructing a registry using the constructor provided by `Pint` (as this does not use caching and is slower).

#### Example implementations

- [element/unitsInput]

---

## Decorative Elements

---

### `pl-card` element

Displays question content within a card-styled component. Optionally displays a header, footer, and/or image via tag attributes.

#### Sample element

```html
<pl-card
  header="Header"
  title="Title"
  width="50%"
  img-bottom-src="https://via.placeholder.com/720x480"
>
  <pl-question-panel> This card is 50% width and has a bottom image. </pl-question-panel>
</pl-card>
```

#### Customizations

| Attribute        | Type                           | Default | Description                            |
| ---------------- | ------------------------------ | ------- | -------------------------------------- |
| `header`         | string                         | -       | Contents of the card header.           |
| `title`          | string                         | -       | Contents of the card title.            |
| `subtitle`       | string                         | -       | Contents of the card subtitle.         |
| `contents`       | string                         | -       | Raw contents of the card body.         |
| `footer`         | string                         | -       | Contents of the card footer.           |
| `img-top-src`    | string                         | -       | Source URL for the top image.          |
| `img-top-alt`    | string                         | -       | Alternative text for the top image.    |
| `img-bottom-src` | string                         | -       | Source URL for the bottom image.       |
| `img-bottom-alt` | string                         | -       | Alternative text for the bottom image. |
| `width`          | "25%", "50%", "75%", or "auto" | "auto"  | Width of the card.                     |

#### Details

The `pl-card` attributes mirror the options of [Bootstrap 4 cards](https://getbootstrap.com/docs/4.6/components/card/).

#### Example implementations

- [element/card]

---

### `pl-code` element

Display an embedded or file-based block of code with syntax highlighting and
line callouts.

#### Sample element

![](elements/pl-code.png)

<!-- prettier-ignore -->
```html
<pl-code language="python">
def square(x):
    return x * x
</pl-code>
```

#### Customizations

| Attribute               | Type    | Default    | Description                                                                                                                                                                                                                                                                                                                                                                                                                                           |
| ----------------------- | ------- | ---------- | ----------------------------------------------------------------------------------------------------------------------------------------------------------------------------------------------------------------------------------------------------------------------------------------------------------------------------------------------------------------------------------------------------------------------------------------------------- |
| `language`              | string  | —          | The programming language syntax highlighting to use. See below for options.                                                                                                                                                                                                                                                                                                                                                                           |
| `style`                 | string  | "friendly" | The pygments style to use. A sample of valid styles can be found [here](https://pygments.org/styles/).                                                                                                                                                                                                                                                                                                                                                |
| `source-file-name`      | text    | -          | Name of the source file with existing code to be displayed as a code block (instead of writing the existing code between the element tags as illustrated in the above code snippet).                                                                                                                                                                                                                                                                  |
| `directory`             | string  | special    | Directory where the source file with existing code is to be found. Only useful if `source-file-name` is used. If it contains one of the special names `clientFilesCourse` or `serverFilesCourse`, then the source file name is read from the course's special directories, otherwise the directory is expected to be in the question's own directory. If not provided, the source file name is expected to be found in the question's main directory. |
| `prevent-select`        | boolean | false      | Applies methods to make the source code more difficult to copy, like preventing selection or right-clicking. Note that the source code is still accessible in the page source, which will always be visible to students.                                                                                                                                                                                                                              |
| `highlight-lines`       | text    | -          | Apply a distinctive background highlight the specified lines of code. Accepts input like `4`, `1-3,5-10`, and `1,2-5,20`.                                                                                                                                                                                                                                                                                                                             |
| `highlight-lines-color` | text    | `#b3d7ff`  | Specifies the color of highlighted lines of code.                                                                                                                                                                                                                                                                                                                                                                                                     |
| `copy-code-button`      | boolean | false      | Whether to include a button to copy the code displayed by this element.                                                                                                                                                                                                                                                                                                                                                                               |
| `show-line-numbers`     | boolean | false      | Whether to show line numbers in code displayed by this element.                                                                                                                                                                                                                                                                                                                                                                                       |

#### Details

The `pl-code` element uses the _Pygments_ library for syntax highlighting. It supports the any of the built-in supported languages, be found [here](https://pygments.org/languages/), as well as the custom [`ansi-color` custom language](https://github.com/chriskuehl/pygments-ansi-color) that can be used to display terminal output. If the language is not provided, no syntax highlighting is done.

##### Common Pitfalls

The HTML specification disallows inserting special characters onto the page (i.e. `<`, `>`, `&`), and using these characters with inline code may break rendering. To fix this, either escape the characters (`&lt;`, `&gt;`, `&amp;`, more [here](https://www.freeformatter.com/html-entities.html)), or load code snippets from external files into `pl-code` with `source-file-name` attribute.

#### Example implementations

- [element/code]

#### See also

- [`pl-file-editor` to provide an in-browser code environment](#pl-file-editor-element)

---

### `pl-dataframe` element

Displays a formatted display of Pandas DataFrames, with various options for displaying types of columns and code for reproducing the DataFrame.

#### Sample elements

**question.html**

```html
<pl-dataframe params-name="df" show-index="false" show-dimensions="false" digits="4"></pl-dataframe>
```

**server.py**

```python
import prairielearn as pl
import pandas as pd

def generate(data):
    df = pd.read_csv("breast-cancer-train.dat", header=None)
    data["params"]["df"] = pl.to_json(df.head(15))
```

#### Customizations

| Attribute               | Type          | Default  | Description                                                                                                                                            |
| ----------------------- | ------------- | -------- | ------------------------------------------------------------------------------------------------------------------------------------------------------ |
| `params-name`           | string        | —        | The name of the key in `data['params']` to get a value from.                                                                                           |
| `show-header`           | boolean       | true     | Show the header row of a DataFrame.                                                                                                                    |
| `show-index`            | boolean       | true     | Show the index column of a DataFrame. Will switch to 1-indexing if using the default index and `display-language` is "r".                              |
| `show-dimensions`       | boolean       | true     | Show a footer with the dimensions of a DataFrame.                                                                                                      |
| `show-dtype`            | boolean       | false    | Show the data types contained in each column of the DataFrame at the bottom of each column. Types used correspond to the `display-language` parameter. |
| `display-language`      | "python", "r" | "python" | Language to use for displaying data types and indices.                                                                                                 |
| `display-variable-name` | string        | "df"     | Variable name to display in code to recreate DataFrame.                                                                                                |
| `show-python`           | boolean       | true     | Show code that can be used to recreate the DataFrame in Python in a separate tab.                                                                      |
| `digits`                | integer       | -        | Number of digits to display for floating point entries.                                                                                                |
| `width`                 | integer       | 500      | Max characters per line for displaying Python code.                                                                                                    |

#### Details

When setting a parameter, use PrairieLearn's built in `pl.to_json()` on the DataFrame to display. Note that there are multiple serialization options for Pandas DataFrames. Encoding a DataFrame `df` by setting `pl.to_json(df, df_encoding_version=2)` allows for missing and date time values whereas `pl.to_json(df, df_encoding_version=1)` (default) does not. However, `df_encoding_version=1` has support for complex numbers, while `df_encoding_version=2` does not.

Note that some Python types may not be serialized correctly in the code provided to reconstruct the DataFrame.

#### Example implementations

- [element/dataframe]
- [demo/randomDataFrame]

#### See also

- [`pl-code` to display blocks of code with syntax highlighting](#pl-code-element)
- [`pl-variable-output` for displaying a matrix or element in code form.](#pl-variable-output-element)
- [`pl-python-variable` for displaying a formatted output of Python variables.](#pl-python-variable-element)

### `pl-drawing` element

Creates a canvas (drawing space) that can display images from a collection of pre-defined drawing objects.
Users can also add drawing objects to the canvas for grading.

See the [`pl-drawing` documentation](pl-drawing/index.md) for details.

---

### `pl-external-grader-variables` element

Displays variables that are given to the student, or expected for the student to define in externally-graded Python questions.

**We advise against using this element for any question not using the `prairielearn/grader-python` Docker image**, as the way this element stores parameters is specifically for use with that autograder. If you want to display a table of variables for a question using a different autograder, consider using a standard HTML `<table>` instead.

The list of variables can be defined in in `data["params"]` or the question HTML itself (but not both!). If defined in the
question HTML itself, the variable information is added to `data["params"]` for use by the external grader. If no descriptions
are present, this colmun is hidden in the table shown to the student.

If stored in `data["params"]`, the variables list has the following format:

```python
data["params"]["names_for_user"] = [
    {"name": "var1", "description": "Human-readable description.", "type": "type"},
    {"name": "var2", "description": "...", "type": "..."}
]
data["params"]["names_from_user"] = [
    {"name": "result1", "description": "...", "type": "..."}
]
```

#### Sample element

![](elements/pl-external-grader-variables.png)

**question.html**

```html
<p>The setup code gives the following variables:</p>
<pl-external-grader-variables params-name="names_for_user"></pl-external-grader-variables>

<p>Your code snippet should define the following variables:</p>
<pl-external-grader-variables params-name="names_from_user">
  <pl-variable name="x" type="numpy array (length $n$)"
    >Solution to $\mathbf{Ax}=\mathbf{b}$.</pl-variable
  >
</pl-external-grader-variables>

<!--
  The following tag defines an empty list for the given params-name.
  This is useful for some cases where a parameter must be set to empty to run the external grader.
  Nothing will be displayed from this tag.
-->
<pl-external-grader-variables params-name="names_empty" empty="true"></pl-external-grader-variables>
```

**server.py**

```python
def generate(data):
    data["params"]["names_for_user"] = [
        {"name": "n", "description": r"Dimensionality of $\mathbf{A}$ and $\mathbf{b}$.", "type": "integer"},
        {"name": "A", "description": r"Matrix $\mathbf{A}$.", "type": "numpy array"},
        {"name": "b", "description": r"Vector $\mathbf{b}$.", "type": "numpy array"}
    ]
```

#### Customizations

| Attribute     | Type    | Default | Description                                                                                                                                 |
| ------------- | ------- | ------- | ------------------------------------------------------------------------------------------------------------------------------------------- |
| `params-name` | string  | -       | Name of variable specification in `data["params"]` to display, the format for which is given above.                                         |
| `empty`       | boolean | false   | Whether the entry for the given `params-name` should be set to empty. Will throw an error if variables are defined and this is set to true. |

The HTML inside the inner `pl-variable` tag is used as the description. If the tag is empty, no description is used for the given variable. The inner `pl-variable` tag has the following attributes:

| Attribute | Type   | Default | Description                                             |
| --------- | ------ | ------- | ------------------------------------------------------- |
| `name`    | string | -       | Name of the given variable. Required for all variables. |
| `type`    | string | -       | Type of the given variable. Required for all variables. |

#### Example implementations

- [demo/autograder/codeEditor]
- [demo/autograder/codeUpload]
- [demo/autograder/python/square]
- [demo/autograder/python/numpy]
- [demo/autograder/python/pandas]
- [demo/autograder/python/plots]
- [demo/autograder/python/random]

### `pl-figure` element

Display a statically or dynamically generated image.

#### Sample element

![](elements/pl-figure.png)

```html
<!-- show a figure from an existing file -->
<pl-figure file-name="figure.png" directory="clientFilesCourse"></pl-figure>

<!-- show a figure from a file that is generated by code -->
<pl-figure file-name="figure.png" type="dynamic"></pl-figure>
```

#### Customizations

| Attribute   | Type    | Default               | Description                                                                                                                                                                                           |
| ----------- | ------- | --------------------- | ----------------------------------------------------------------------------------------------------------------------------------------------------------------------------------------------------- |
| `file-name` | string  | —                     | Name of image file.                                                                                                                                                                                   |
| `type`      | text    | 'static'              | Type of file, either 'static' (an existing file) or 'dynamic' (a file generated by element or server code).                                                                                           |
| `directory` | text    | "clientFilesQuestion" | The directory that contains the file, either 'clientFilesQuestion' or 'clientFilesCourse' (see [client and server files](clientServerFiles.md)). A directory cannot be specified if `type='dynamic'`. |
| `width`     | number  | `None`                | Width of image (e.g., '250px').                                                                                                                                                                       |
| `inline`    | boolean | false                 | Display figure inline with text (true) or on a separate line (false).                                                                                                                                 |
| `alt`       | text    | ""                    | Provide alt (alternative) text to improve accessibility of figures by describing the image or the purpose of the image. Default is an empty string.                                                   |

#### Dynamically generated figures

If `type="dynamic"`, then the contents of the image file must be returned by a function `file()` that is located either in element code or in `server.py`. The contents must be a string (with utf-8 encoding), a bytes-like object, or a file-like object. The filename will be available to this function as `data["filename"]`. For example, to generate the `figure.png` for the dynamic `pl-figure` above, this code might appear in `server.py` to generate a "fake" `figure.png`:

```python
def file(data):
    if data["filename"]=="figure.png":
        plt.plot([1,2,3],[3,4,-2])
        buf = io.BytesIO()
        plt.savefig(buf,format="png")
        return buf
```

If `file()` does not return anything, it will be treated as if `file()` returned the empty string.

#### Example implementations

- [demo/randomPlot]
- [demo/fixedCheckbox]
- [element/figure]

#### See also

- [`pl-file-download` to allow for files to be downloaded.](#pl-file-download-element)
- [`pl-code` to show code as text with syntax highlighting.](#pl-code-element)

---

### `pl-file-download` element

Provide a download link to a static or dynamically generated file.

#### Sample element

![](elements/pl-file-download.png)

```html
<!-- allow students to download an existing file -->
<pl-file-download file-name="data.txt" directory="clientFilesCourse"></pl-file-download>

<!-- allow students to download a file that is generated by code -->
<pl-file-download file-name="data.txt" type="dynamic"></pl-file-download>

<!-- allow students to open an existing file in a new tab -->
<pl-file-download
  file-name="data.txt"
  directory="clientFilesCourse"
  force-download="false"
></pl-file-download>
```

#### Customizations

| Attribute        | Type    | Default               | Description                                                                                                                                                                                           |
| ---------------- | ------- | --------------------- | ----------------------------------------------------------------------------------------------------------------------------------------------------------------------------------------------------- |
| `file-name`      | string  | —                     | Name of file to download.                                                                                                                                                                             |
| `label`          | text    | file-name             | Alternate text for file download link (e.g., `label="click here to download"`).                                                                                                                       |
| `type`           | text    | "static"              | Type of file, either "static" (an existing file) or "dynamic" (a file generated by element or server code).                                                                                           |
| `directory`      | text    | "clientFilesQuestion" | The directory that contains the file, either "clientFilesQuestion" or "clientFilesCourse" (see [client and server files](clientServerFiles.md)). A directory cannot be specified if `type="dynamic"`. |
| `force-download` | boolean | true                  | Force a file download. Otherwise, allow the browser to open the file in a new tab.                                                                                                                    |

#### Details

If `type="dynamic"`, then the contents of the file must be returned by a function `file()` that is located either in element code or in `server.py`. The contents must be a string (with utf-8 encoding), a bytes-like object, or a file-like object. The filename will be available to this function as `data["filename"]`. For example, this code might appear in `server.py` to generate a file called `data.txt`:

```python
def file(data):
    if data["filename"]=="data.txt":
        return "This data is generated by code."
```

If `file()` does not return anything, it will be treated as if `file()` returned the empty string.

#### Example implementations

- [element/fileDownload]

#### See also

- [`pl-figure` to display images.](#pl-figure-element)
- [`pl-code` to show code as text with syntax highlighting.](#pl-code-element)

---

### `pl-file-preview` element

Provides an in-browser preview of pure-text or image files submitted by a student as part of an external grading system.
Does not support other file types (e.g., PDF). Shows the submitted file in the corresponding submission panel.
Used in conjunction with submission elements like `pl-file-editor`, `pl-file-upload`, and `pl-rich-text-editor`.
Commonly appears in the submission panel with companion `pl-external-grader-results` element.

#### Sample element

```html
<pl-file-preview></pl-file-preview>
```

#### Example implementations

- [element/fileEditor]
- [demo/autograder/codeEditor]

#### See also

- [`pl-file-editor` to provide an in-browser code environment](#pl-file-editor-element)
- [`pl-file-upload` to receive files as a submission](#pl-file-upload-element)
- [`pl-external-grader-results` to include output from autograded code](#pl-external-grader-results)
- [`pl-code` to display blocks of code with syntax highlighting](#pl-code-element)

---

### `pl-graph` element

Using the [PyGraphviz](https://pygraphviz.github.io/) library, create Graphviz DOT visualizations.

#### Sample elements

![](elements/pl-graph1.png)

**question.html**

```html
<pl-graph> digraph G { A -> B } </pl-graph>
```

---

![](elements/pl-graph2.png)

**question.html**

```html
<pl-graph params-name="matrix" params-name-labels="labels"></pl-graph>
```

**server.py**

```python
import prairielearn as pl
import numpy as np

def generate(data):
    mat = np.random.random((3, 3))
    mat = mat / np.linalg.norm(mat, 1, axis=0)
    data["params"]["labels"] = pl.to_json(["A", "B", "C"])
    data["params"]["matrix"] = pl.to_json(mat)
```

---

**question.html**

```html
<pl-graph params-type="networkx" params-name="random-graph"></pl-graph>
```

**server.py**

```python
import prairielearn as pl
import networkx as nx

def generate(data):
    random_graph = nx.gnm_random_graph(5, 6)

    for in_node, out_node, edge_data in random_graph.edges(data=True):
        edge_data["label"] = random.choice(string.ascii_lowercase)

    data["params"]["random-graph"] = pl.to_json(random_graph)
```

#### Customizations

| Attribute                   | Type    | Default            | Description                                                                                                                                                                                                                                                             |
| --------------------------- | ------- | ------------------ | ----------------------------------------------------------------------------------------------------------------------------------------------------------------------------------------------------------------------------------------------------------------------- |
| `engine`                    | string  | dot                | The rendering engine to use; supports `circo`, `dot`, `fdp`, `neato`, `osage`, and `twopi`.                                                                                                                                                                             |
| `params-name`               | string  | `None`             | The the name of a parameter containing the data to use as input. Data type to use depends on `params-type` attribute.                                                                                                                                                   |
| `params-name-labels`        | string  | `None`             | When using an adjacency matrix, the parameter that contains the labels for each node.                                                                                                                                                                                   |
| `params-type`               | string  | `adjacency-matrix` | Which backend to use for rendering a graph from data. By default, only `adjacency-matrix` and `networkx` exist, but custom types can be added through extensions.                                                                                                       |
| `weights`                   | boolean | `None`             | When using an adjacency matrix, whether or not to show the edge weights. By default will automatically show weights for stochastic matrices (when they are not binary `0`/`1`).                                                                                         |
| `weights-digits`            | integer | `"2"`              | When using an adjacency matrix, how many digits to show for the weights.                                                                                                                                                                                                |
| `negative-weights`          | boolean | false              | Whether to recognize negative weights in an adjacency matrix. If set to false, then all weights at most 0 are ignored (not counted as an edge). If set to true, then all weights that are not `None` are recognized.                                                    |
| `directed`                  | boolean | true               | Whether to treat edges in an adjacency matrix as directed or undirected. If set to false, then edges will be rendered as undirected. _The input adjacency matrix must be symmetric if this is set to false._                                                            |
| `weights-presentation-type` | string  | `'f'`              | Number display format for the weights when using an adjacency matrix. If presentation-type is 'sigfig', each number is formatted using the to_precision module to digits significant figures. Otherwise, each number is formatted as `{:.{digits}{presentation-type}}`. |
| `log-warnings`              | boolean | true               | Whether to log warnings that occur during Graphviz rendering.                                                                                                                                                                                                           |

#### Details

Note that using networkx for rendering, attributes from the input networkx graph are retained when creating a Graphviz DOT visualization. As a result, it is possible to set node and edge properties such as color, line weight, as part of the input graph and have these reflected in the rendering. These include global properties of the graph, such as the `rankdir` used in rendering. See the [Graphviz documentation on attributes](https://graphviz.org/doc/info/attrs.html) for more information on what attributes are supported.

#### Example implementations

- [element/graph]

#### Extension API

Custom values for `params-type` can be added with [element extensions](elementExtensions.md). Each custom type is defined as a function that takes as input the `element` and `data` values and returns processed DOT syntax as output.

A minimal type function can look something like:

```
def custom_type(element, data):
    return "graph { a -- b; }"
```

In order to register these custom types, your extension should define the global `backends` dictionary. This will map a value of `params-type` to your function above:

```
backends = {
    'my-custom-type': custom_type
}
```

This will automatically get picked up when the extension gets imported. If your extension needs extra attributes to be defined, you may optionally define the global `optional_attribs` array that contains a list of attributes that the element may use.

For a full implementation, check out the `edge-inc-matrix` extension in the exampleCourse.

#### See also

- [External: the DOT language reference](https://graphviz.org/doc/info/lang.html)
- [`pl-figure` for displaying static or dynamically generated graphics.](#pl-figure-element)
- [`pl-file-download` for allowing either static or dynamically generated files to be downloaded.](#pl-file-download-element)

---

### `pl-matrix-latex` element

Displays a scalar or 2D numpy array of numbers in LaTeX using mathjax.

#### Sample element

![](elements/pl-matrix-latex.png)

**question.html**

```html
$$C = <pl-matrix-latex params-name="matrixC"></pl-matrix-latex>$$
```

**server.py**

```python
import prairielearn as pl
import numpy as np

def generate(data):

    # Construct a matrix
    mat = np.matrix("1 2; 3 4")

    # Export matrix to be displayed in question.html
    data["params"]["matrixC"] = pl.to_json(mat)
```

#### Customizations

| Attribute           | Type    | Default | Description                                                                                                                                                                                                                        |
| ------------------- | ------- | ------- | ---------------------------------------------------------------------------------------------------------------------------------------------------------------------------------------------------------------------------------- |
| `params-name`       | string  | —       | Name of variable in `data["params"]` to display.                                                                                                                                                                                   |
| `presentation-type` | string  | `'f'`   | Number display format. If `presentation-type` is `'sigfig'`, each number is formatted using the `to_precision` module to `digits` significant figures. Otherwise, each number is formatted as `'{:.{digits}{presentation-type}}'`. |
| `digits`            | integer | `"2"`   | Number of digits to display according to the choice of `presentation-type`                                                                                                                                                         |

#### Details

Depending on whether `data["params"]` contains either a scalar or 2D numpy array of numbers,
one of the following will be returned.

- **scalar**
  - a string containing the scalar not wrapped in brackets.
- **numpy 2D array**
  - a string formatted using the `bmatrix` LaTeX style.

Sample LaTeX formatting:

```latex
\begin{bmatrix} ... & ... \\ ... & ... \end{bmatrix}
```

As an example, consider the need to display the following matrix operations:

```
x = [A][b] + [c]
```

In this case, we would write:

```html
${\bf x} = <pl-matrix-latex params-name="A" digits="1"></pl-matrix-latex>
<pl-matrix-latex params-name="b" digits="1"></pl-matrix-latex>
+ <pl-matrix-latex params-name="c" digits="1"></pl-matrix-latex>$
```

#### Example implementations

- [element/matrixLatex]
- [demo/randomCheckbox]

#### See also

- [`pl-variable-output` for displaying the matrix in a supported programming language.](#pl-variable-output-element)
- [`pl-matrix-component-input` for individual input boxes for each element in the matrix](#pl-matrix-component-input-element)
- [`pl-matrix-input` for input values formatted in a supported programming language.](#pl-matrix-input-element)

---

### `pl-overlay` element

The overlay element allows existing PrairieLearn and HTML elements to be layered on top of one another in arbitrary positions.

#### Sample element

![](elements/pl-overlay.png)

```html
<pl-overlay width="400" height="400" clip="false">
  <pl-background>
    <pl-drawing width="398" height="398" hide-answer-panel="false">
      <pl-drawing-initial>
        <pl-triangle x1="50" y1="350" x2="350" y2="350" x3="350" y3="50"></pl-triangle>
      </pl-drawing-initial>
    </pl-drawing>
  </pl-background>
  <pl-location left="200" top="375"> $$3$$ </pl-location>
  <pl-location left="375" top="200"> $$3$$ </pl-location>
  <pl-location left="170" top="170">
    <pl-number-input
      answers-name="c"
      show-help-text="false"
      show-placeholder="false"
      size="1"
    ></pl-number-input>
  </pl-location>
</pl-overlay>
```

#### `pl-overlay` Customizations

| Attribute | Type    | Default | Description                                                                              |
| --------- | ------- | ------- | ---------------------------------------------------------------------------------------- |
| `width`   | float   | -       | The width of the overlay canvas in pixels. Required only if no background is specified.  |
| `height`  | float   | -       | The height of the overlay canvas in pixels. Required only if no background is specified. |
| `clip`    | boolean | true    | If true, children will be cut off when exceeding overlay boundaries.                     |

#### `pl-location` Customizations

| Attribute | Type   | Default  | Description                                                                                     |
| --------- | ------ | -------- | ----------------------------------------------------------------------------------------------- |
| `left`    | float  | -        | The x coordinate of the child element (relative to the left of the overlay)                     |
| `top`     | float  | -        | The y coordinate of the child element (relative to the top of the overlay)                      |
| `right`   | float  | -        | The x coordinate of the child element (relative to the right of the overlay)                    |
| `bottom`  | float  | -        | The y coordinate of the child element (relative to the bottom of the overlay)                   |
| `valign`  | string | `middle` | Specifies the vertical alignment of the contents. Can be one of `top`, `middle`, or `bottom`.   |
| `halign`  | string | `center` | Specifies the horizontal alignment of the contents. Can be one of `left`, `center`, or `right`. |

#### `pl-background` Customizations

The `pl-background` child tag does not have any extra attributes that need to be set. All relevant positioning and sizing information is obtained from the tag's contents.

#### Details

An overlay is pre-defined as a "overlay area" with a static size. By default, elements that exceed these boundaries will get partially or totally cut off. A background can be specified by wrapping HTML in a `<pl-background>` tag, in this case the overlay will automatically size itself to fit the background and a `width` and `height` do not need to be specified. Floating child elements are wrapped with a `<pl-location>` tag that specifies the position relative to some defined edge of the overlay area using `left`, `right`, `top`, and `bottom`. Anything inside the location tag will be displayed at that position. Children are layered in the order they are specified, with later child elements being displayed on top of those defined earlier.

#### Example implementations

- [element/overlay]

---

### `pl-python-variable` element

Displays the value of a Python variable. Uses options similar to the [pprint](https://docs.python.org/3/library/pprint.html) module to format output data, and can recursively print nested data structures. As such, some of the customization text is taken directly from this documentation.

#### Sample elements

**Display Python variable value**

![](elements/pl-python-variable.png)

**question.html**

```html
<pl-python-variable params-name="variable"></pl-python-variable>
```

**server.py**

```python
import prairielearn as pl

def generate(data):
    data_dictionary = { "a": 1, "b": 2, "c": 3 }
    data["params"]["variable"] = pl.to_json(data_dictionary)
```

#### Customizations

| Attribute           | Type    | Default | Description                                                                                                                                                                                                                                                                                      |
| ------------------- | ------- | ------- | ------------------------------------------------------------------------------------------------------------------------------------------------------------------------------------------------------------------------------------------------------------------------------------------------ |
| `params-name`       | string  | —       | The name of the key in `data['params']` to get a value from.                                                                                                                                                                                                                                     |
| `prefix`            | string  | (empty) | Any prefix to append to the output in `text` mode.                                                                                                                                                                                                                                               |
| `prefix-newline`    | boolean | false   | Add newline to the end of `prefix`.                                                                                                                                                                                                                                                              |
| `suffix`            | string  | (empty) | Any suffix to append to the output in `text` mode.                                                                                                                                                                                                                                               |
| `suffix-newline`    | boolean | false   | Add newline before the start of `suffix`.                                                                                                                                                                                                                                                        |
| `indent`            | integer | 1       | Specifies the amount of indentation added for each nesting level when printing nested objects.                                                                                                                                                                                                   |
| `depth`             | integer | -       | The number of nesting levels which may be printed; if the data structure being printed is too deep, the next contained level is replaced by ... By default, there is no constraint on the depth of the objects being formatted.                                                                  |
| `width`             | integer | 80      | Specifies the desired maximum number of characters per line in the output. If a structure cannot be formatted within the width constraint, a best effort will be made.                                                                                                                           |
| `compact-sequences` | boolean | false   | Impacts the way that long sequences (lists, tuples, sets, etc.) are formatted. If `compact-sequences` is false (the default) then each item of a sequence will be formatted on a separate line. If it is true, as many items as will fit within the width will be formatted on each output line. |
| `sort-dicts`        | boolean | true    | If true, dictionaries will be formatted with their keys sorted, otherwise they will display in insertion order.                                                                                                                                                                                  |
| `no-highlight`      | boolean | false   | Disable syntax highlighting.                                                                                                                                                                                                                                                                     |
| `copy-code-button`  | boolean | false   | Whether to include a button to copy the code displayed by this element.                                                                                                                                                                                                                          |
| `show-line-numbers` | boolean | false   | Whether to show line numbers in code displayed by this element.                                                                                                                                                                                                                                  |

#### Details

The element supports displaying Python objects via `repr()`, with support for more complex display options similar to the built-in `pprint` library. **Objects to be displayed must be serializable to JSON.** For details about what objects can be serialized and how to do this with the provided `to_json` and `from_json` functions, see the [Question Writing documentation](question.md#question-data-storage). To display objects that cannot be easily JSON serialized, please refer to the `pl-code` example question [element/code].

Printing Pandas DataFrames with this element is deprecated. Please use the new [`pl-dataframe`](#pl-dataframe-element) element for this purpose.

#### Example implementations

- [element/pythonVariable]

#### See also

- [`pl-code` to display blocks of code with syntax highlighting](#pl-code-element)
- [`pl-variable-output` for displaying a matrix or element in code form.](#pl-variable-output-element)
- [`pl-dataframe` for displaying dataframes.](#pl-dataframe-element)

### `pl-template` element

Displays boilerplate HTML from mustache templates in a reusable way.

#### Sample element

```html
<pl-template file-name="templates/outer_template.mustache">
  <pl-variable name="show">True</pl-variable>
  <pl-variable name="section_header">This is the section header.</pl-variable>
  <pl-variable name="section_body">This is the section body.</pl-variable>
</pl-template>
```

Along with the sample usage of the element, we include a sample template file. This is the file
`templates/outer_template.mustache`, stored in the course's `serverFilesCourse` directory:

```html
<div class="card mb-1 mt-1">
  <div class="card-header" style="cursor: pointer">
    <div
      class="card-title d-flex justify-content-between"
      data-toggle="collapse"
      data-target="#collapse-{{uuid}}"
    >
      <div>{{section_header}}</div>
      <div class="fa fa-angle-down"></div>
    </div>
  </div>

  <div class="collapse{{#show}} show{{/show}}" id="collapse-{{uuid}}">
    <div class="card-body">
      <div class="card-text">{{{section_body}}}</div>
    </div>
  </div>
</div>
```

_Note:_ The sample element did not define the `uuid` variable, as each `pl-template` element
has a unique one defined internally.

#### Customizations

| Attribute               | Type                                                                                            | Default             | Description                                                                                                  |
| ----------------------- | ----------------------------------------------------------------------------------------------- | ------------------- | ------------------------------------------------------------------------------------------------------------ |
| `file-name`             | string                                                                                          | -                   | File name of the outer template to use.                                                                      |
| `directory`             | `question`, `clientFilesQuestion`, `clientFilesCourse`, `serverFilesCourse`, `courseExtensions` | `serverFilesCourse` | Parent directory to locate `file-name`.                                                                      |
| `log-variable-warnings` | boolean                                                                                         | false               | Whether to log warnings when rendering templates with undefined variables. Useful for debugging.             |
| `log-tag-warnings`      | boolean                                                                                         | true                | Whether to log warnings if a rendered template contains elements which are not guaranteed to work correctly. |

Inside the `pl-template` element, variables for use in rendering the template may be specified with a `pl-variable` tag. Each `pl-variable` tag can be used to define a variable with data from a file or with the contents of the tag (but not both). Note that substitution is **not** applied to external files used in `pl-variable` (files are used as-is). The `pl-variable` tag supports the following attributes:

| Attribute         | Type                                                                                            | Default             | Description                                                   |
| ----------------- | ----------------------------------------------------------------------------------------------- | ------------------- | ------------------------------------------------------------- |
| `name`            | string                                                                                          | -                   | Variable name to assign the data defined by this tag.         |
| `file-name`       | string                                                                                          | -                   | File name to use if variable data is being taken from a file. |
| `directory`       | `question`, `clientFilesQuestion`, `clientFilesCourse`, `serverFilesCourse`, `courseExtensions` | `serverFilesCourse` | Parent directory to locate `file-name`.                       |
| `trim-whitespace` | boolean                                                                                         | true                | Whether to trim whitespace of data specified by this tag.     |

#### Details

Because of the way that elements are rendered in PrairieLearn, templates should only contain other decorative elements. In particular, **elements that accept and/or grade student input used within this element will not work correctly.** When rendering a template, all entries from `data["params"]` are included as available variables and may be used when the template is rendered. Each instance of the `pl-template` element also has a unique `uuid` variable available for rendering. Templates may also be used within other templates.

_Note:_ The id `#` CSS selector does _not_ work for ids that start with a number, so uuids should be prefixed (as these may start with a number).

#### Example implementations

- [element/template]

---

### `pl-variable-output` element

Displays a list of variables that are formatted for import into the
supported programming languages (e.g. MATLAB, Mathematica, Python, or R).

#### Sample element

![](elements/pl-variable-output.png)

**question.html**

```html
<pl-variable-output digits="3">
  <!-- Example comment inside of this element. -->
  <pl-variable params-name="matrixC">C</pl-variable>
  <pl-variable params-name="matrixD">D</pl-variable>
</pl-variable-output>
```

**server.py**

```python
import prairielearn as pl
import numpy as np

def generate(data):

    # Create fixed matrix
    matrixC = np.matrix("5 6; 7 8")
    matrixD = np.matrix("-1 4; 3 2")
    # Random matrices can be generated with:
    # mat = np.random.random((2, 2))

    # Export each matrix as a JSON object for the question view.
    data["params"]["matrixC"] = pl.to_json(matrixC)
    data["params"]["matrixD"] = pl.to_json(matrixD)
```

#### Customizations

Attributes for `<pl-variable-output>`:

| Attribute          | Type    | Default  | Description                                                         |
| ------------------ | ------- | -------- | ------------------------------------------------------------------- |
| `digits`           | integer | —        | Number of digits to display after the decimal.                      |
| `default-tab`      | string  | `matlab` | Select the active tab.                                              |
| `show-matlab`      | boolean | true     | Toggles the display of the Matlab tab. Also compatible with Octave. |
| `show-mathematica` | boolean | true     | Toggles the display of the Mathematica tab.                         |
| `show-python`      | boolean | true     | Toggles the display of the Python tab.                              |
| `show-r`           | boolean | true     | Toggles the display of the R tab.                                   |
| `show-sympy`       | boolean | true     | Toggles the display of the SymPy tab.                               |

Attributes for `<pl-variable>` (one of these for each variable to display):

| Attribute     | Type    | Default | Description                                                     |
| ------------- | ------- | ------- | --------------------------------------------------------------- |
| `params-name` | string  | —       | Name of variable in `data["params"]` to display.                |
| `comment`     | string  | —       | Comment to add after the displayed variable.                    |
| `digits`      | integer | —       | Number of digits to display after the decimal for the variable. |

#### Details

This element displays a list of variables inside `<pl-code>` tags that are formatted for import into
either MATLAB, Mathematica, Python, or R (the user can switch between them). Each variable must be
either a scalar or a 2D numpy array (expressed as a list). Each variable will be prefixed by the
text that appears between the `<pl-variable>` and `</pl-variable>` tags, followed by `=`. Below
are samples of the format displayed under each language tab.

**MATLAB format:**

```matlab
A = [1.23; 4.56]; % matrix
```

**Mathematica format:**

```mathematica
A = [1.23; 4.56]; (* matrix *)
```

**Python format:**

```python
import numpy as np

A = np.array([[1.23], [4.56]]) # matrix
```

**R format:**

```r
A = c(1.23, 4.56) # vector
A = matrix(c(1.23, 4.56, 8.90, 1.23), nrow = 2, ncol = 2, byrow = TRUE) # matrix
```

If a variable `v` is a complex object, you should use `import prairielearn as pl` and `data["params"][params-name] = pl.to_json(v)`.

#### Example implementations

- [element/variableOutput]
- [element/matrixComponentInput]
- [demo/matrixComplexAlgebra]

#### See also

- [`pl-matrix-latex` for displaying the matrix using LaTeX commands.](#pl-matrix-latex-element)
- [`pl-matrix-component-input` for individual input boxes for each element in the matrix](#pl-matrix-component-input-element)
- [`pl-matrix-input` for input values formatted in a supported programming language.](#pl-matrix-input-element)
- [`pl-code` to display blocks of code with syntax highlighting](#pl-code-element)

---

### `pl-xss-safe` element

Removes potentially dangerous scripts from HTML. This is recommended when parsing and displaying student-provided content. The element will remove some elements like scripts and triggers that may have been maliciously inserted by the student. Note that any code parsed by this element must be supported directly by the browser, i.e., it cannot include PrairieLearn elements or special tags.

#### Sample element

```html
<!-- Content coming from a submitted file (e.g., pl-file-editor, pl-file-upload) -->
<pl-xss-safe submitted-file-name="answer.html"></pl-xss-safe>

<!-- Content coming from a regular element (e.g., pl-string-input) -->
<pl-xss-safe contents="{{submitted_answers.answer}}"></pl-xss-safe>
```

#### Customizations

| Attribute             | Type   | Default | Description                                                                                                                                                   |
| --------------------- | ------ | ------- | ------------------------------------------------------------------------------------------------------------------------------------------------------------- |
| `source-file-name`    | string | -       | Name of the source file with existing code to be used (instead of using the existing code between the element tags as illustrated in the above code snippet). |
| `submitted-file-name` | string | -       | Name of the file submitted by the user to (typically using a `pl-file-editor` or `pl-file-upload` element) with the code to be used.                          |
| `contents`            | string | -       | Raw contents to be displayed.                                                                                                                                 |
| `language`            | string | html    | Language of the provided code. The values "html" or "markdown" are currently supported.                                                                       |

Note that only one of the attributes `source-file-name`, `submitted-file-name` or `contents` may be provided in the same element.

#### Example implementations

- [demo/markdownEditorLivePreview]
- [element/xssSafe]

#### See also

- [`pl-file-editor` to provide an in-browser code environment](#pl-file-editor-element)

## Conditional Elements

### `pl-answer-panel` element

Provide information regarding the question answer after the student is unable
to submit further answers for grading.

#### Sample element

```html
<pl-answer-panel>This content is only shown in the answer panel.</pl-answer-panel>
```

#### Details

Generally, the contents of `question.html` will appear in
the question panel, submission panel, and answer panel. To prevent
content from being displayed in the submission panel and
question panel (so, only in the answer panel), surround that content
with the `<pl-answer-panel>` tags.

Common reasons that trigger the display of the answer panel are:

- The question is fully correct.
- There are no more submission attempts.
- The time limit for the assessment has expired.

#### Example implementations

- [demo/custom/gradeFunction]

#### See also

- [`pl-question-panel` for displaying the question prompt.](#pl-question-panel-element)
- [`pl-submission-panel` for changing how a submitted answer is displayed.](#pl-submission-panel-element)
- [`pl-hide-in-panel` to hide contents in one or more display panels.](#pl-hide-in-panel-element)
- [`pl-external-grader-results` for showing the results from an externally graded code question.](#pl-external-grader-results-element)

---

### `pl-external-grader-results` element

Displays results from externally-graded questions.

#### Sample element

```html
<pl-external-grader-results></pl-external-grader-results>
```

#### Details

It expects results to follow [the reference schema for external grading results](externalGrading.md#grading-result).

#### Example Implementations

- [demo/autograder/codeUpload]
- [demo/autograder/codeEditor]

#### See also

- [External Grading Reference Schema](externalGrading.md#grading-result)

---

### `pl-hide-in-panel` element

Hide the contents so that it is **not** displayed in specific panels ("question", "submission", or "answer").

#### Sample element

```html
<pl-hide-in-panel submission="true" answer="true">
  This text will be hidden in the submission panel and answer panel.
</pl-hide-in-panel>
```

#### Customizations

| Attribute    | Type    | Default | Description                                                   |
| ------------ | ------- | ------- | ------------------------------------------------------------- |
| `question`   | boolean | false   | Whether to hide the element contents in the question panel.   |
| `submission` | boolean | false   | Whether to hide the element contents in the submission panel. |
| `answer`     | boolean | false   | Whether to hide the element contents in the answer panel.     |

#### Details

Hide the element contents in those panels for which the corresponding
attribute is `true`. This is the reverse of
[`pl-question-panel`](#pl-question-panel-element),
[`pl-submission-panel`](#pl-submission-panel-element), or
[`pl-answer-panel`](#pl-answer-panel-element), all of which explicitly show the
element contents only in a specific panel.

#### Example implementations

- [element/panels]

#### See also

- [`pl-question-panel` for displaying the question prompt.](#pl-question-panel-element)
- [`pl-submission-panel` for changing how a submitted answer is displayed.](#pl-submission-panel-element)
- [`pl-answer-panel` for displaying the question's solution.](#pl-answer-panel-element)
- [`pl-external-grader-results` for showing the results from an externally graded code question.](#pl-external-grader-results-element)

---

### `pl-hide-in-manual-grading` element

Hide the contents so that it is **not** displayed to graders in the manual grading page.

#### Sample element

```html
<pl-hide-in-manual-grading>
  This text will be shown to students, but not to graders.
</pl-hide-in-manual-grading>
```

#### Details

This element is typically used to abbreviate the question description and allow graders to focus on the actual answers during grading. It is the reverse of [the `pl-manual-grading-only` element](#pl-manual-grading-only-element), which explicitly shows content only during grading.

#### Example implementations

- [demo/manualGrade/codeUpload]

#### See also

- [`pl-manual-grading-only` to show content only during manual grading.](#pl-manual-grading-only-element)
- [`pl-question-panel` for displaying the question prompt.](#pl-question-panel-element)
- [`pl-submission-panel` for changing how a submitted answer is displayed.](#pl-submission-panel-element)
- [`pl-answer-panel` for displaying the question's solution.](#pl-answer-panel-element)
- [`pl-hide-in-panel` to hide contents in one or more display panels.](#pl-hide-in-panel-element)

---

### `pl-hidden-hints` element

Display progressive hints that become accessible as the number of student submissions increases for the current variant.
Hints are only open on page load when they are first revealed (when first reaching the desired submission count).
Otherwise hints start closed and must be opened by the user. The submission counter is reset when new variants are
generated. Note that **this element does not reveal new hints across variants.**

Best used in situations where there is a penalty for more submissions to a given variant. This prevents students from
spamming incorrect submissions to reveal all hints right away.

#### Sample element

```html
<pl-hidden-hints>
  <pl-hint> This is a hint that will be accessible immediately. </pl-hint>

  <pl-hint show-after-submission="3">
    This is a hint that will be accessible after three incorrect submissions for the current
    variant.
  </pl-hint>

  <pl-hint show-after-submission="5">
    This is a hint that will be accessible after five incorrect submissions for the current variant.
  </pl-hint>
</pl-hidden-hints>
```

#### Customizations

For the inner `pl-hint` tag:

| Attribute               | Type   | Default | Description                                                                                                                                                                                                 |
| ----------------------- | ------ | ------- | ----------------------------------------------------------------------------------------------------------------------------------------------------------------------------------------------------------- |
| `show-after-submission` | int    | -       | Number of submissions on the current variant needed before the hint is accessible. If not set, hint is always accessible. **Should only be set for questions that allow multiple submissions per variant.** |
| `hint-name`             | string | -       | Custom heading to display for the given hint. If not set, then displays a default heading including the hint number.                                                                                        |

#### Details

Add hints to a variant that are revealed with more submissions using the `show-after-submission` attribute. By default, hints without
`show-after-submission` set are always shown. Hints with the same `show-after-submission` appear in the order they're written in the
question HTML.

#### Example implementations

- [element/hiddenHints]

#### See also

- [`pl-question-panel` for displaying the question prompt.](#pl-question-panel-element)
- [`pl-submission-panel` for changing how a submitted answer is displayed.](#pl-submission-panel-element)
- [`pl-hide-in-panel` to hide contents in one or more display panels.](#pl-hide-in-panel-element)

---

### `pl-manual-grading-only` element

Hide the contents so that it is **only** displayed to graders in the manual grading page.

#### Sample element

```html
<pl-manual-grading-only>
  This text will be shown to graders, but not to students.
</pl-manual-grading-only>
```

#### Details

This element is typically used to provide graders with additional information that may not be presented to students. Examples may include grading instructions, sample answers, acceptable values for individual results, random parameters used in the question generation, or pre-computed values calculated in explicit `parse` functions. It is the reverse of [the `pl-hide-in-manual-grading` element](#pl-hide-in-manual-grading-element), which explicitly hides content during grading.

#### Example implementations

- [demo/manualGrade/codeUpload]

#### See also

- [`pl-hide-in-manual-grading` to hide content during manual grading.](#pl-hide-in-manual-grading-element)
- [`pl-question-panel` for displaying the question prompt.](#pl-question-panel-element)
- [`pl-submission-panel` for changing how a submitted answer is displayed.](#pl-submission-panel-element)
- [`pl-answer-panel` for displaying the question's solution.](#pl-answer-panel-element)
- [`pl-hide-in-panel` to hide contents in one or more display panels.](#pl-hide-in-panel-element)

---

### `pl-question-panel` element

Displays the contents of question directions.

#### Sample element

```html
<pl-question-panel>This content is only shown in the question panel.</pl-question-panel>
```

#### Details

Generally, the contents of `question.html` will appear in
the question panel, submission panel, and answer panel. To prevent
content from being displayed in the submission panel and
answer panel (so, only in the question panel), surround that content
with the `<pl-question-panel>` tags.

#### Example implementations

- [demo/calculation]

#### See also

- [`pl-submission-panel` for changing how a submitted answer is displayed.](#pl-submission-panel-element)
- [`pl-answer-panel` for displaying the question's solution.](#pl-answer-panel-element)
- [`pl-hide-in-panel` to hide contents in one or more display panels.](#pl-hide-in-panel-element)

---

### `pl-submission-panel` element

Customizes how information entered by a user is displayed before grading.

#### Sample element

```html
<pl-submission-panel>This content is only shown in the submission panel.</pl-submission-panel>
```

#### Details

Generally, the contents of `question.html` will appear in
the question panel, submission panel, and answer panel. To prevent
content from being displayed in the question panel and
answer panel (so, only in the submission panel), surround that content
with the `<pl-submission-panel>` tags.

The submission panel is only shown after the student has submitted an
answer. This answer may be correct, incorrect, or invalid.

#### Example implementations

- [demo/custom/gradeFunction]
- [demo/autograder/codeUpload]
- [demo/autograder/codeEditor]

#### See also

- [`pl-question-panel` for displaying the question prompt.](#pl-question-panel-element)
- [`pl-answer-panel` for displaying the question's solution.](#pl-answer-panel-element)
- [`pl-hide-in-panel` to hide contents in one or more display panels.](#pl-hide-in-panel-element)
- [`pl-external-grader-results` for showing the results from an externally graded code question.](#pl-external-grader-results-element)

---

## Deprecated Elements

!!! note

    The following PrairieLearn Elements have been **deprecated**. These elements are still supported for backwards compatibility, but they should not be used in new questions.

### `pl-dropdown` element

!!! warning

    Instructors are strongly encouraged to avoid `pl-dropdown` in newer questions. For questions with a single dropdown, a better alternative is to use [`pl-multiple-choice`](#pl-multiple-choice-element), setting the attribute `display="dropdown"`. Using the multiple choice element provides better support for formatted option text (including Math formulas), randomized selection and ordering of options (both correct options and distractors) and partial scores for distractors. For questions using multiple dropdowns with the same set of options, the [`pl-matching`](#pl-matching-element) element provides a better user experience and interface.

Select the correct answer from a drop-down **select** menu list of potential answers. The potential options are listed in the inner HTML of a <pl-answer></pl-answer> element (ie. <pl-answer>Possible Answer 1</pl-answer>).

#### Sample element

![](elements/pl-dropdown.png)

**question.html**

```html
<p>Select the correct word in the following quotes:</p>
The
<pl-dropdown answers-name="aristotle" blank="true">
  {{#params.aristotle}}
  <pl-answer correct="{{tag}}">{{ans}}</pl-answer>
  {{/params.aristotle}}
</pl-dropdown>
is more than the sum of its parts.
<p></p>

A
<pl-dropdown sort="ascend" answers-name="hume">
  <pl-answer correct="true">wise</pl-answer>
  <pl-answer correct="false">clumsy</pl-answer>
  <pl-answer correct="false">reckless</pl-answer>
</pl-dropdown>
man proportions his belief to the evidence.
<p></p>
```

**server.py**

```python
def generate(data):

    QUESTION1 = "aristotle"

    data["params"][QUESTION1] = [
        {"tag": "true", "ans": "whole"},
        {"tag": "false", "ans": "part"},
        {"tag": "false", "ans": "inverse"}
    ]

    return data
```

#### Customizations

| Attribute      | Type    | Default | Description                                                                                                                                                          |
| -------------- | ------- | ------- | -------------------------------------------------------------------------------------------------------------------------------------------------------------------- |
| `answers-name` | string  | -       | Variable name to store data in. Note that this attribute has to be unique within a question, i.e., no value for this attribute should be repeated within a question. |
| `weight`       | integer | 1       | Weight to use when computing a weighted average score over elements.                                                                                                 |
| `sort`         | string  | random  | Options are 'random', 'ascend', and 'descend', and 'fixed' for drop-down answers.                                                                                    |
| `blank`        | boolean | True    | Option to add blank dropdown entry as default selection in drop-down list.                                                                                           |
| `allow-blank`  | boolean | false   | Whether or not an empty submission is allowed. By default, empty dropdowns will not be graded (invalid format).                                                      |

#### Example implementation

- [demo/overlayDropdown]
- [element/dropdown]

---

### `pl-prairiedraw-figure` element

Create and display a prairiedraw image.

!!! warning

    This element is **deprecated** and should not be used in new questions.

#### Sample element

```html
<pl-prairiedraw-figure
  script-name="drawFigure.js"
  param-names="r1,r2,isHorizontal"
  width="900"
  height="600"
></pl-prairiedraw-figure>
```

#### Customizations

| Attribute     | Type    | Default | Description                                                          |
| ------------- | ------- | ------- | -------------------------------------------------------------------- |
| `script-name` | string  | -       | Name of PrairieDraw script.                                          |
| `param-names` | string  | `None`  | Comma-separated list of parameters to make available to PrairieDraw. |
| `width`       | integer | 500     | Width of the drawing element.                                        |
| `height`      | integer | 300     | Height of the drawing element.                                       |

#### Details

The provided `script-name` corresponds to a file located within the director for the question. Parameter names are keys stored in `data["params"]` in `server.py` (i.e., those available for templating within `question.html`).

#### Example implementations

- [element/prairieDrawFigure]

#### See also

- [PrairieDraw graphics documentation](PrairieDraw.md)

### `pl-threejs` element

This element displays a 3D scene with objects that the student can (optionally) translate and/or rotate. It can be used only for output (e.g., as part of a question that asks for something else to be submitted). Or, it can be used for input (e.g., comparing a submitted pose of the body-fixed objects to a correct orientation). Information about the current pose can be hidden from the student and, if visible, can be displayed in a variety of formats, so the element can be used for many different types of questions.

!!! warning

    This element is **deprecated** and should not be used in new questions.

#### Sample element

![](elements/pl-threejs.png)

```html
<pl-threejs answer-name="a">
  <pl-threejs-stl file-name="MAKE_Robot_V6.stl" frame="body" scale="0.1"></pl-threejs-stl>
  <pl-threejs-stl
    file-name="MAKE_Robot_V6.stl"
    frame="body"
    scale="0.025"
    position="[-1,1,2]"
    orientation="[0,0,30]"
  ></pl-threejs-stl>
  <pl-threejs-txt frame="body" position="[-1,1,2.6]" orientation="[0,0,30]">mini-me</pl-threejs-txt>
</pl-threejs>
```

#### Customizations

| Attribute                       | Type    | Default   | Description                                                                                                                                                                                                                                                                                                                                                                                                                                                                                                                                                                                                                                              |
| ------------------------------- | ------- | --------- | -------------------------------------------------------------------------------------------------------------------------------------------------------------------------------------------------------------------------------------------------------------------------------------------------------------------------------------------------------------------------------------------------------------------------------------------------------------------------------------------------------------------------------------------------------------------------------------------------------------------------------------------------------- |
| `answer-name`                   | string  | —         | Variable name to store data in. Note that this attribute has to be unique within a question, i.e., no value for this attribute should be repeated within a question.                                                                                                                                                                                                                                                                                                                                                                                                                                                                                     |
| `body-position`                 | list    | [0, 0, 0] | Initial position of body as `[x, y, z]`.                                                                                                                                                                                                                                                                                                                                                                                                                                                                                                                                                                                                                 |
| `body-orientation`              | list    | special   | Initial orientation of body. Defaults to zero orientation (body frame aligned with space frame). Interpretation depends on `body-pose-format`.                                                                                                                                                                                                                                                                                                                                                                                                                                                                                                           |
| `camera-position`               | list    | [5, 2, 2] | Initial position of camera as `[x, y, z]`.                                                                                                                                                                                                                                                                                                                                                                                                                                                                                                                                                                                                               |
| `body-cantranslate`             | boolean | true      | If you can translate the body in the UI.                                                                                                                                                                                                                                                                                                                                                                                                                                                                                                                                                                                                                 |
| `body-canrotate`                | boolean | true      | If you can rotate the body in the UI.                                                                                                                                                                                                                                                                                                                                                                                                                                                                                                                                                                                                                    |
| `camera-canmove`                | boolean | true      | If you can move the camera (i.e., change the view) in the UI.                                                                                                                                                                                                                                                                                                                                                                                                                                                                                                                                                                                            |
| `body-pose-format`              | string  | rpy       | Determines how `body-orientation` is interpreted. If `rpy` then `[roll, pitch, yaw]`. If `matrix` then 3x3 rotation matrix `[[...], [...], [...]]`. If `quaternion` then `[x, y, z, w]`. If `axisangle` then `[x, y, z, theta]` where `x, y, z` are coordinates of axis and `theta` is angle.                                                                                                                                                                                                                                                                                                                                                            |
| `answer-pose-format`            | string  | rpy       | Determines how the answer `data["correct_answers"][answer-name]` is interpreted. If `homogeneous`, then the answer must be a 4x4 homogeneous transformation matrix `[[...], [...], [...], [...]]`. Otherwise, the answer must be a list with two elements. The first element must describe position as `[x, y, z]`. The second element must describe orientation, interpreted based on `answer-pose-format`. If `rpy` then `[roll, pitch, yaw]`. If `matrix` then 3x3 rotation matrix `[[...], [...], [...]]`. If `quaternion` then `[x, y, z, w]`. If `axisangle` then `[x, y, z, theta]` where `x, y, z` are coordinates of axis and `theta` is angle. |
| `text-pose-format`              | string  | matrix    | Determines how the pose of the body is displayed as text. If `matrix` then position is `[x, y, z]` and orientation is a 3x3 rotation matrix. If `quaternion` then position is `[x, y, z]` and orientation is `[x, y, z, w]`. If `homogeneous` then pose is a 4x4 homogeneous transformation matrix.                                                                                                                                                                                                                                                                                                                                                      |
| `show-pose-in-question`         | boolean | true      | If the current pose of the body is displayed in the question panel.                                                                                                                                                                                                                                                                                                                                                                                                                                                                                                                                                                                      |
| `show-pose-in-correct-answer`   | boolean | true      | If the current pose of the body is displayed in the correct answer panel.                                                                                                                                                                                                                                                                                                                                                                                                                                                                                                                                                                                |
| `show-pose-in-submitted-answer` | boolean | true      | If the current pose of the body is displayed in the submitted answer panel.                                                                                                                                                                                                                                                                                                                                                                                                                                                                                                                                                                              |
| `tol-position`                  | float   | 0.5       | Error in position must be no more than this for the answer to be marked correct.                                                                                                                                                                                                                                                                                                                                                                                                                                                                                                                                                                         |
| `tol-rotation`                  | float   | 5.0       | Error in rotation must be no more than this for the answer to be marked correct.                                                                                                                                                                                                                                                                                                                                                                                                                                                                                                                                                                         |
| `grade`                         | boolean | true      | If the element will be graded, i.e., if it is being used to ask a question. If `grade` is `false`, then this element will never produce any html in the answer panel or in the submission panel.                                                                                                                                                                                                                                                                                                                                                                                                                                                         |

A `pl-threejs-stl` element inside a `pl-threejs` element allows you to add a mesh described by an `stl` file to the scene, and has these attributes:

| Attribute        | Type   | Default             | Description                                                                                                                                                                                                                                                                              |
| ---------------- | ------ | ------------------- | ---------------------------------------------------------------------------------------------------------------------------------------------------------------------------------------------------------------------------------------------------------------------------------------- |
| `file-name`      | string | —                   | Name of `.stl` file.                                                                                                                                                                                                                                                                     |
| `file-directory` | string | clientFilesQuestion | Location of `.stl` file, either `clientFilesCourse` or `clientFilesQuestion`.                                                                                                                                                                                                            |
| `frame`          | string | body                | Which frame the object is fixed to, either `body` or `space`.                                                                                                                                                                                                                            |
| `color`          | color  | special             | Color of object as CSS string, defaults to `#e84a27` if body-fixed and to `#13294b` if space-fixed.                                                                                                                                                                                      |
| `opacity`        | float  | special             | Opacity of object, defaults to `0.7` if body-fixed and to `0.4` if space-fixed.                                                                                                                                                                                                          |
| `position`       | list   | [0, 0, 0]           | Position of object as `[x, y, z]`.                                                                                                                                                                                                                                                       |
| `orientation`    | list   | special             | Orientation of object. Defaults to zero orientation. Interpretation depends on `format`.                                                                                                                                                                                                 |
| `format`         | string | rpy                 | Determines how `orientation` is interpreted. If `rpy` then `[roll, pitch, yaw]`. If `matrix` then 3x3 rotation matrix `[[...], [...], [...]]`. If `quaternion` then `[x, y, z, w]`. If `axisangle` then `[x, y, z, theta]` where `x, y, z` are coordinates of axis and `theta` is angle. |

A `pl-threejs-txt` element inside a `pl-threejs` element allows you to add whatever text appears between the `<pl-threejs-txt> ... </pl-threejs-txt>` tags as a mesh to the scene, and has these attributes:

| Attribute     | Type   | Default   | Description                                                                                                                                                                                                                                                                              |
| ------------- | ------ | --------- | ---------------------------------------------------------------------------------------------------------------------------------------------------------------------------------------------------------------------------------------------------------------------------------------- |
| `frame`       | string | body      | Which frame the object is fixed to, either `body` or `space`.                                                                                                                                                                                                                            |
| `color`       | color  | special   | Color of object as CSS string, defaults to `#e84a27` if body-fixed and to `#13294b` if space-fixed.                                                                                                                                                                                      |
| `opacity`     | float  | special   | Opacity of object, defaults to `0.7` if body-fixed and to `0.4` if space-fixed.                                                                                                                                                                                                          |
| `position`    | list   | [0, 0, 0] | Position of object as `[x, y, z]`.                                                                                                                                                                                                                                                       |
| `orientation` | list   | special   | Orientation of object. Defaults to zero orientation. Interpretation depends on `format`.                                                                                                                                                                                                 |
| `format`      | string | rpy       | Determines how `orientation` is interpreted. If `rpy` then `[roll, pitch, yaw]`. If `matrix` then 3x3 rotation matrix `[[...], [...], [...]]`. If `quaternion` then `[x, y, z, w]`. If `axisangle` then `[x, y, z, theta]` where `x, y, z` are coordinates of axis and `theta` is angle. |

#### Details

Note that a 3D scene is also created to show each submitted answer. This means
that if there are many submitted answers, the page will load slowly.

#### See also

- [External: `three.js` JavaScript library](https://threejs.org/)

<!-- Reference style links for element implementations -->

<!-- External Grade Questions -->

[demo/autograder/ansioutput]: https://github.com/PrairieLearn/PrairieLearn/tree/master/exampleCourse/questions/demo/autograder/ansiOutput
[demo/autograder/codeeditor]: https://github.com/PrairieLearn/PrairieLearn/tree/master/exampleCourse/questions/demo/autograder/codeEditor
[demo/autograder/codeupload]: https://github.com/PrairieLearn/PrairieLearn/tree/master/exampleCourse/questions/demo/autograder/codeUpload
[demo/autograder/python/square]: https://github.com/PrairieLearn/PrairieLearn/tree/master/exampleCourse/questions/demo/autograder/python/square
[demo/autograder/python/numpy]: https://github.com/PrairieLearn/PrairieLearn/tree/master/exampleCourse/questions/demo/autograder/python/numpy
[demo/autograder/python/pandas]: https://github.com/PrairieLearn/PrairieLearn/tree/master/exampleCourse/questions/demo/autograder/python/pandas
[demo/autograder/python/plots]: https://github.com/PrairieLearn/PrairieLearn/tree/master/exampleCourse/questions/demo/autograder/python/plots
[demo/autograder/python/random]: https://github.com/PrairieLearn/PrairieLearn/tree/master/exampleCourse/questions/demo/autograder/python/random
[demo/autograder/python/orderblocksrandomparams]: https://github.com/PrairieLearn/PrairieLearn/tree/master/exampleCourse/questions/demo/autograder/python/orderBlocksRandomParams
[demo/autograder/python/orderblocksaddnumpy]: https://github.com/PrairieLearn/PrairieLearn/tree/master/exampleCourse/questions/demo/autograder/python/orderBlocksAddNumpy

<!-- Manual grading examples -->

[demo/manualgrade/codeupload]: https://github.com/PrairieLearn/PrairieLearn/tree/master/exampleCourse/questions/demo/manualGrade/codeUpload

<!-- High quality questions -->

[demo/calculation]: https://github.com/PrairieLearn/PrairieLearn/tree/master/exampleCourse/questions/demo/calculation
[demo/fixedcheckbox]: https://github.com/PrairieLearn/PrairieLearn/tree/master/exampleCourse/questions/demo/fixedCheckbox
[demo/markdowneditorlivepreview]: https://github.com/PrairieLearn/PrairieLearn/tree/master/exampleCourse/questions/demo/markdownEditorLivePreview
[demo/matrixalgebra]: https://github.com/PrairieLearn/PrairieLearn/tree/master/exampleCourse/questions/demo/matrixAlgebra
[demo/matrixcomplexalgebra]: https://github.com/PrairieLearn/PrairieLearn/tree/master/exampleCourse/questions/demo/matrixComplexAlgebra
[demo/overlaydropdown]: https://github.com/PrairieLearn/PrairieLearn/tree/master/exampleCourse/questions/demo/overlayDropdown
[demo/randomcheckbox]: https://github.com/PrairieLearn/PrairieLearn/tree/master/exampleCourse/questions/demo/randomCheckbox
[demo/randomdataframe]: https://github.com/PrairieLearn/PrairieLearn/tree/master/exampleCourse/questions/demo/randomDataFrame
[demo/randommultiplechoice]: https://github.com/PrairieLearn/PrairieLearn/tree/master/exampleCourse/questions/demo/randomMultipleChoice
[demo/randomplot]: https://github.com/PrairieLearn/PrairieLearn/tree/master/exampleCourse/questions/demo/randomPlot
[demo/proofblocks]: https://github.com/PrairieLearn/PrairieLearn/tree/master/exampleCourse/questions/demo/proofBlocks

<!-- Element option overview questions -->

[element/checkbox]: https://github.com/PrairieLearn/PrairieLearn/tree/master/exampleCourse/questions/element/checkbox
[element/bigoinput]: https://github.com/PrairieLearn/PrairieLearn/tree/master/exampleCourse/questions/element/bigOInput
[element/hiddenhints]: https://github.com/PrairieLearn/PrairieLearn/tree/master/exampleCourse/questions/element/hiddenHints
[element/code]: https://github.com/PrairieLearn/PrairieLearn/tree/master/exampleCourse/questions/element/code
[element/drawinggallery]: https://github.com/PrairieLearn/PrairieLearn/tree/master/exampleCourse/questions/element/drawingGallery
[element/codedocumentation]: https://github.com/PrairieLearn/PrairieLearn/tree/master/exampleCourse/questions/element/codeDocumentation
[element/dropdown]: https://github.com/PrairieLearn/PrairieLearn/tree/master/exampleCourse/questions/element/dropdown
[element/excalidraw]: https://github.com/PrairieLearn/PrairieLearn/tree/master/exampleCourse/questions/element/excalidraw
[element/figure]: https://github.com/PrairieLearn/PrairieLearn/tree/master/exampleCourse/questions/element/figure
[element/filedownload]: https://github.com/PrairieLearn/PrairieLearn/tree/master/exampleCourse/questions/element/fileDownload
[element/fileeditor]: https://github.com/PrairieLearn/PrairieLearn/tree/master/exampleCourse/questions/element/fileEditor
[element/graph]: https://github.com/PrairieLearn/PrairieLearn/tree/master/exampleCourse/questions/element/graph
[element/integerinput]: https://github.com/PrairieLearn/PrairieLearn/tree/master/exampleCourse/questions/element/integerInput
[element/markdown]: https://github.com/PrairieLearn/PrairieLearn/tree/master/exampleCourse/questions/element/markdown
[element/matching]: https://github.com/PrairieLearn/PrairieLearn/tree/master/exampleCourse/questions/element/matching
[element/matrixcomponentinput]: https://github.com/PrairieLearn/PrairieLearn/tree/master/exampleCourse/questions/element/matrixComponentInput
[element/matrixlatex]: https://github.com/PrairieLearn/PrairieLearn/tree/master/exampleCourse/questions/element/matrixLatex
[element/multiplechoice]: https://github.com/PrairieLearn/PrairieLearn/tree/master/exampleCourse/questions/element/multipleChoice
[element/numberinput]: https://github.com/PrairieLearn/PrairieLearn/tree/master/exampleCourse/questions/element/numberInput
[element/unitsinput]: https://github.com/PrairieLearn/PrairieLearn/tree/master/exampleCourse/questions/element/unitsInput
[element/orderblocks]: https://github.com/PrairieLearn/PrairieLearn/tree/master/exampleCourse/questions/element/orderBlocks
[element/overlay]: https://github.com/PrairieLearn/PrairieLearn/tree/master/exampleCourse/questions/element/overlay
[element/panels]: https://github.com/PrairieLearn/PrairieLearn/tree/master/exampleCourse/questions/element/panels
[element/prairiedrawfigure]: https://github.com/PrairieLearn/PrairieLearn/tree/master/testCourse/questions/prairieDrawFigure
[element/pythonvariable]: https://github.com/PrairieLearn/PrairieLearn/tree/master/exampleCourse/questions/element/pythonVariable
[element/dataframe]: https://github.com/PrairieLearn/PrairieLearn/tree/master/exampleCourse/questions/element/dataframe
[element/stringinput]: https://github.com/PrairieLearn/PrairieLearn/tree/master/exampleCourse/questions/element/stringInput
[element/symbolicinput]: https://github.com/PrairieLearn/PrairieLearn/tree/master/exampleCourse/questions/element/symbolicInput
[element/template]: https://github.com/PrairieLearn/PrairieLearn/tree/master/exampleCourse/questions/element/template
[element/variableoutput]: https://github.com/PrairieLearn/PrairieLearn/tree/master/exampleCourse/questions/element/variableOutput
[element/xsssafe]: https://github.com/PrairieLearn/PrairieLearn/tree/master/exampleCourse/questions/element/xssSafe
[element/card]: https://github.com/PrairieLearn/PrairieLearn/tree/master/exampleCourse/questions/element/card

<!-- Advanced uses of PL features -->

[demo/custom/element]: https://github.com/PrairieLearn/PrairieLearn/tree/master/exampleCourse/questions/demo/custom/element
[demo/custom/gradefunction]: https://github.com/PrairieLearn/PrairieLearn/tree/master/exampleCourse/questions/demo/custom/gradeFunction

<!-- Misc application questions -->

### `pl-variable-score` element

Display the partial score for a specific answer variable.

!!! warning

    This element is **deprecated** and should not be used in new questions.

#### Sample element

```html
<pl-variable-score answers-name="v_avg"></pl-variable-score>
```

#### Customizations

| Attribute      | Type   | Default | Description                         |
| -------------- | ------ | ------- | ----------------------------------- |
| `answers-name` | string | —       | Variable name to display score for. |

---<|MERGE_RESOLUTION|>--- conflicted
+++ resolved
@@ -16,12 +16,8 @@
   representing asymptotic input.
 - [`pl-checkbox`](#pl-checkbox-element): Selecting **multiple options** from a
   list.
-<<<<<<< HEAD
-- [`pl-dropdown`](#pl-dropdown-element): Select an answer from answers in a drop-down box.
 - [`pl-excalidraw`](#pl-excalidraw-element): Draw a **vector diagram** using
   [excalidraw](https://github.com/excalidraw/excalidraw).
-=======
->>>>>>> 2866dc06
 - [`pl-file-editor`](#pl-file-editor-element): Provide an in-browser code editor
   for writing and submitting code.
 - [`pl-file-upload`](#pl-file-upload-element): Provide a submission area
@@ -249,70 +245,6 @@
 
 ---
 
-<<<<<<< HEAD
-### `pl-dropdown` element
-
-Select the correct answer from a drop-down **select** menu list of potential answers. The potential options are listed in the inner HTML of a <pl-answer></pl-answer> element (ie. <pl-answer>Possible Answer 1</pl-answer>).
-
-#### Sample element
-
-![](elements/pl-dropdown.png)
-
-**question.html**
-
-```html
-<p>Select the correct word in the following quotes:</p>
-The
-<pl-dropdown answers-name="aristotle" blank="true">
-  {{#params.aristotle}}
-  <pl-answer correct="{{tag}}">{{ans}}</pl-answer>
-  {{/params.aristotle}}
-</pl-dropdown>
-is more than the sum of its parts.
-<p></p>
-
-A
-<pl-dropdown sort="ascend" answers-name="hume">
-  <pl-answer correct="true">wise</pl-answer>
-  <pl-answer correct="false">clumsy</pl-answer>
-  <pl-answer correct="false">reckless</pl-answer>
-</pl-dropdown>
-man proportions his belief to the evidence.
-<p></p>
-```
-
-**server.py**
-
-```python
-def generate(data):
-
-    QUESTION1 = "aristotle"
-
-    data["params"][QUESTION1] = [
-        {"tag": "true", "ans": "whole"},
-        {"tag": "false", "ans": "part"},
-        {"tag": "false", "ans": "inverse"}
-    ]
-
-    return data
-```
-
-#### Customizations
-
-| Attribute      | Type    | Default | Description                                                                                                                                                          |
-| -------------- | ------- | ------- | -------------------------------------------------------------------------------------------------------------------------------------------------------------------- |
-| `answers-name` | string  | -       | Variable name to store data in. Note that this attribute has to be unique within a question, i.e., no value for this attribute should be repeated within a question. |
-| `weight`       | integer | 1       | Weight to use when computing a weighted average score over elements.                                                                                                 |
-| `sort`         | string  | random  | Options are 'random', 'ascend', and 'descend', and 'fixed' for drop-down answers.                                                                                    |
-| `blank`        | boolean | True    | Option to add blank dropdown entry as default selection in drop-down list.                                                                                           |
-
-#### Example implementation
-
-- [demo/overlayDropdown]
-- [element/dropdown]
-
----
-
 ### `pl-excalidraw` element
 
 Draw a vector diagram using [excalidraw](https://github.com/excalidraw/excalidraw). Only manual grading is supported.
@@ -353,8 +285,6 @@
 
 ---
 
-=======
->>>>>>> 2866dc06
 ### `pl-file-editor` element
 
 Provides an in-browser file editor that's compatible with the other file elements
