# PrairieLearn Elements for use in `question.html`

When writing questions, there exists a core pool of elements that provides
common structures associated with assessment items. These elements can be
split into three distinct groups: **submission**, **decorative**, and
**conditional**. Within this document, all of PrairieLearn's elements are
displayed alongside links to sample elements within the example course. To
build your own PrairieLearn element, please see [Question Element Writing](devElements.md)
documentation.

**Submission** elements act as a way to receive a response or input from the
student. These elements are traditionally referred to as form input fields.
PrairieLearn presently provides the following templated **input field** elements:

- [`pl-big-o-input`](#pl-big-o-input-element): Fill in a **symbolic** value
  representing asymptotic input.
- [`pl-checkbox`](#pl-checkbox-element): Selecting **multiple options** from a
  list.
- [`pl-excalidraw`](#pl-excalidraw-element): Draw a **vector diagram** using
  [excalidraw](https://github.com/excalidraw/excalidraw).
- [`pl-file-editor`](#pl-file-editor-element): Provide an in-browser code editor
  for writing and submitting code.
- [`pl-file-upload`](#pl-file-upload-element): Provide a submission area
  to obtain a file with a specific naming scheme.
- [`pl-integer-input`](#pl-integer-input-element): Fill in an **integer** value
  such as -71, 0, 5, 21, and so on.
- [`pl-matching`](#pl-matching-element): Select a matching option for each entry in
  a group.
- [`pl-matrix-component-input`](#pl-matrix-component-input-element): Fill in
  a **matrix** using grid that has an input area for each element.
- [`pl-matrix-input`](#pl-matrix-input-element): Supply a matrix in a supported
  programming language format.
- [`pl-multiple-choice`](#pl-multiple-choice-element): Selecting only
  **one option** from a list.
- [`pl-number-input`](#pl-number-input-element): Fill in a **numerical** value
  within a specific tolerance level such as 3.14, -1.921, and so on.
- [`pl-order-blocks`](#pl-order-blocks-element): Select and arrange given blocks of code or text.
- [`pl-rich-text-editor`](#pl-rich-text-editor-element): Provide an in-browser formattable text editor
  for writing and submitting code.
- [`pl-string-input`](#pl-string-input-element): Fill in a **string** value
  such as "Illinois", "GATTACA", "computer", and so on.
- [`pl-symbolic-input`](#pl-symbolic-input-element): Fill in a **symbolic** value
  such as `x^2`, `sin(z)`, `mc^2`, and so on.
- [`pl-units-input`](#pl-units-input-element): Fill in a **number** and a **unit**
  such as "1.5 m", "14 ms", "6.3 ft", and so on.

**Decorative** elements are meant to improve how the question is displayed to
students. Elements under this category include ways to specify question markup,
images, files, and code display. The following **decorative** elements are available:

- [`pl-card`](#pl-card-element): Displays content within a card-styled component.
- [`pl-code`](#pl-code-element): Displays code rendered with the appropriate
  syntax highlighting.
- [`pl-dataframe`](#pl-dataframe-element): Display DataFrames with various options.
- [`pl-drawing`](#pl-drawing-element): Creates an image from pre-defined
  collection of graphic objects
- [`pl-external-grader-variables`](#pl-external-grader-variables-element): Displays expected and given variables for externally graded questions.
- [`pl-figure`](#pl-figure-element): Embed an image file in the question.
- [`pl-file-download`](#pl-file-download-element): Enable file downloads for
  data-centric questions.
- [`pl-file-preview`](#pl-file-preview-element): Displays a preview of submitted files.
- [`pl-graph`](#pl-graph-element): Displays graphs, using [GraphViz DOT notation](https://graphviz.org/doc/info/lang.html), an adjacency matrix, or a [`networkx`](https://networkx.org/) graph.
- [`pl-matrix-latex`](#pl-matrix-latex-element): Displays matrices using
  appropriate LaTeX commands for use in a mathematical expression.
- [`pl-overlay`](#pl-overlay-element): Allows layering existing elements on top of one another in specified positions.
- [`pl-python-variable`](#pl-python-variable-element): Display formatted output of Python variables.
- [`pl-variable-output`](#pl-variable-output-element): Displays matrices in
  code form for supported programming languages.
- [`pl-template`](#pl-template-element): Displays content from mustache templates.
- [`pl-xss-safe`](#pl-xss-safe-element): Removes potentially unsafe code from HTML code.

**Conditional** elements are meant to improve the feedback and question structure.
These elements conditionally render their content depending on the question state.
The following **Conditional** elements are available:

- [`pl-answer-panel`](#pl-answer-panel-element): Displays the correct
  answer to a given question.
- [`pl-external-grader-results`](#pl-external-grader-results-element):
  Displays results from questions that are externally graded.
- [`pl-hide-in-panel`](#pl-hide-in-panel-element): Hides content in one or more display panels.
- [`pl-hide-in-manual-grading`](#pl-hide-in-manual-grading-element): Hides content in the manual grading page.
- [`pl-hidden-hints`](#pl-hidden-hints-element): Displays hints as a student submits more on the current variant.
- [`pl-manual-grading-only`](#pl-manual-grading-only-element): Shows content only in manual grading.
- [`pl-question-panel`](#pl-question-panel-element): Displays the text of a
  question.
- [`pl-submission-panel`](#pl-submission-panel-element): Displays the answer
  given by the student.

Note: PrairieLearn Elements listed next have been
**deprecated**. These elements are still supported for backwards
compatibility, but they should not be used in new questions.

- [`pl-dropdown`](#pl-dropdown-element): Select an answer from answers in a drop-down box.
  - **Deprecated**: use [`pl-multiple-choice`](#pl-multiple-choice-element) with `display="dropdown"` for individual elements, or [`pl-matching`](#pl-matching-element) for multiple dropdowns with the same set of options.
- [`pl-prairiedraw-figure`](#pl-prairiedraw-figure-element): Show a PrairieDraw
  figure.
  - **Deprecated**: use [`pl-drawing`](#pl-drawing-element) instead.
- [`pl-threejs`](#pl-threejs-element): Enables 3D scene display and problem
  submission.
  - **Deprecated**: the features of required libraries are no longer maintained.
- [`pl-variable-score`](#pl-variable-score-element): Displays a partial score
  for a submitted element.
  - **Deprecated** as submission elements in `v3` all have score display options.

## Submission Elements

---

### `pl-big-o-input` element

Fill in the blank field that allows for asymptotic mathematical input (i.e. big O, big Theta, etc.).
Gives automated feedback in the case of improper asymptotic input.

**question.html**

```html
<pl-big-o-input answers-name="ans" variable="n" correct-answer="n**2" size="10"></pl-big-o-input>
```

#### Customizations

| Attribute        | Type                                                               | Default                   | Description                                                                                                                                                          |
| ---------------- | ------------------------------------------------------------------ | ------------------------- | -------------------------------------------------------------------------------------------------------------------------------------------------------------------- |
| `answers-name`   | string                                                             | —                         | Variable name to store data in. Note that this attribute has to be unique within a question, i.e., no value for this attribute should be repeated within a question. |
| `type`           | `"big-o"`, `"theta"`, `"omega"`, `"little-o"`, or `"little-omega"` | `"big-o"`                 | Type of asymptotic answer required.                                                                                                                                  |
| `weight`         | integer                                                            | 1                         | Weight to use when computing a weighted average score over elements.                                                                                                 |
| `correct-answer` | string                                                             | -                         | Correct answer for grading.                                                                                                                                          |
| `display`        | `"block"` or `"inline"`                                            | `"inline"`                | How to display the input field.                                                                                                                                      |
| `variable`       | string                                                             | —                         | A symbol for use in the symbolic expression. Only one variable supported.                                                                                            |
| `size`           | integer                                                            | 35                        | Size of the input box.                                                                                                                                               |
| `show-help-text` | boolean                                                            | true                      | Show the question mark at the end of the input displaying required input parameters.                                                                                 |
| `placeholder`    | string                                                             | `"asymptotic expression"` | Hint displayed inside the input box describing the expected type of input.                                                                                           |
| `show-score`     | boolean                                                            | true                      | Whether to show the score badge and feedback next to this element.                                                                                                   |
| `allow-blank`    | boolean                                                            | false                     | Whether or not an empty input box is allowed. By default, empty input boxes will not be graded (invalid format).                                                     |
| `blank-value`    | string                                                             | 1 (one)                   | Value to be used as an answer if element is left blank. Only applied if `allow-blank` is `true`.                                                                     |

#### Details

Correct answers must be specified as strings with Python syntax (e.g., `n**2`, `2**n`, `n * log(n)`), with
the same syntax as [`pl-symbolic-input`](#pl-symbolic-input-element). Only one variable is supported.

#### Example implementations

- [element/bigOInput]

#### See also

- [`pl-number-input` for numeric input](#pl-number-input-element)
- [`pl-integer-input` for integer input](#pl-integer-input-element)
- [`pl-string-input` for string input](#pl-string-input-element)
- [`pl-symbolic-input` for mathematical expression input](#pl-symbolic-input-element)

---

### `pl-checkbox` element

A `pl-checkbox` element displays a subset of the answers in a random order
as checkboxes.

#### Sample element

![](elements/pl-checkbox.png)

```html
<pl-checkbox answers-name="vpos" weight="1">
  <pl-answer correct="true">A-B</pl-answer>
  <pl-answer correct="true">B-C</pl-answer>
  <pl-answer> C-D</pl-answer>
  <pl-answer correct="true">D-E</pl-answer>
  <pl-answer> E-F</pl-answer>
  <pl-answer> F-G</pl-answer>
</pl-checkbox>
```

#### Customizations

| Attribute               | Type    | Default | Description                                                                                                                                                                                                                          |
| ----------------------- | ------- | ------- | ------------------------------------------------------------------------------------------------------------------------------------------------------------------------------------------------------------------------------------ |
| `answers-name`          | string  | —       | Variable name to store data in. Note that this attribute has to be unique within a question, i.e., no value for this attribute should be repeated within a question.                                                                 |
| `weight`                | integer | 1       | Weight to use when computing a weighted average score over elements.                                                                                                                                                                 |
| `inline`                | boolean | false   | List answer choices on a single line instead of as separate paragraphs.                                                                                                                                                              |
| `number-answers`        | integer | special | The total number of answer choices to display. Defaults to displaying all answers.                                                                                                                                                   |
| `min-correct`           | integer | special | The minimum number of correct answers to display. Defaults to displaying all correct answers.                                                                                                                                        |
| `max-correct`           | integer | special | The maximum number of correct answers to display. Defaults to displaying all correct answers.                                                                                                                                        |
| `fixed-order`           | boolean | false   | Disable the randomization of answer order.                                                                                                                                                                                           |
| `partial-credit`        | boolean | false   | Enable partial credit scores. By default, the choice of grading method is "all-or-nothing".                                                                                                                                          |
| `partial-credit-method` | string  | `"PC"`  | Three grading methods for partial credit: `"COV"` (Coverage), `"EDC"` (Every Decision Counts), and `"PC"` (Percent Correct). See explanation below.                                                                                  |
| `hide-help-text`        | boolean | false   | Help text with hint regarding the selection of answers. Popover button describes the selected grading algorithm (`"all-or-nothing"`, `"COV"`, `"EDC"` or `"PC"`)                                                                     |
| `detailed-help-text`    | boolean | false   | Display the minimum and maximum number of options that can be selected in a valid submission. See explanation below.                                                                                                                 |
| `hide-answer-panel`     | boolean | false   | Option to not display the correct answer in the correct panel.                                                                                                                                                                       |
| `hide-letter-keys`      | boolean | false   | Hide the letter keys in the answer list, i.e., (a), (b), (c), etc.                                                                                                                                                                   |
| `hide-score-badge`      | boolean | false   | Hide badges next to selected answers.                                                                                                                                                                                                |
| `min-select`            | integer | special | The minimum number of answers that must be selected in any valid submission. Defaults to `min-correct` if that attribute is specified along with `detailed-help-text="true"`; otherwise, defaults to 1.                              |
| `max-select`            | integer | special | The maximum number of answers that can be selected in any valid submission. Defaults to `max-correct` if that attribute is specified along with `detailed-help-text="true"`; otherwise, defaults to the number of displayed answers. |
| `show-number-correct`   | boolean | false   | Display the number of correct choices in the help text.                                                                                                                                                                              |

Inside the `pl-checkbox` element, each choice must be specified with
a `pl-answer` that has attributes:

| Attribute  | Type    | Default | Description                                                                                                                                    |
| ---------- | ------- | ------- | ---------------------------------------------------------------------------------------------------------------------------------------------- |
| `correct`  | boolean | false   | Is this a correct answer to the question?                                                                                                      |
| `feedback` | string  | —       | Helper text (HTML) to be displayed to the student next to the option after question is graded if this option has been selected by the student. |

#### Partial credit grading

Three grading methods are available when using `partial-credit="true"`:

- `"COV"` (Coverage): in this method, the final score is calculated by multiplying the **base score** (the proportion of correct answers that are chosen) with
  the **guessing factor** (the proportion of chosen answers that are correct). Specifically, if `t` is the number of correct answers chosen, `c` is the total number
  of correct answers, and `n` is the total number of answers chosen, then the final score is `(t / c) * (t / n)`. This grading scheme rewards submissions that include (i.e. "cover") all true options.

- `"EDC"` (Every Decision Counts): in this method, the checkbox answers are considered as a list of true/false answers. If `n` is the total number of answers, each answer is assigned `1/n` points. The total score is the summation of the points for every correct answer selected and every incorrect answer left unselected.

- `"PC"` (Percent Correct): in this method, 1 point is added for each correct answer that is marked as correct and 1 point is subtracted for each incorrect answer that is marked as correct. The final score is the resulting summation of points divided by the total number of correct answers. The minimum final score is set to zero.

#### Using the `detailed-help-text` attribute

The `detailed-help-text` attribute can be used with `min-correct` and/or `max-correct` to help students select the correct options. If `min-select` is not specified, then setting `detailed-help-text="true"` ensures that the number of selected options in a valid submission is at least the value of `min-correct`. Similarly, if `max-select` is not specified, then setting `detailed-help-text="true"` ensures that the number of selected options in a valid submission is at most the value of `max-correct`. For example, if a checkbox question does not specify `min-select` or `max-select`, and specifies `min-correct="2"`, `max-correct="4"`, and `detailed-help-text="true"`, then all valid submissions must select between 2 and 4 options. Thus, we help students by preventing them from selecting, say, five options. Indeed, if five options are selected, then at least one selected option is incorrect since there are at most four correct options.

Note that explicitly specifying `min-select` overrides the minimum number of options that must be selected, and similarly, explicitly specifying `max-select` overrides the maximum number of options that can be selected.

#### Restricting the number of options that can be selected

The `min-select` and `max-select` attributes determine the minimum and maximum number of options that can be selected in a valid submission. The value of `min-select` is computed using the following steps:

1. If the `min-select` attribute is explicitly set, then we use the specified value of `min-select`.
2. If `min-select` is not specified, but `min-correct` is specified along with `detailed-help-text="true"`, then we use the specified value of `min-correct`.
3. If steps 1 and 2 do not apply, then we use a default value of 1.

To compute `max-select`, we use a similar algorithm (note the different default value in step 3):

1. If the `max-select` attribute is explicitly set, then we use the specified value of `max-select`.
2. If `max-select` is not specified, but `max-correct` is specified along with `detailed-help-text="true"`, then we use the specified value of `min-correct`.
3. If steps 1 and 2 do not apply, then `max-select` defaults to the number of displayed checkbox options (i.e. students can select all displayed options by default).

#### Example implementations

- [element/checkbox]
- [demo/randomCheckbox]

#### See also

- [`pl-multiple-choice` for allowing only **one** correct choice](#pl-multiple-choice-element)

---

### `pl-excalidraw` element

Draw a vector diagram using [excalidraw](https://github.com/excalidraw/excalidraw). Only manual grading is supported.

![](elements/pl-excalidraw.png)

**question.html**

```html
<p>Draw something else, with a starter diagram</p>

<pl-excalidraw
  gradable="true"
  answers-name="vector"
  source-file-name="starter.excalidraw"
  directory="clientFilesQuestion"
  width="100%"
  height="600px"
></pl-excalidraw>
```

#### Customizations

| Attribute          | Type                                                                                                 | Default   | Description                                                                                                             |
| ------------------ | ---------------------------------------------------------------------------------------------------- | --------- | ----------------------------------------------------------------------------------------------------------------------- |
| `gradable`         | boolean                                                                                              | "true"    | Whether a diagram accepts input from the user.                                                                          |
| `answers-name`     | string                                                                                               | —         | Unique name to identify the widget with. Drawing submissions are saved with this name. Required when `gradable` is set. |
| `source-file-name` | string                                                                                               | —         | Optional file to load as the starter diagram.                                                                           |
| `directory`        | `"serverFilesCourse"`, `"clientFilesCourse"`, `"clientFilesQuestion"`, `"courseExtensions"` or `"."` | `"."`     | Directory where the `"source-file-name"` is loaded from. By default, it refers to the question directory `"."`.         |
| `width`            | string                                                                                               | `"100%"`  | Width of the widget, compatible with the [CSS width][css-width-mdn] specification.                                      |
| `height`           | string                                                                                               | `"800px"` | Height of the widget, compatible with the [CSS width][css-width-mdn] specification.                                     |

[css-width-mdn]: https://developer.mozilla.org/en-US/docs/Web/CSS/width

#### Example implementation

[element/excalidraw]

---

### `pl-file-editor` element

Provides an in-browser file editor that's compatible with the other file elements
and external grading system.

#### Sample element

![](elements/pl-file-editor.png)

<!-- prettier-ignore -->
```html
<pl-file-editor
  file-name="fib.py"
  ace-mode="ace/mode/python"
  ace-theme="ace/theme/monokai"
>
def fib(n):
    pass
</pl-file-editor>
```

#### Customizations

| Attribute            | Type    | Default              | description                                                                                                                                                                                                                                                                                                                                                                                                                                               |
| -------------------- | ------- | -------------------- | --------------------------------------------------------------------------------------------------------------------------------------------------------------------------------------------------------------------------------------------------------------------------------------------------------------------------------------------------------------------------------------------------------------------------------------------------------- |
| `file-name`          | string  | —                    | The name of this file; will be used to store this file in the `"_files"` submitted answer                                                                                                                                                                                                                                                                                                                                                                 |
| `ace-mode`           | string  | None                 | Specifies an Ace editor mode to enable things like intelligent code indenting and syntax highlighting; see the full list of modes [here](https://github.com/ajaxorg/ace/tree/master/src/mode).                                                                                                                                                                                                                                                            |
| `ace-theme`          | string  | `"ace/theme/chrome"` | Specifies an Ace editor theme; see the full list of themes [here](https://github.com/ajaxorg/ace/tree/master/src/theme).                                                                                                                                                                                                                                                                                                                                  |
| `font-size`          | string  | `"12px"`             | Sets the font size for the Ace editor. Specified as a CSS-style size (e.g., `"1rem"`, `"110%"`, `"16pt"`, or `"20px"`).                                                                                                                                                                                                                                                                                                                                   |
| `source-file-name`   | string  | None                 | Name of the source file with existing code to be displayed in the browser text editor (instead of writing the existing code between the element tags as illustrated in the above code snippet).                                                                                                                                                                                                                                                           |
| `directory`          | string  | special              | Directory where the source file with existing code is to be found. Only useful if `source-file-name` is used. If it contains one of the special names `"clientFilesCourse"` or `"serverFilesCourse"`, then the source file name is read from the course's special directories, otherwise the directory is expected to be in the question's own directory. If not provided, the source file name is expected to be found in the question's main directory. |
| `min-lines`          | integer | None                 | Minimum number of lines the editor should show initially.                                                                                                                                                                                                                                                                                                                                                                                                 |
| `max-lines`          | integer | None                 | Maximum number of lines the editor should display at once. Must be greater than `min-lines`.                                                                                                                                                                                                                                                                                                                                                              |
| `auto-resize`        | boolean | true                 | Automatically expand the editor panel to ensure all lines are present. Overrides any value set by `"max-lines"` and establishes a default of 18 lines for `"min-lines"` if not supplied. See Details below for notes.                                                                                                                                                                                                                                     |
| `preview`            | string  | None                 | If set, provides a live preview mode for editing markup languages. Currently supports `"html"`, `"markdown"`, or `"dot"`, though additional languages are supported via extensions (see below).                                                                                                                                                                                                                                                           |
| `focus`              | boolean | false                | Specifies that the editor should begin with the cursor captured and the editing pane focused. See Details below for notes.                                                                                                                                                                                                                                                                                                                                |
| `normalize-to-ascii` | boolean | false                | Whether non-English characters (accents, non-latin alphabets, fancy quotes) should be normalized to equivalent English characters before submitting the file for grading.                                                                                                                                                                                                                                                                                 |
| `allow-blank`        | boolean | false                | Whether or not an empty submission is allowed.                                                                                                                                                                                                                                                                                                                                                                                                            |

#### Details

When using `auto-resize`, consider specifying a custom `min-lines` or pre-populating the code editor window with a code sample.
This will initialize the editor area with a sufficient number of lines to display all of the code simultaneously without the need for scrolling.

The `focus` attribute defaults to `false`. Setting this to true will cause the file editor element to automatically capture the cursor focus when the question page is loaded, which may also cause the page to scroll down so that the file editor is in view, bypassing any written introduction. This may have negative implications for accessibility with screen readers, so use caution. If you have multiple file editors on the same question page, only one element should have `focus` set to true, or else the behavior may be unpredictable.

This element supports additional preview options through [element extensions](elementExtensions.md). To provide this functionality, the extension must assign, to `window.PLFileEditor.prototype.preview.PREVIEW_TYPE` (where `PREVIEW_TYPE` is the value of the `preview` attribute), a function that converts a string representing the editor's content into suitable HTML content.

#### Example implementations

- [element/fileEditor]
- [demo/autograder/codeEditor]

#### See also

- [`pl-file-upload` to receive files as a submission](#pl-file-upload-element)
- [`pl-file-preview` to display previously submitted files](#pl-file-preview-element)
- [`pl-external-grader-results` to include output from autograded code](#pl-external-grader-results-element)
- [`pl-code` to display blocks of code with syntax highlighting](#pl-code-element)
- [`pl-string-input` for receiving a single string value](#pl-string-input-element)

---

### `pl-file-upload` element

Provides a way to accept file uploads as part of an answer. They will be stored
in the format expected by externally graded questions.

#### Sample element

![](elements/pl-file-upload.png)

```html
<pl-file-upload file-names="foo.py, bar.c, filename with\, comma.txt"></pl-file-upload>
```

#### Customizations

| Attribute    | Type     | Default | description                                                                                                                                    |
| ------------ | -------- | ------- | ---------------------------------------------------------------------------------------------------------------------------------------------- |
| `file-names` | CSV list | ""      | List of files that should and must be submitted. Commas in a filename should be escaped with a backslash, and filenames cannot contain quotes. |

#### Example implementations

- [demo/autograder/codeUpload]
- [demo/manualGrade/codeUpload]

#### See also

- [`pl-file-editor` to provide an in-browser code environment](#pl-file-editor-element)
- [`pl-external-grader-results` to include output from autograded code](#pl-external-grader-results-element)
- [`pl-code` to display blocks of code with syntax highlighting](#pl-code-element)
- [`pl-string-input` for receiving a single string value](#pl-string-input-element)

---

### `pl-integer-input` element

Fill in the blank field that requires an **integer** input.

#### Sample element

![](elements/pl-integer-input.png)

**question.html**

```html
<pl-integer-input answers-name="int_value" label="$y =$"></pl-integer-input>
```

**server.py**

```python
import random

def generate(data):

    # Generate a random whole number
    x = random.randint(1, 10)

    # Answer to fill in the blank input
    data["correct_answers"]["int_value"] = x
```

#### Customizations

| Attribute        | Type                    | Default    | Description                                                                                                                                                          |
| ---------------- | ----------------------- | ---------- | -------------------------------------------------------------------------------------------------------------------------------------------------------------------- |
| `answers-name`   | string                  | —          | Variable name to store data in. Note that this attribute has to be unique within a question, i.e., no value for this attribute should be repeated within a question. |
| `weight`         | integer                 | 1          | Weight to use when computing a weighted average score over elements.                                                                                                 |
| `correct-answer` | string                  | special    | Correct answer for grading. Defaults to `data["correct_answers"][answers-name]`. If `base` is provided, then this answer must be given in the provided base.         |
| `allow-blank`    | boolean                 | false      | Whether or not an empty input box is allowed. By default, empty input boxes will not be graded (invalid format).                                                     |
| `blank-value`    | integer                 | 0 (zero)   | Value to be used as an answer if element is left blank. Only applied if `allow-blank` is `true`.                                                                     |
| `label`          | text                    | —          | A prefix to display before the input box (e.g., `label="$x =$"`).                                                                                                    |
| `suffix`         | text                    | —          | A suffix to display after the input box (e.g., `suffix="items"`).                                                                                                    |
| `base`           | integer                 | 10         | The base used to parse and represent the answer, or the special value 0 (see below).                                                                                 |
| `display`        | `"block"` or `"inline"` | `"inline"` | How to display the input field.                                                                                                                                      |
| `size`           | integer                 | 35         | Size of the input box.                                                                                                                                               |
| `show-help-text` | boolean                 | true       | Show the question mark at the end of the input displaying required input parameters.                                                                                 |
| `placeholder`    | string                  | —          | Custom placeholder text. If not set, defaults to `"integer"` if `base` is 10, otherwise `"integer in base <base>"`.                                                  |
| `show-score`     | boolean                 | true       | Whether to show the score badge next to this element.                                                                                                                |

#### Specifying a non-trivial base

By default, the values are interpreted in base 10. The `base` argument may also be used, with a value between 2 and 36, to indicate a different base to interpret the student input, as well as to print the final result.

The `base` argument can also accept a special value of 0. In this case, the values will by default be interpreted in base 10, however the student has the option of using different prefixes to indicate a value in a different format:

- The prefixes `0x` and `0X` can be used for base-16 values (e.g., `0x1a`);
- The prefixes `0b` and `0B` can be used for base-2 values (e.g., `0b1101`);
- The prefixes `0o` and `0O` can be used for base-8 values (e.g., `0o777`).

#### Integer range

pl-integer-input can accept integers of unbounded size, however the correct answer will only be stored as the Python `int` if it is between -9007199254740991 and +9007199254740991 (between -(2^53 - 1) and +(2^53 - 1)). Otherwise, the correct answer will be stored as a string. This distinction is important in `"server.py"` scripts for `parse()` and `grade()`, as well as downloaded assessment results.

Note that answers can include underscores which are ignored (i.e., `1_000` will be parsed as `1000`).

#### Example implementations

- [element/integerInput]

#### See also

- [`pl-number-input` for numeric input](#pl-number-input-element)
- [`pl-symbolic-input` for mathematical expression input](#pl-symbolic-input-element)
- [`pl-string-input` for string input](#pl-string-input-element)

---

### `pl-matching` element

Given a list of statements, select a matching option for each entry from a dropdown list.

#### Sample element

![](elements/pl-matching.png)

**question.html**

```html
<pl-matching answers-name="string_value">
  <pl-statement match="Washington, D.C.">United States</pl-statement>
  <pl-statement match="Mexico City">Mexico</pl-statement>
  <pl-statement match="Paris">France</pl-statement>

  <pl-option>New York City</pl-option>
</pl-matching>
```

#### Customizations

| Attribute             | Type                                                           | Default         | Description                                                                                                                                                                                                              |
| --------------------- | -------------------------------------------------------------- | --------------- | ------------------------------------------------------------------------------------------------------------------------------------------------------------------------------------------------------------------------ |
| `answers-name`        | string                                                         | —               | Variable name to store data in. Note that this attribute has to be unique within a question, i.e., no value for this attribute should be repeated within a question.                                                     |
| `weight`              | integer                                                        | 1               | Weight to use when computing a weighted average score over elements.                                                                                                                                                     |
| `fixed-order`         | boolean                                                        | false           | Whether or not to display the statements in a fixed order; otherwise they are shuffled.                                                                                                                                  |
| `fixed-options-order` | boolean                                                        | false           | Whether or not to display the options in a fixed order; otherwise they are shuffled. See the details of `pl-option` below for more information on option ordering.                                                       |
| `number-statements`   | integer                                                        | special         | The number of statements to display. Defaults to all statements.                                                                                                                                                         |
| `number-options`      | integer                                                        | special         | The number of options to display. Defaults to all options. The `none-of-the-above` option does not count towards this number.                                                                                            |
| `none-of-the-above`   | boolean                                                        | false           | Whether or not to add a "None of the above" to the end of the options.                                                                                                                                                   |
| `blank`               | boolean                                                        | true            | Option to add blank dropdown entry as the default selection in each dropdown list.                                                                                                                                       |
| `allow-blank`         | boolean                                                        | false           | Whether or not a blank submission is allowed. If this is set to true, a statement that selects the blank entry will be marked as incorrect instead of invalid.                                                           |
| `counter-type`        | `"decimal"`, `"lower-alpha"`, `"upper-alpha"` or `"full-text"` | `"lower-alpha"` | The type of counter to use when enumerating the options. If set to `"full-text"`, the column of options will be hidden, and the text of each option will be used in the statements' dropdown lists, instead of counters. |
| `hide-score-badge`    | boolean                                                        | false           | Whether or not to hide the correct/incorrect score badge next to each graded answer choice.                                                                                                                              |
| `options-placement`   | `"right"` or `"bottom"`                                        | `"right"`       | The placement of options relative to the statements in order to make it visually cohesive. Especially useful when dealing with long statements or options.                                                               |

Inside the `pl-matching` element, a series of `pl-statement` and `pl-option` elements specify the questions the student must answer and the options to which they can be matched, respectively. Statements are displayed in the left column, and options in the right.

A total of `number-statements` statements will be randomly selected and displayed to the student. The corresponding matching options will be gathered; if `number-options` is larger than the number of options used by the selected statements, then random distractors will be selected from the remaining unused options. If the selected statements require more options than `number-options`, then `none-of-the-above` will automatically be set to true.

The content of a `pl-statement` can be any HTML element, including other PrairieLearn elements. A `pl-statement` must be specified with these attributes:

| Attribute | Type   | Default | Description                                                                                                                                                                                                                                                         |
| --------- | ------ | ------- | ------------------------------------------------------------------------------------------------------------------------------------------------------------------------------------------------------------------------------------------------------------------- |
| `match`   | string | —       | Identifies the option as the correct response for this `pl-statement`. If `match` corresponds to the `name` of any `pl-option` element, the statement will be linked to that `pl-option`, otherwise a new option is implicitly created based on this `match` value. |

The content of a `pl-option` can be any HTML element, including other PrairieLearn elements. `pl-option` elements are optional; options are created by default based on the `match` attribute of each `pl-statement`. Additional `pl-option` elements can be added to serve as distractors (an option that is always incorrect, such as "New York City" in the example above), or to render formatted HTML/PrairieLearn elements instead of plain text (see the last question in the demo problem linked in the "Example implementations" below).

When the `fixed-options-order` feature is used, options are shown in the following order:

1. Any explicitly-defined `pl-option` elements are shown first, in the order they are declared.
2. Any implicitly-defined options defined by a `pl-statement` `match` attribute are shown next, in the order they are declared.

It is recommended to explicitly define `pl-option` elements when using `fixed-options-order` to have complete certainty on the order they will be shown.

A `pl-option` must be specified with these attributes:

| Attribute | Type   | Default | Description                                                                                                                                           |
| --------- | ------ | ------- | ----------------------------------------------------------------------------------------------------------------------------------------------------- |
| `name`    | string | special | A key used to match this option as the correct response to a `pl-statement`. If not given, the attribute is set to the inner HTML of the `pl-option`. |

#### Example implementations

- [element/matching]

---

### `pl-matrix-component-input` element

A `pl-matrix-component-input` element displays a grid of input fields with
the same shape of the variable stored in `answers-name`
(only 2D arrays of real numbers can be stored in `answers-name`).

#### Sample element

![](elements/pl-matrix-component-input.png)

**question.html**

```html
<pl-matrix-component-input answers-name="matrixA" label="$A=$"></pl-matrix-component-input>
```

**server.py**

```python
import prairielearn as pl
import numpy as np

def generate(data):

    # Generate a random 3x3 matrix
    mat = np.random.random((3, 3))

    # Answer to each matrix entry converted to JSON
    data["correct_answers"]["matrixA"] = pl.to_json(mat)
```

#### Customizations

| Attribute              | Type                                  | Default                  | Description                                                                                                                                                                                                                    |
| ---------------------- | ------------------------------------- | ------------------------ | ------------------------------------------------------------------------------------------------------------------------------------------------------------------------------------------------------------------------------ |
| `answers-name`         | string                                | —                        | Variable name to store data in. Note that this attribute has to be unique within a question, i.e., no value for this attribute should be repeated within a question.                                                           |
| `weight`               | integer                               | 1                        | Weight to use when computing a weighted average score over elements.                                                                                                                                                           |
| `label`                | text                                  | —                        | A prefix to display before the input box (e.g., `label="$F =$"`).                                                                                                                                                              |
| `comparison`           | `"relabs"`, `"sigfig"`, or `"decdig"` | `"relabs"`               | How to grade. `"relabs"` uses relative (`"rtol"`) and absolute (`"atol"`) tolerances. `"sigfig"` and `"decdig"` use "digits" significant or decimal digits.                                                                    |
| `rtol`                 | number                                | 1e-2                     | Relative tolerance for `comparison="relabs"`.                                                                                                                                                                                  |
| `atol`                 | number                                | 1e-8                     | Absolute tolerance for `comparison="relabs"`.                                                                                                                                                                                  |
| `digits`               | integer                               | 2                        | number of digits that must be correct for `comparison="sigfig"` or `comparison="decdig"`.                                                                                                                                      |
| `allow-partial-credit` | boolean                               | false                    | Whether or not to allow credit for each correct matrix component. By default, the variable is graded as correct only when all matrix components are correct.                                                                   |
| `allow-feedback`       | boolean                               | `"allow-partial-credit"` | Whether or not to allow feedback indicating which matrix components are incorrect. The default value of `allow-feedback` is the value of `"allow-partial-credit"`.                                                             |
| `allow-fractions`      | boolean                               | true                     | Whether to allow answers expressed as a rational number of the format `a/b`.                                                                                                                                                   |
| `allow-blank`          | boolean                               | false                    | Whether or not empty input boxes are allowed. By default, matrices with at least one empty input box will not be graded (invalid format).                                                                                      |
| `blank-value`          | string                                | 0 (zero)                 | Value to be used as an answer for each individual component if the component is left blank. Only applied if `allow-blank` is `true`. Must follow the same format as an expected user input (e.g., fractions if allowed, etc.). |

#### Details

The question will only be graded when all matrix components are entered, unless the `allow-blank` attribute is enabled.

#### Example implementations

- [element/matrixComponentInput]

#### See also

- [`pl-matrix-input` for a matrix formatted in an implemented programming language](#pl-matrix-input-element)
- [`pl-number-input` for a single numeric input](#pl-number-input-element)
- [`pl-symbolic-input` for a mathematical expression input](#pl-symbolic-input-element)

---

### `pl-matrix-input` element

A `pl-matrix-input` element displays an input field that accepts a matrix
(i.e., a 2-D array) expressed in a supported programming language
format (either MATLAB or Python's numpy).

#### Sample element

![](elements/pl-matrix-input.png)

**question.html**

```html
<pl-matrix-input answers-name="matrixB" label="$B=$"></pl-matrix-input>
```

**server.py**

```python
import prairielearn as pl
import numpy as np

def generate(data):
    # Randomly generate a 2x2 matrix
    matrixB = np.random.random((2, 2))

    # Answer exported to question.
    data["correct_answers"]["matrixB"] = pl.to_json(matrixB)
```

#### Customizations

| Attribute        | Type                                  | Default    | Description                                                                                                                                                          |
| ---------------- | ------------------------------------- | ---------- | -------------------------------------------------------------------------------------------------------------------------------------------------------------------- |
| `answers-name`   | string                                | —          | Variable name to store data in. Note that this attribute has to be unique within a question, i.e., no value for this attribute should be repeated within a question. |
| `weight`         | integer                               | 1          | Weight to use when computing a weighted average score over elements.                                                                                                 |
| `label`          | text                                  | —          | A prefix to display before the input box (e.g., `label="$F =$"`).                                                                                                    |
| `comparison`     | `"relabs"`, `"sigfig"`, or `"decdig"` | `"relabs"` | How to grade. `"relabs"` uses relative (`"rtol"`) and absolute (`"atol"`) tolerances. `"sigfig"` and `"decdig"` use `"digits"` significant or decimal digits.        |
| `rtol`           | number                                | 1e-2       | Relative tolerance for `comparison="relabs"`.                                                                                                                        |
| `atol`           | number                                | 1e-8       | Absolute tolerance for `comparison="relabs"`.                                                                                                                        |
| `digits`         | integer                               | 2          | number of digits that must be correct for `comparison="sigfig"` or `comparison="decdig"`.                                                                            |
| `allow-complex`  | boolean                               | false      | Whether or not to allow complex numbers as answers.                                                                                                                  |
| `show-help-text` | boolean                               | true       | Show the question mark at the end of the input displaying required input parameters.                                                                                 |

#### Details

`pl-matrix-input` parses a matrix entered in either `MATLAB` or `Python` formats.
The following are valid input format options:

**MATLAB format:**

```
[1.23; 4.56]
```

**Python format:**

```
[[1.23], [4.56]]
```

**Note:** A scalar will be accepted either as a matrix of size 1 x 1 (e.g., `[1.23]` or `[[1.23]]`) or just as a single number (e.g., `1.23`).

In the answer panel, a `pl-matrix-input` element displays the correct answer, allowing the user to switch between matlab and python format.

In the submission panel, a `pl-matrix-input` element displays either the submitted answer (in the same format that it was submitted, either MATLAB or Python), or a note that the submitted answer was invalid (with an explanation of why).

#### Example implementations

- [demo/matrixComplexAlgebra]

#### See also

- [`pl-matrix-component-input` for individual input boxes for each element in the matrix](#pl-matrix-component-input-element)
- [`pl-number-input` for a single numeric input](#pl-number-input-element)
- [`pl-symbolic-input` for a mathematical expression input](#pl-symbolic-input-element)

---

### `pl-multiple-choice` element

A `pl-multiple-choice` element selects **one** correct answer and zero or more
incorrect answers and displays them in a random order as radio buttons.
Duplicate answer choices (string equivalents) are not permitted in the
`pl-multiple-choice` element, and an exception will be raised upon question
generation if two (or more) choices are identical.

#### Sample element

![](elements/pl-multiple-choice.png)

```html
<pl-multiple-choice answers-name="acc" weight="1">
  <pl-answer correct="false">positive</pl-answer>
  <pl-answer correct="true">negative</pl-answer>
  <pl-answer correct="false">zero</pl-answer>
</pl-multiple-choice>
```

#### Customizations

| Attribute                    | Type                                                 | Default              | Description                                                                                                                                                                                |
| ---------------------------- | ---------------------------------------------------- | -------------------- | ------------------------------------------------------------------------------------------------------------------------------------------------------------------------------------------ |
| `answers-name`               | string                                               | —                    | Variable name to store data in. Note that this attribute has to be unique within a question, i.e., no value for this attribute should be repeated within a question.                       |
| `weight`                     | integer                                              | 1                    | Weight to use when computing a weighted average score over elements.                                                                                                                       |
| `display`                    | `"block"`, `"inline"`, or `"dropdown"`               | `"block"`            | Display option for the input field. Block and inline display answer choices as radio buttons, while dropdown presents option as a dropdown.                                                |
| `number-answers`             | integer                                              | special              | The total number of answer choices to display. Defaults to displaying one correct answer and all incorrect answers.                                                                        |
| `order`                      | `"random"`, `"ascend"`, `"descend"`, or `"fixed"`    | `"random"`           | Order to display answer choices. Fixed order displays choices in the same order as the original source file.                                                                               |
| `hide-letter-keys`           | boolean                                              | false                | Hide the letter keys in the answer list, i.e., (a), (b), (c), etc.                                                                                                                         |
| `all-of-the-above`           | `"false"`, `"random"`, `"correct"`, or `"incorrect"` | `"false"`            | Add `"All of the above"` choice. See below for details.                                                                                                                                    |
| `none-of-the-above`          | `"false"`, `"random"`, `"correct"`, or `"incorrect"` | `"false"`            | Add `"None of the above"` choice. See below for details.                                                                                                                                   |
| `all-of-the-above-feedback`  | string                                               | —                    | Helper text to be displayed to the student next to the `all-of-the-above` option after question is graded if this option has been selected by the student.                                 |
| `none-of-the-above-feedback` | string                                               | —                    | Helper text to be displayed to the student next to the `none-of-the-above` option after question is graded if this option has been selected by the student.                                |
| `allow-blank`                | boolean                                              | false                | Whether or not an empty submission is allowed. If `allow-blank` is set to `true`, a submission that does not select any option will be marked as incorrect instead of invalid.             |
| `size`                       | integer                                              | —                    | Manually set the size of the dropdown to a fixed width. The default behavior is to make the dropdown as wide as the widest option. Should only be used with `display` set to `"dropdown"`. |
| `placeholder`                | string                                               | `"Select an option"` | String to be used as the placeholder text when `display` is set to `"dropdown"`. Will also accept an empty string as `placeholder=""`.                                                     |

The attributes `none-of-the-above` and `all-of-the-above` can be set to one of these values:

- `"false"`: the corresponding choice will not be shown in the list of choices. This is the default.
- `"random"`: the corresponding choice will always be shown, and will be randomly correct, with probability proportional to the total number of correct choices. In other words, if there are `N` possible correct choices in total, this choice will be correct with probability `1/N`.
- `"correct"`: the corresponding choice will always be shown and will always be the correct answer.
- `"incorrect"`: the corresponding choice will always be shown and will always be an incorrect answer (i.e., a distractor).

**Notes**

- "All of the above" and "None of the above", if set, are bounded by the `number-answers` value above. Also, these two values are always shown as the last choices, regardless of the setting for `fixed-order`. If both choices are shown, then "All of the above" will be listed before "None of the above".
- Defining answer choices with external JSON files via the `external-json` attribute is now deprecated.

Inside the `pl-multiple-choice` element, each choice must be specified with
a `pl-answer` that has attributes:

| Attribute  | Type    | Default | Description                                                                                                                                    |
| ---------- | ------- | ------- | ---------------------------------------------------------------------------------------------------------------------------------------------- |
| `correct`  | boolean | false   | Is this a correct answer to the question?                                                                                                      |
| `feedback` | string  | —       | Helper text (HTML) to be displayed to the student next to the option after question is graded if this option has been selected by the student. |
| `score`    | float   | —       | Score given to answer choice if selected by student. Defaults to 1.0 for correct answers and 0.0 for incorrect answers.                        |

#### Example implementations

- [element/multipleChoice]
- [demo/randomMultipleChoice]

#### See also

- [`pl-checkbox` for allowing **one or more** choices](#pl-checkbox-element)

### `pl-number-input` element

Fill in the blank field that allows for **numeric** value input within specific
tolerances.

#### Sample element

![](elements/pl-number-input-rtol.png)

**question.html**

```html
<pl-number-input answers-name="ans_rtol" label="$x =$"> </pl-number-input>
```

**server.py**

```python
import random

def generate(data):

    # Generate a random value
    x = random.uniform(1, 2)

    # Answer to fill in the blank input
    data["correct_answers"]["ans_rtol"] = x
```

---

![](elements/pl-number-input-sigfig.png)

**question.html**

```html
<pl-number-input answers-name="ans_sig" comparison="sigfig" digits="2" label="$x =$">
</pl-number-input>
```

**server.py**

```python
import random

def generate(data):

    # Generate a random value
    x = random.uniform(1, 2)

    # Answer to fill in the blank input
    data["correct_answers"]["ans_sig"] = round(x, 2)
```

#### Customizations

| Attribute             | Type                                  | Default    | Description                                                                                                                                                                                                                                                                                                                                                                                                                                                                                       |
| --------------------- | ------------------------------------- | ---------- | ------------------------------------------------------------------------------------------------------------------------------------------------------------------------------------------------------------------------------------------------------------------------------------------------------------------------------------------------------------------------------------------------------------------------------------------------------------------------------------------------- |
| `answers-name`        | string                                | —          | Variable name to store data in. Note that this attribute has to be unique within a question, i.e., no value for this attribute should be repeated within a question.                                                                                                                                                                                                                                                                                                                              |
| `weight`              | integer                               | 1          | Weight to use when computing a weighted average score over elements.                                                                                                                                                                                                                                                                                                                                                                                                                              |
| `correct-answer`      | float                                 | special    | Correct answer for grading. Defaults to `data["correct_answers"][answers-name]`.                                                                                                                                                                                                                                                                                                                                                                                                                  |
| `label`               | text                                  | —          | A prefix to display before the input box (e.g., `label="$F =$"`).                                                                                                                                                                                                                                                                                                                                                                                                                                 |
| `suffix`              | text                                  | —          | A suffix to display after the input box (e.g., `suffix="$\rm m/s^2$"`).                                                                                                                                                                                                                                                                                                                                                                                                                           |
| `display`             | `"block"` or `"inline"`               | `"inline"` | How to display the input field.                                                                                                                                                                                                                                                                                                                                                                                                                                                                   |
| `comparison`          | `"relabs"`, `"sigfig"`, or `"decdig"` | `"relabs"` | How to grade. `"relabs"` uses relative (`"rtol"`) and absolute (`"atol"`) tolerances. `"sigfig"` and `"decdig"` use `"digits"` significant or decimal digits.                                                                                                                                                                                                                                                                                                                                     |
| `rtol`                | number                                | 1e-2       | Relative tolerance for `comparison="relabs"`.                                                                                                                                                                                                                                                                                                                                                                                                                                                     |
| `atol`                | number                                | 1e-8       | Absolute tolerance for `comparison="relabs"`.                                                                                                                                                                                                                                                                                                                                                                                                                                                     |
| `digits`              | integer                               | 2          | number of digits that must be correct for `comparison="sigfig"` or `comparison="decdig"`.                                                                                                                                                                                                                                                                                                                                                                                                         |
| `allow-complex`       | boolean                               | false      | Whether or not to allow complex numbers as answers. If the correct answer is set in server.py as a complex object, you should use `import prairielearn as pl` and `data["correct_answers"][answers-name] = pl.to_json(ans)`.                                                                                                                                                                                                                                                                      |
| `allow-blank`         | boolean                               | false      | Whether or not an empty input box is allowed. By default, empty input boxes will not be graded (invalid format).                                                                                                                                                                                                                                                                                                                                                                                  |
| `show-score`          | boolean                               | true       | Whether to show the score badge next to this element.                                                                                                                                                                                                                                                                                                                                                                                                                                             |
| `blank-value`         | string                                | 0 (zero)   | Value to be used as an answer if element is left blank. Only applied if `allow-blank` is `true`. Must follow the same format as an expected user input (e.g., fractions if allowed, complex numbers if allowed, etc.).                                                                                                                                                                                                                                                                            |
| `show-help-text`      | boolean                               | true       | Show the question mark at the end of the input displaying required input parameters.                                                                                                                                                                                                                                                                                                                                                                                                              |
| `placeholder`         | string                                | -          | Custom placeholder text. By default, the placeholder text shown is the default comparison.                                                                                                                                                                                                                                                                                                                                                                                                        |
| `size`                | integer                               | 35         | Size of the input box.                                                                                                                                                                                                                                                                                                                                                                                                                                                                            |
| `show-correct-answer` | boolean                               | true       | Whether to show the correct answer in the submitted answers panel.                                                                                                                                                                                                                                                                                                                                                                                                                                |
| `allow-fractions`     | boolean                               | true       | Whether to allow answers expressed as a rational number of the format `"a/b"`.                                                                                                                                                                                                                                                                                                                                                                                                                    |
| `custom-format`       | string                                | special    | Custom format to use when formatting the submitted or correct answer. By default, submitted answers are shown with the format `".12g"`, while the correct answer uses `".12g"` if the comparison method is `"relabs"`, or a custom format based on the number of digits if the comparison method is `"sigfig"` or `"decdig"`. A full description of the format can be found [on the Python documentation page](https://docs.python.org/3/library/string.html#format-specification-mini-language). |

#### Example implementations

- [element/numberInput]
- [demo/calculation]

#### See also

- [`pl-integer-input` for integer input](#pl-integer-input-element)
- [`pl-symbolic-input` for mathematical expression input](#pl-symbolic-input-element)
- [`pl-string-input` for string input](#pl-string-input-element)

---

### `pl-order-blocks` element

Element to arrange given blocks of code or text that are displayed initially in the _source area_. The blocks can be moved to the _solution area_ to construct the solution of the problem. In the example below, the source area is denoted by the header "Drag from here" and the solution area is denoted with the header "Construct your solution here".

#### Sample element

![](elements/pl-order-blocks.png)

**question.html**

```html
<p>List all the even numbers in order:</p>
<pl-order-blocks answers-name="order-numbers">
  <pl-answer correct="false">1</pl-answer>
  <pl-answer correct="true">2</pl-answer>
  <pl-answer correct="false">3</pl-answer>
  <pl-answer correct="true">4</pl-answer>
</pl-order-blocks>
```

#### Customizations

| Attribute             | Type                                                           | Default                          | Description                                                                                                                                                                                                                                                                                                                                                                                                                                                                  |
| --------------------- | -------------------------------------------------------------- | -------------------------------- | ---------------------------------------------------------------------------------------------------------------------------------------------------------------------------------------------------------------------------------------------------------------------------------------------------------------------------------------------------------------------------------------------------------------------------------------------------------------------------- |
| `answers-name`        | string                                                         | —                                | Variable name to store data in. Note that this attribute has to be unique within a question, i.e., no value for this attribute should be repeated within a question.                                                                                                                                                                                                                                                                                                         |
| `weight`              | integer                                                        | 1                                | Weight to use when computing a weighted average score over all elements in a question.                                                                                                                                                                                                                                                                                                                                                                                       |
| `grading-method`      | `"ordered"`, `"unordered"`, `"ranking"`, `"dag"`, `"external"` | `"ordered"`                      | Grading method to be used, as described below.                                                                                                                                                                                                                                                                                                                                                                                                                               |
| `allow-blank`         | boolean                                                        | false                            | Whether or not an empty solution area is allowed. By default, an empty solution area with no dropped blocks will not be graded (invalid format).                                                                                                                                                                                                                                                                                                                             |
| `file-name`           | string                                                         | `"user_code.py"`                 | Name of the file where the information from the blocks will be saved, to be used by the external grader.                                                                                                                                                                                                                                                                                                                                                                     |
| `source-blocks-order` | `"random"`, `"ordered"`, or `"alphabetized"`                   | `"random"`                       | The order of the blocks in the source area. See more details below.                                                                                                                                                                                                                                                                                                                                                                                                          |
| `indentation`         | boolean                                                        | false                            | Enable both the ability for indentation in the solution area and the grading of the expected indentation (set by `indent` in `pl-answer`, as described below).                                                                                                                                                                                                                                                                                                               |
| `max-incorrect`       | integer                                                        | special                          | The maximum number of incorrect answers to be displayed in the source area. The incorrect answers are set using `<pl-answer correct="false">`. Defaults to displaying all incorrect answers.                                                                                                                                                                                                                                                                                 |
| `min-incorrect`       | integer                                                        | special                          | The minimum number of incorrect answers to be displayed in the source area. The incorrect answers are set using `<pl-answer correct="false">`. Defaults to displaying all incorrect answers.                                                                                                                                                                                                                                                                                 |
| `source-header`       | string                                                         | `"Drag from here"`               | The text that appears at the start of the source area.                                                                                                                                                                                                                                                                                                                                                                                                                       |
| `solution-header`     | string                                                         | `"Construct your solution here"` | The text that appears at the start of the solution area.                                                                                                                                                                                                                                                                                                                                                                                                                     |
| `solution-placement`  | `"right"` or `"bottom"`                                        | `"right"`                        | `"right"` shows the source and solution areas aligned side-by-side. `"bottom"` shows the solution area below the source area.                                                                                                                                                                                                                                                                                                                                                |
| `partial-credit`      | `"none"` or `"lcs"`                                            | Depends on `"grading-method"`    | For the `"dag"`, `"ordered"`, and `"ranking"` grading methods, you may specify `"none"` for no partial credit or `"lcs"` for partial credit based on the LCS edit-distance from the student solution to some correct solution. Note that `partial-credit` defaults to `"lcs"` for the `"dag"` and `"ranking"` grading method, and to `"none"` for the `"ordered"` grading method for backward compatibility. Grading method `"unordered"` will always assign partial credit. |
| `feedback`            | `"none"`, `"first-wrong"`, or `"first-wrong-verbose"`          | `"none"`                         | The level of feedback the student will receive upon giving an incorrect answer. Available with the `"dag"` or `"ranking` grading mode. `"none"` will give no feedback. `"first-wrong"` will tell the student which block in their answer was the first to be incorrect. If set to `"first-wrong-verbose"`, if the first incorrect block is a distractor any feedback associated with that distractor will be shown as well (see "distractor-feedback" in `<pl-answer>`)      |
| `format`              | `"code"` or `"default"`                                        | `"default"`                      | If this property is set to `"code"`, then the contents of each of the blocks will be wrapped with a `"pl-code"` element.                                                                                                                                                                                                                                                                                                                                                     |
| `code-language`       | string                                                         | —                                | The programming language syntax highlighting to use. Only available when using `format="code"`.                                                                                                                                                                                                                                                                                                                                                                              |
| `inline`              | boolean                                                        | false                            | `false` sets the blocks to be stacked vertically whereas `true` requires blocks to be placed horizontally.                                                                                                                                                                                                                                                                                                                                                                   |

Within the `pl-order-blocks` element, each element must either be a `pl-answer` or a `pl-block-group` (see details below for more info on `pl-block-group`). Each element within a `pl-block-group` must be a `pl-answer`. The `pl-answer` elements specify the content for each of the blocks, and may have the following attributes:

| Attribute             | Type               | Default | Description                                                                                                                                                                                                                                                                                                                                                               |
| --------------------- | ------------------ | ------- | ------------------------------------------------------------------------------------------------------------------------------------------------------------------------------------------------------------------------------------------------------------------------------------------------------------------------------------------------------------------------- |
| `correct`             | boolean            | true    | Specifies whether the answer block is a correct answer to the question (and should be moved to the solution area).                                                                                                                                                                                                                                                        |
| `ranking`             | positive integer   | —       | This attribute is used when `grading-method="ranking"` and it specifies the correct ranking of the answer block. For example, a block with ranking `2` should be placed below a block with ranking `1`. The same ranking can be used when the order of certain blocks is not relevant. Blocks that can be placed at any position should not have the `ranking` attribute. |
| `indent`              | integer in [-1, 4] | -1      | Specifies the correct indentation level of the block. For example, a value of `2` means the block should be indented twice. A value of `-1` means the indention of the block does not matter. This attribute can only be used when `indentation="true"`.                                                                                                                  |
| `depends`             | string             | ""      | Optional attribute when `grading-method="dag"`. Used to specify the directed acyclic graph relation among the blocks, with blocks being referred to by their `tag`. For example, if `depends="1,3"` for a particular block, it must appear later in the solution than the block with `tag="1"` and the block with `tag="3"`.                                              |
| `tag`                 | string             | ""      | Optional attribute. Used to identify the block when declaring which other blocks depend on it or are a distractor for it.                                                                                                                                                                                                                                                 |
| `distractor-for`      | string             | ""      | Optional attribute on blocks where `correct=false`. Used to visually group a distractor block with a correct block that it is similar to, should match the `tag` attribute of the block that it should be visually paired with.                                                                                                                                           |
| `distractor-feedback` | string             | ""      | Optional attribute, used when `correct=false` that indicates why a given block is incorrect or should not be included in the solution. Shown to the student after all attempts at a problem are exhausted, or if `"first-wrong"=true` and the first incorrect line in their submission has `distractor-feedback`.                                                         |

#### Details

Different grading options are defined via the attribute `grading-method`:

- `ordered`: in this method, the correct ordering of the blocks is defined by the ordering in which
  the correct answers (defined in `pl-answer`) appear in the HTML file.
- `unordered`: in this method, if `n` is the total number of correct blocks, each correct block moved to the solution area is given `1/n` points, and each incorrect block moved to the solution area is subtracted by `1/n` points. The final score will be at least 0 (the student cannot earn a negative score by only moving incorrect answers). Note the ordering of the blocks does not matter. That is, any permutation of the answers within the solution area is accepted.
- `ranking`: in this method, the `ranking` attribute of the `pl-answer` options are used to check answer ordering. Every answer block _X_ should have a `ranking` integer that is less than or equal to the answer block immediately below _X_. That is, the sequence of `ranking` integers of all the answer blocks should form a _nonstrictly increasing_ sequence. If `n` is the total number of answers, each correctly ordered answer is worth `1/n`, up to the first incorrectly ordered answer.
- `dag`: in this method, the `depends` attibute of the `pl-answer` options are used to declare the directed acyclic graph relation between the blocks, and a correct answer is any topological sort of that directed acyclic graph. If `pl-block-group` elements are used to divide some blocks into groups, then a correct answer is a topological sort of the lines of the proof with the added condition that the lines of each group must be listed contiguously (as an example, this is useful for expressing a [proof by cases][demo/proofblocks] when the `dag` grader is used for mathematical proofs). Blocks inside a `pl-block-group` element may only depend or be depended on by blocks within the same `pl-block-group`, and `pl-blocks-group`s can be given their own `tag` and `depends` properties so that a block may depend on an entire group, or a group may depend on a block or group.
- `external`: in this method, the blocks moved to the solution area will be saved in the file `user_code.py`, and the correctness of the code will be checked using the external grader. Depending on the external grader grading code logic, it may be possible to enable or disable partial credit. The attribute `correct` for `pl-answer` can still be used in conjunction with `min-incorrect` and `max-incorrect` for display purposes only, but not used for grading purposes. The attributes `ranking` and `indent` are not allowed for this grading method.

Different ordering of the blocks in the source area defined via the attribute `source-blocks-order`:

- `random`: the blocks are shuffled.
- `ordered`: the blocks appear in the source area in the same order they appear in the HTML file.
- `alphabetized`: the blocks are alphabetized according to their HTML contents. Take care when including HTML in blocks. For instance, `<b>cat</b>` will appear before `<i>bat</i>`.

#### Example implementations

- [element/orderBlocks]
- [demo/proofBlocks]
- [demo/autograder/python/orderBlocksRandomParams]
- [demo/autograder/python/orderBlocksAddNumpy]

---

### `pl-rich-text-editor` element

Provides an in-browser rich text editor, aimed mostly at manual grading essay-type questions. This editor is based on the [Quill rich text editor](https://quilljs.com/).

#### Sample element

![](elements/pl-rich-text-editor.png)

```html
<pl-rich-text-editor file-name="answer.html"> </pl-rich-text-editor>
```

#### Customizations

| Attribute            | Type                                | Default              | description                                                                                                                                                                                                                                                                                                                                                                                                                                               |
| -------------------- | ----------------------------------- | -------------------- | --------------------------------------------------------------------------------------------------------------------------------------------------------------------------------------------------------------------------------------------------------------------------------------------------------------------------------------------------------------------------------------------------------------------------------------------------------- |
| `file-name`          | string                              | —                    | The name of the output file; will be used to store the student's answer in the `_files` submitted answer                                                                                                                                                                                                                                                                                                                                                  |
| `quill-theme`        | string                              | `"snow"`             | Specifies a Quill editor theme; the most common themes are `"snow"` (which uses a default toolbar) or `"bubble"` (which hides the default toolbar, showing formatting options when text is selected). See [the Quill documentation](https://quilljs.com/docs/themes/) for more information about additional themes.                                                                                                                                       |
| `source-file-name`   | string                              | None                 | Name of the source file with existing content to be displayed in the editor. The format of this file must match the format specified in the `format` attribute.                                                                                                                                                                                                                                                                                           |
| `directory`          | string                              | special              | Directory where the source file with existing code is to be found. Only useful if `source-file-name` is used. If it contains one of the special names `"clientFilesCourse"` or `"serverFilesCourse"`, then the source file name is read from the course's special directories, otherwise the directory is expected to be in the question's own directory. If not provided, the source file name is expected to be found in the question's main directory. |
| `placeholder`        | string                              | `"Your answer here"` | Text to be shown in the editor as a placeholder when there is no student input.                                                                                                                                                                                                                                                                                                                                                                           |
| `format`             | `"html"` or `"markdown"`            | `"html"`             | Format used to save the student's response. This format also affects how the source file name or inner HTML is interpreted.                                                                                                                                                                                                                                                                                                                               |
| `markdown-shortcuts` | boolean                             | true                 | Whether or not the editor accepts shortcuts based on markdown format (e.g., typing `_word_` causes the word to become italic).                                                                                                                                                                                                                                                                                                                            |
| `counter`            | `"word"`, `"character"` or `"none"` | `"none"`             | Whether a word or character count should be displayed at the bottom of the editor.                                                                                                                                                                                                                                                                                                                                                                        |
| `allow-blank`        | boolean                             | false                | Whether or not an empty input box is allowed. By default, empty submissions will not be graded (invalid format).                                                                                                                                                                                                                                                                                                                                          |

#### Example implementations

- [element/richTextEditor]

#### See also

- [`pl-file-editor` to edit unformatted text, such as code](#pl-file-editor-element)
- [`pl-file-upload` to receive files as a submission](#pl-file-upload-element)
- [`pl-string-input` for receiving a single string value](#pl-string-input-element)

---

### `pl-string-input` element

Fill in the blank field that allows for **string** value input.

#### Sample element

![](elements/pl-string-input.png)

**question.html**

```html
<pl-string-input answers-name="string_value" label="Prairie"></pl-string-input>
```

**server.py**

```python
def generate(data):

    # Answer to fill in the blank input
    data["correct_answers"]["string_value"] = "Learn"
```

#### Customizations

| Attribute                 | Type                    | Default    | Description                                                                                                                                                               |
| ------------------------- | ----------------------- | ---------- | ------------------------------------------------------------------------------------------------------------------------------------------------------------------------- |
| `answers-name`            | string                  | —          | Variable name to store data in. Note that this attribute has to be unique within a question, i.e., no value for this attribute should be repeated within a question.      |
| `weight`                  | integer                 | 1          | Weight to use when computing a weighted average score over elements.                                                                                                      |
| `correct-answer`          | string                  | special    | Correct answer for grading. Defaults to `data["correct_answers"][answers-name]`.                                                                                          |
| `label`                   | text                    | —          | A prefix to display before the input box (e.g., `label="$x =$"`).                                                                                                         |
| `suffix`                  | text                    | —          | A suffix to display after the input box (e.g., `suffix="items"`).                                                                                                         |
| `display`                 | `"block"` or `"inline"` | `"inline"` | How to display the input field.                                                                                                                                           |
| `remove-leading-trailing` | boolean                 | false      | Whether or not to remove leading and trailing blank spaces from the input string.                                                                                         |
| `remove-spaces`           | boolean                 | false      | Whether or not to remove blank spaces from the input string.                                                                                                              |
| `allow-blank`             | boolean                 | false      | Whether or not an empty input box is allowed. By default, empty input boxes will not be graded (invalid format).                                                          |
| `ignore-case`             | boolean                 | false      | Whether or not to enforce case sensitivity (e.g. "hello" != "HELLO").                                                                                                     |
| `normalize-to-ascii`      | boolean                 | false      | Whether non-English characters (accents, non-latin alphabets, fancy quotes) should be normalized to equivalent English characters before submitting the file for grading. |
| `placeholder`             | text                    | None       | Hint displayed inside the input box describing the expected type of input.                                                                                                |
| `size`                    | integer                 | 35         | Size of the input box.                                                                                                                                                    |
| `show-help-text`          | boolean                 | true       | Show the question mark at the end of the input displaying required input parameters.                                                                                      |

#### Example implementations

- [element/stringInput]

#### See also

- [`pl-symbolic-input` for mathematical expression input](#pl-symbolic-input-element)
- [`pl-integer-input` for integer input](#pl-integer-input-element)
- [`pl-number-input` for numeric input](#pl-number-input-element)

---

### `pl-symbolic-input` element

Fill in the blank field that allows for mathematical symbol input.

#### Sample element

![](elements/pl-symbolic-input.png)

**question.html**

```html
<pl-symbolic-input answers-name="symbolic_math" variables="x, y" label="$z =$"></pl-symbolic-input>
```

**server.py**

```python
import prairielearn as pl
import sympy

def generate(data):

    # Declare math symbols
    x, y = sympy.symbols("x y")

    # Describe the equation
    z = x + y + 1

    # Answer to fill in the blank input stored as JSON.
    data["correct_answers"]["symbolic_math"] = pl.to_json(z)
```

#### Customizations

| Attribute                    | Type                    | Default                 | Description                                                                                                                                                                                                                                                                                                                                   |
| ---------------------------- | ----------------------- | ----------------------- | --------------------------------------------------------------------------------------------------------------------------------------------------------------------------------------------------------------------------------------------------------------------------------------------------------------------------------------------- |
| `answers-name`               | string                  | —                       | Variable name to store data in. Note that this attribute has to be unique within a question, i.e., no value for this attribute should be repeated within a question. If the correct answer is set in server.py as a complex object, you should use `import prairielearn as pl` and `data["correct_answers"][answers-name] = pl.to_json(ans)`. |
| `weight`                     | integer                 | 1                       | Weight to use when computing a weighted average score over elements.                                                                                                                                                                                                                                                                          |
| `correct-answer`             | float                   | special                 | Correct answer for grading. Defaults to `data["correct_answers"][answers-name]`.                                                                                                                                                                                                                                                              |
| `label`                      | text                    | —                       | A prefix to display before the input box (e.g., `label="$F =$"`).                                                                                                                                                                                                                                                                             |
| `display`                    | `"block"` or `"inline"` | `"inline"`              | How to display the input field.                                                                                                                                                                                                                                                                                                               |
| `variables`                  | string                  | —                       | A comma-delimited list of symbols that can be used in the symbolic expression.                                                                                                                                                                                                                                                                |
| `allow-complex`              | boolean                 | false                   | Whether complex numbers (expressions with `i` or `j` as the imaginary unit) are allowed.                                                                                                                                                                                                                                                      |
| `imaginary-unit-for-display` | string                  | `"i"`                   | The imaginary unit that is used for display. It must be either `"i"` or `"j"`. Again, this is _only_ for display. Both `i` and `j` can be used by the student in their submitted answer, when `allow-complex="true"`.                                                                                                                         |
| `allow-trig-functions`       | boolean                 | true                    | Whether trigonometric functions (`cos`, `atanh`, ...) are allowed.                                                                                                                                                                                                                                                                            |
| `allow-blank`                | boolean                 | false                   | Whether or not an empty input box is allowed. By default, an empty input box will not be graded (invalid format).                                                                                                                                                                                                                             |
| `blank-value`                | string                  | 0 (zero)                | Expression to be used as an answer if the answer is left blank. Only applied if `allow-blank` is `true`. Must follow the same format as an expected user input (e.g., same variables, etc.).                                                                                                                                                  |
| `size`                       | integer                 | 35                      | Size of the input box.                                                                                                                                                                                                                                                                                                                        |
| `show-help-text`             | boolean                 | true                    | Show the question mark at the end of the input displaying required input parameters.                                                                                                                                                                                                                                                          |
| `placeholder`                | string                  | `"symbolic expression"` | Hint displayed inside the input box describing the expected type of input.                                                                                                                                                                                                                                                                    |
| `custom-functions`           | string                  | —                       | A comma-delimited list of custom functions that can be used in the symbolic expression.                                                                                                                                                                                                                                                       |
| `show-score`                 | boolean                 | true                    | Whether to show the score badge next to this element.                                                                                                                                                                                                                                                                                         |
| `suffix`                     | text                    | —                       | A suffix to display after the input box (e.g., `suffix="$\rm m/s^2$"`).                                                                                                                                                                                                                                                                       |

#### Details

Correct answers are best created as `sympy` expressions and converted to json using `pl.to_json`. It is also possible to specify the correct answer simply as a string, e.g., `x + y + 1`.

Variables with the same name as greek letters (e.g., `alpha`, `beta`, etc.) will be automatically converted to their LaTeX equivalents for display on the correct answer and submission panels.

Do not include `i` or `j` in the list of `variables` if `allow-complex="true"`, and do not include any other reserved name in your list of `variables` (`e`, `pi`, `cos`, `sin`, etc). The element code will check for (and disallow) conflicts between your list of `variables`, `custom-functions`, and reserved names.

Note that variables created with additional assumptions in a correct answer will have those assumptions respected when evaluating student answers.
See example question for details.

#### Example implementations

- [element/symbolicInput]

#### See also

- [`pl-number-input` for numeric input](#pl-number-input-element)
- [`pl-integer-input` for integer input](#pl-integer-input-element)
- [`pl-string-input` for string input](#pl-string-input-element)

---

### `pl-units-input` element

Fill in the blank field that allows for **numeric** input and accompanying **units**.

#### Sample element

**question.html**

```html
<pl-units-input answers-name="c_1" correct-answer="1m" atol="1cm"></pl-units-input>
```

#### Customizations

| Attribute                  | Type                                               | Default        | Description                                                                                                                                                                                                                                                                                                                   |
| -------------------------- | -------------------------------------------------- | -------------- | ----------------------------------------------------------------------------------------------------------------------------------------------------------------------------------------------------------------------------------------------------------------------------------------------------------------------------- |
| `answers-name`             | string                                             | —              | Variable name to store data in. Note that this attribute has to be unique within a question, i.e., no value for this attribute should be repeated within a question.                                                                                                                                                          |
| `weight`                   | integer                                            | 1              | Weight to use when computing a weighted average score over elements.                                                                                                                                                                                                                                                          |
| `correct-answer`           | string                                             | special        | Correct answer for grading. Defaults to `data["correct_answers"][answers-name]`.                                                                                                                                                                                                                                              |
| `label`                    | text                                               | —              | A prefix to display before the input box (e.g., `label="$F =$"`).                                                                                                                                                                                                                                                             |
| `suffix`                   | text                                               | —              | A suffix to display after the input box (e.g., `suffix="$\rm m/s^2$"`).                                                                                                                                                                                                                                                       |
| `display`                  | `"block"` or `"inline"`                            | `"inline"`     | How to display the input field.                                                                                                                                                                                                                                                                                               |
| `grading-mode`             | `"with-units"`, `"exact-units"`, or `"only-units"` | `"with-units"` | How to grade student submission. `"only-units"` only checks for the units input by the student. `"exact-units"` asks for a quantity with a specified unit. "with-units" is similar to "exact-units", but will automatically convert the units used by the given answer if possible.                                           |
| `comparison`               | `"exact"`, `"sigfig"`, `"decdig"` or `"relabs"`    | `"sigfig"`     | How to grade. `"relabs"` uses relative (`"rtol"`) and absolute (`"atol"`) tolerances. `"sigfig"` use `"digits"` significant digits. `"decdig"` uses `"digits"` after decimal place, `"exact"` uses `==` and should only be used for integers. Attribute can only be set if `grading-mode="exact-units"`                       |
| `rtol`                     | number                                             | 1e-2           | Relative tolerance for `comparison="relabs"` and `grading-mode="with-units"`.                                                                                                                                                                                                                                                 |
| `atol`                     | string                                             | 1e-8           | Absolute tolerance for `comparison="relabs"` and `grading-mode="with-units"`. In `grading-mode="with-units"`, the default value copies the units used in the correct answer, and custom values must include units.                                                                                                            |
| `digits`                   | integer                                            | 2              | Number of digits that must be correct for `comparison="sigfig"` or `comparison="decdig"`.                                                                                                                                                                                                                                     |
| `allow-blank`              | boolean                                            | false          | Whether or not an empty input box is allowed. By default, empty input boxes will not be graded (invalid format).                                                                                                                                                                                                              |
| `blank-value`              | string                                             | ""             | Value to be used as an answer if element is left blank. Only applied if `allow-blank` is `true`. Must follow the same format as an expected user input.                                                                                                                                                                       |
| `size`                     | integer                                            | 35             | Size of the input box.                                                                                                                                                                                                                                                                                                        |
| `show-help-text`           | boolean                                            | true           | Show the question mark at the end of the input displaying required input parameters.                                                                                                                                                                                                                                          |
| `placeholder`              | string                                             | —              | String to override default placeholder text. The default placeholder gives information about the comparison type used.                                                                                                                                                                                                        |
| `magnitude-partial-credit` | float                                              | —              | Fraction of partial credit given to answers of correct magnitude and incorrect units when `grading-mode="exact-units"`. Remaining fraction of credit given when units are correct but magnitude is incorrect. Must be between 0.0 and 1.0. Partial credit is disabled if this is not set.                                     |
| `allow-feedback`           | boolean                                            | true           | Whether to show detailed feedback from the autograder for incorrect answers (for example, stating whether a unit or magnitude specifically is incorrect). Feedback varies based on `grading-mode`.                                                                                                                            |
| `custom-format`            | string                                             | —              | Custom format specifier to use when formatting the submitted and correct answer after processing. By default, uses standard string conversion. A full description of the format can be found [on the Pint documentation page](https://pint.readthedocs.io/en/stable/getting/tutorial.html?highlight=print#string-formatting). |
| `show-score`               | boolean                                            | true           | Whether to show the score badge next to this element.                                                                                                                                                                                                                                                                         |

#### Details

This element uses [Pint](https://pint.readthedocs.io/en/stable/index.html) to parse and represent units. Any units allowed by Pint are supported by this element. To obtain a `Pint` unit registry, question code can use `pl.get_unit_registry()` to construct a default unit registry. This is recommended over constructing a registry using the constructor provided by `Pint` (as this does not use caching and is slower).

#### Example implementations

- [element/unitsInput]

---

## Decorative Elements

---

### `pl-card` element

Displays question content within a card-styled component. Optionally displays a header, footer, and/or image via tag attributes.

#### Sample element

```html
<pl-card
  header="Header"
  title="Title"
  width="50%"
  img-bottom-src="https://via.placeholder.com/720x480"
>
  <pl-question-panel> This card is 50% width and has a bottom image. </pl-question-panel>
</pl-card>
```

#### Customizations

| Attribute        | Type                                   | Default  | Description                            |
| ---------------- | -------------------------------------- | -------- | -------------------------------------- |
| `header`         | string                                 | —        | Contents of the card header.           |
| `title`          | string                                 | —        | Contents of the card title.            |
| `subtitle`       | string                                 | —        | Contents of the card subtitle.         |
| `contents`       | string                                 | —        | Raw contents of the card body.         |
| `footer`         | string                                 | —        | Contents of the card footer.           |
| `img-top-src`    | string                                 | —        | Source URL for the top image.          |
| `img-top-alt`    | string                                 | —        | Alternative text for the top image.    |
| `img-bottom-src` | string                                 | —        | Source URL for the bottom image.       |
| `img-bottom-alt` | string                                 | —        | Alternative text for the bottom image. |
| `width`          | `"25%"`, `"50%"`, `"75%"`, or `"auto"` | `"auto"` | Width of the card.                     |

#### Details

The `pl-card` attributes mirror the options of [Bootstrap 4 cards](https://getbootstrap.com/docs/4.6/components/card/).

#### Example implementations

- [element/card]

---

### `pl-code` element

Display an embedded or file-based block of code with syntax highlighting and
line callouts.

#### Sample element

![](elements/pl-code.png)

<!-- prettier-ignore -->
```html
<pl-code language="python">
def square(x):
    return x * x
</pl-code>
```

#### Customizations

| Attribute               | Type    | Default      | Description                                                                                                                                                                                                                                                                                                                                                                                                                                               |
| ----------------------- | ------- | ------------ | --------------------------------------------------------------------------------------------------------------------------------------------------------------------------------------------------------------------------------------------------------------------------------------------------------------------------------------------------------------------------------------------------------------------------------------------------------- |
| `language`              | string  | —            | The programming language syntax highlighting to use. See below for options.                                                                                                                                                                                                                                                                                                                                                                               |
| `style`                 | string  | `"friendly"` | The pygments style to use. A sample of valid styles can be found [here](https://pygments.org/styles/).                                                                                                                                                                                                                                                                                                                                                    |
| `source-file-name`      | text    | —            | Name of the source file with existing code to be displayed as a code block (instead of writing the existing code between the element tags as illustrated in the above code snippet).                                                                                                                                                                                                                                                                      |
| `directory`             | string  | special      | Directory where the source file with existing code is to be found. Only useful if `source-file-name` is used. If it contains one of the special names `"clientFilesCourse"` or `"serverFilesCourse"`, then the source file name is read from the course's special directories, otherwise the directory is expected to be in the question's own directory. If not provided, the source file name is expected to be found in the question's main directory. |
| `prevent-select`        | boolean | false        | Applies methods to make the source code more difficult to copy, like preventing selection or right-clicking. Note that the source code is still accessible in the page source, which will always be visible to students.                                                                                                                                                                                                                                  |
| `highlight-lines`       | text    | —            | Apply a distinctive background highlight the specified lines of code. Accepts input like `4`, `1-3,5-10`, and `1,2-5,20`.                                                                                                                                                                                                                                                                                                                                 |
| `highlight-lines-color` | text    | `"#b3d7ff"`  | Specifies the color of highlighted lines of code.                                                                                                                                                                                                                                                                                                                                                                                                         |
| `copy-code-button`      | boolean | false        | Whether to include a button to copy the code displayed by this element.                                                                                                                                                                                                                                                                                                                                                                                   |
| `show-line-numbers`     | boolean | false        | Whether to show line numbers in code displayed by this element.                                                                                                                                                                                                                                                                                                                                                                                           |

#### Details

The `pl-code` element uses the _Pygments_ library for syntax highlighting. It supports the any of the built-in supported languages, be found [here](https://pygments.org/languages/), as well as the custom [`ansi-color` custom language](https://github.com/chriskuehl/pygments-ansi-color) that can be used to display terminal output. If the language is not provided, no syntax highlighting is done.

##### Common Pitfalls

The HTML specification disallows inserting special characters onto the page (i.e. `<`, `>`, `&`), and using these characters with inline code may break rendering. To fix this, either escape the characters (`&lt;`, `&gt;`, `&amp;`, more [here](https://www.freeformatter.com/html-entities.html)), or load code snippets from external files into `pl-code` with `source-file-name` attribute.

#### Example implementations

- [element/code]

#### See also

- [`pl-file-editor` to provide an in-browser code environment](#pl-file-editor-element)

---

### `pl-dataframe` element

Displays a formatted display of Pandas DataFrames, with various options for displaying types of columns and code for reproducing the DataFrame.

#### Sample elements

**question.html**

```html
<pl-dataframe params-name="df" show-index="false" show-dimensions="false" digits="4"></pl-dataframe>
```

**server.py**

```python
import prairielearn as pl
import pandas as pd

def generate(data):
    df = pd.read_csv("breast-cancer-train.dat", header=None)
    data["params"]["df"] = pl.to_json(df.head(15))
```

#### Customizations

| Attribute               | Type                 | Default    | Description                                                                                                                                                                                                                                                                                                                                                        |
| ----------------------- | -------------------- | ---------- | ------------------------------------------------------------------------------------------------------------------------------------------------------------------------------------------------------------------------------------------------------------------------------------------------------------------------------------------------------------------ |
| `params-name`           | string               | —          | The name of the key in `data["params"]` to get a value from.                                                                                                                                                                                                                                                                                                       |
| `show-header`           | boolean              | true       | Show the header row of a DataFrame.                                                                                                                                                                                                                                                                                                                                |
| `show-index`            | boolean              | true       | Show the index column of a DataFrame. Will switch to 1-indexing if using the default index and `display-language` is "r".                                                                                                                                                                                                                                          |
| `show-dimensions`       | boolean              | true       | Show a footer with the dimensions of a DataFrame.                                                                                                                                                                                                                                                                                                                  |
| `show-dtype`            | boolean              | false      | Show the data types contained in each column of the DataFrame at the bottom of each column. Types used correspond to the `display-language` parameter.                                                                                                                                                                                                             |
| `display-language`      | `"python"`, or `"r"` | `"python"` | Language to use for displaying data types and indices.                                                                                                                                                                                                                                                                                                             |
| `display-variable-name` | string               | `"df"`     | Variable name to display in code to recreate DataFrame.                                                                                                                                                                                                                                                                                                            |
| `show-python`           | boolean              | true       | Show code that can be used to recreate the DataFrame in Python in a separate tab.                                                                                                                                                                                                                                                                                  |
| `digits`                | integer              | —          | Number of digits to display for floating point entries.                                                                                                                                                                                                                                                                                                            |
| `width`                 | integer              | 500        | Max characters per line for displaying Python code.                                                                                                                                                                                                                                                                                                                |
| `presentation-type`     | string               | `"g"`      | Floating point number display format. If `digits` is specified, formatted using `'{:.{digits}{presentation-type}}'`, otherwise `'{:{presentation-type}}'`. See [the Python documentation](https://docs.python.org/3/library/string.html#format-specification-mini-language) for more information on allowable presentation types for `float` and `Decimal` values. |

#### Details

When setting a parameter, use PrairieLearn's built in `pl.to_json()` on the DataFrame to display. Note that there are multiple serialization options for Pandas DataFrames. Encoding a DataFrame `df` by setting `pl.to_json(df, df_encoding_version=2)` allows for missing and date time values whereas `pl.to_json(df, df_encoding_version=1)` (default) does not. However, `df_encoding_version=1` has support for complex numbers, while `df_encoding_version=2` does not.

Note that some Python types may not be serialized correctly in the code provided to reconstruct the DataFrame.

#### Example implementations

- [element/dataframe]
- [demo/randomDataFrame]

#### See also

- [`pl-code` to display blocks of code with syntax highlighting](#pl-code-element)
- [`pl-variable-output` for displaying a matrix or element in code form.](#pl-variable-output-element)
- [`pl-python-variable` for displaying a formatted output of Python variables.](#pl-python-variable-element)

### `pl-drawing` element

Creates a canvas (drawing space) that can display images from a collection of pre-defined drawing objects.
Users can also add drawing objects to the canvas for grading.

See the [`pl-drawing` documentation](pl-drawing/index.md) for details.

---

### `pl-external-grader-variables` element

Displays variables that are given to the student, or expected for the student to define in externally-graded Python questions.

**We advise against using this element for any question not using the `prairielearn/grader-python` Docker image**, as the way this element stores parameters is specifically for use with that autograder. If you want to display a table of variables for a question using a different autograder, consider using a standard HTML `<table>` instead.

The list of variables can be defined in in `data["params"]` or the question HTML itself (but not both!). If defined in the
question HTML itself, the variable information is added to `data["params"]` for use by the external grader. If no descriptions
are present, this column is hidden in the table shown to the student.

If stored in `data["params"]`, the variables list has the following format:

```python
data["params"]["names_for_user"] = [
    {"name": "var1", "description": "Human-readable description.", "type": "type"},
    {"name": "var2", "description": "...", "type": "..."}
]
data["params"]["names_from_user"] = [
    {"name": "result1", "description": "...", "type": "..."}
]
```

#### Sample element

![](elements/pl-external-grader-variables.png)

**question.html**

```html
<p>The setup code gives the following variables:</p>
<pl-external-grader-variables params-name="names_for_user"></pl-external-grader-variables>

<p>Your code snippet should define the following variables:</p>
<pl-external-grader-variables params-name="names_from_user">
  <pl-variable name="x" type="numpy array (length $n$)"
    >Solution to $\mathbf{Ax}=\mathbf{b}$.</pl-variable
  >
</pl-external-grader-variables>

<!--
  The following tag defines an empty list for the given params-name.
  This is useful for some cases where a parameter must be set to empty to run the external grader.
  Nothing will be displayed from this tag.
-->
<pl-external-grader-variables params-name="names_empty" empty="true"></pl-external-grader-variables>
```

**server.py**

```python
def generate(data):
    data["params"]["names_for_user"] = [
        {"name": "n", "description": r"Dimensionality of $\mathbf{A}$ and $\mathbf{b}$.", "type": "integer"},
        {"name": "A", "description": r"Matrix $\mathbf{A}$.", "type": "numpy array"},
        {"name": "b", "description": r"Vector $\mathbf{b}$.", "type": "numpy array"}
    ]
```

#### Customizations

| Attribute     | Type    | Default | Description                                                                                                                                 |
| ------------- | ------- | ------- | ------------------------------------------------------------------------------------------------------------------------------------------- |
| `params-name` | string  | —       | Name of variable specification in `data["params"]` to display, the format for which is given above.                                         |
| `empty`       | boolean | false   | Whether the entry for the given `params-name` should be set to empty. Will throw an error if variables are defined and this is set to true. |

The HTML inside the inner `pl-variable` tag is used as the description. If the tag is empty, no description is used for the given variable. The inner `pl-variable` tag has the following attributes:

| Attribute | Type   | Default | Description                                             |
| --------- | ------ | ------- | ------------------------------------------------------- |
| `name`    | string | —       | Name of the given variable. Required for all variables. |
| `type`    | string | —       | Type of the given variable. Required for all variables. |

#### Example implementations

- [demo/autograder/codeEditor]
- [demo/autograder/codeUpload]
- [demo/autograder/python/square]
- [demo/autograder/python/numpy]
- [demo/autograder/python/pandas]
- [demo/autograder/python/plots]
- [demo/autograder/python/random]

### `pl-figure` element

Display a statically or dynamically generated image.

#### Sample element

![](elements/pl-figure.png)

```html
<!-- show a figure from an existing file -->
<pl-figure file-name="figure.png" directory="clientFilesCourse"></pl-figure>

<!-- show a figure from a file that is generated by code -->
<pl-figure file-name="figure.png" type="dynamic"></pl-figure>
```

#### Customizations

| Attribute   | Type    | Default                 | Description                                                                                                                                                                                             |
| ----------- | ------- | ----------------------- | ------------------------------------------------------------------------------------------------------------------------------------------------------------------------------------------------------- |
| `file-name` | string  | —                       | Name of image file.                                                                                                                                                                                     |
| `type`      | text    | `"static"`              | Type of file, either 'static' (an existing file) or 'dynamic' (a file generated by element or server code).                                                                                             |
| `directory` | text    | `"clientFilesQuestion"` | The directory that contains the file, either `"clientFilesQuestion"` or `clientFilesCourse` (see [client and server files](clientServerFiles.md)). A directory cannot be specified if `type="dynamic"`. |
| `width`     | number  | None                    | Width of image (e.g., '250px').                                                                                                                                                                         |
| `inline`    | boolean | false                   | Display figure inline with text (true) or on a separate line (false).                                                                                                                                   |
| `alt`       | text    | ""                      | Provide alt (alternative) text to improve accessibility of figures by describing the image or the purpose of the image. Default is an empty string.                                                     |

#### Dynamically generated figures

If `type="dynamic"`, then the contents of the image file must be returned by a function `file()` that is located either in element code or in `"server.py"`. The contents must be a string (with utf-8 encoding), a bytes-like object, or a file-like object. The filename will be available to this function as `data["filename"]`. For example, to generate the `figure.png` for the dynamic `pl-figure` above, this code might appear in `"server.py"` to generate a "fake" `figure.png`:

```python
def file(data):
    if data["filename"]=="figure.png":
        plt.plot([1,2,3],[3,4,-2])
        buf = io.BytesIO()
        plt.savefig(buf,format="png")
        return buf
```

If `file()` does not return anything, it will be treated as if `file()` returned the empty string.

#### Example implementations

- [demo/randomPlot]
- [demo/fixedCheckbox]
- [element/figure]

#### See also

- [`pl-file-download` to allow for files to be downloaded.](#pl-file-download-element)
- [`pl-code` to show code as text with syntax highlighting.](#pl-code-element)

---

### `pl-file-download` element

Provide a download link to a static or dynamically generated file.

#### Sample element

![](elements/pl-file-download.png)

```html
<!-- allow students to download an existing file -->
<pl-file-download file-name="data.txt" directory="clientFilesCourse"></pl-file-download>

<!-- allow students to download a file that is generated by code -->
<pl-file-download file-name="data.txt" type="dynamic"></pl-file-download>

<!-- allow students to open an existing file in a new tab -->
<pl-file-download
  file-name="data.txt"
  directory="clientFilesCourse"
  force-download="false"
></pl-file-download>
```

#### Customizations

| Attribute        | Type    | Default                 | Description                                                                                                                                                                                             |
| ---------------- | ------- | ----------------------- | ------------------------------------------------------------------------------------------------------------------------------------------------------------------------------------------------------- |
| `file-name`      | string  | —                       | Name of file to download.                                                                                                                                                                               |
| `label`          | text    | `"file-name"`           | Alternate text for file download link (e.g., `label="click here to download"`).                                                                                                                         |
| `type`           | text    | `"static"`              | Type of file, either `"static"` (an existing file) or `"dynamic"` (a file generated by element or server code).                                                                                         |
| `directory`      | text    | `"clientFilesQuestion"` | The directory that contains the file, either `"clientFilesQuestion"` or `clientFilesCourse` (see [client and server files](clientServerFiles.md)). A directory cannot be specified if `type="dynamic"`. |
| `force-download` | boolean | true                    | Force a file download. Otherwise, allow the browser to open the file in a new tab.                                                                                                                      |

#### Details

If `type="dynamic"`, then the contents of the file must be returned by a function `file()` that is located either in element code or in `"server.py"`. The contents must be a string (with utf-8 encoding), a bytes-like object, or a file-like object. The filename will be available to this function as `data["filename"]`. For example, this code might appear in `"server.py"` to generate a file called `data.txt`:

```python
def file(data):
    if data["filename"]=="data.txt":
        return "This data is generated by code."
```

If `file()` does not return anything, it will be treated as if `file()` returned the empty string.

#### Example implementations

- [element/fileDownload]

#### See also

- [`pl-figure` to display images.](#pl-figure-element)
- [`pl-code` to show code as text with syntax highlighting.](#pl-code-element)

---

### `pl-file-preview` element

Provides an in-browser list of all files submitted by a student through submission elements like `pl-file-editor`, `pl-file-upload`, and `pl-rich-text-editor`, or through [workspaces](workspaces/index.md). A preview of each file's content is also displayed for text-only files (including source code), images, PDF files and Jupyter Notebooks. It is commonly used in the submission panel in conjunction with the `pl-external-grader-results` element, though it can also be used when manual or internal grading is used to grade files.

#### Sample element

```html
<pl-file-preview></pl-file-preview>
```

#### Example implementations

- [element/fileEditor]
- [demo/autograder/codeEditor]

#### See also

- [`pl-file-editor` to provide an in-browser code environment](#pl-file-editor-element)
- [`pl-file-upload` to receive files as a submission](#pl-file-upload-element)
- [`pl-external-grader-results` to include output from autograded code](#pl-external-grader-results-element)
- [`pl-code` to display blocks of code with syntax highlighting](#pl-code-element)
- [`pl-xss-safe` to display HTML or Markdown code provided by students](#pl-xss-safe-element)

---

### `pl-graph` element

Using the [PyGraphviz](https://pygraphviz.github.io/) library, create Graphviz DOT visualizations.

#### Sample elements

![](elements/pl-graph1.png)

**question.html**

```html
<pl-graph> digraph G { A -> B } </pl-graph>
```

---

![](elements/pl-graph2.png)

**question.html**

```html
<pl-graph params-name="matrix" params-name-labels="labels"></pl-graph>
```

**server.py**

```python
import prairielearn as pl
import numpy as np

def generate(data):
    mat = np.random.random((3, 3))
    mat = mat / np.linalg.norm(mat, 1, axis=0)
    data["params"]["labels"] = pl.to_json(["A", "B", "C"])
    data["params"]["matrix"] = pl.to_json(mat)
```

---

**question.html**

```html
<pl-graph params-type="networkx" params-name="random-graph"></pl-graph>
```

**server.py**

```python
import prairielearn as pl
import networkx as nx

def generate(data):
    random_graph = nx.gnm_random_graph(5, 6)

    for in_node, out_node, edge_data in random_graph.edges(data=True):
        edge_data["label"] = random.choice(string.ascii_lowercase)

    data["params"]["random-graph"] = pl.to_json(random_graph)
```

#### Customizations

| Attribute                   | Type    | Default              | Description                                                                                                                                                                                                                                                             |
| --------------------------- | ------- | -------------------- | ----------------------------------------------------------------------------------------------------------------------------------------------------------------------------------------------------------------------------------------------------------------------- |
| `engine`                    | string  | dot                  | The rendering engine to use; supports `"circo"`, `"dot"`, `"fdp"`, `"neato"`, `"osage"`, and `"twopi"`.                                                                                                                                                                 |
| `params-name`               | string  | None                 | The the name of a parameter containing the data to use as input. Data type to use depends on `params-type` attribute.                                                                                                                                                   |
| `params-name-labels`        | string  | None                 | When using an adjacency matrix, the parameter that contains the labels for each node.                                                                                                                                                                                   |
| `params-type`               | string  | `"adjacency-matrix"` | Which backend to use for rendering a graph from data. By default, only `adjacency-matrix` and `networkx` exist, but custom types can be added through extensions.                                                                                                       |
| `weights`                   | boolean | None                 | When using an adjacency matrix, whether or not to show the edge weights. By default will automatically show weights for stochastic matrices (when they are not binary `"0"`/`1`).                                                                                       |
| `weights-digits`            | integer | `"2"`                | When using an adjacency matrix, how many digits to show for the weights.                                                                                                                                                                                                |
| `negative-weights`          | boolean | false                | Whether to recognize negative weights in an adjacency matrix. If set to false, then all weights at most 0 are ignored (not counted as an edge). If set to true, then all weights that are not `"None"` are recognized.                                                  |
| `directed`                  | boolean | true                 | Whether to treat edges in an adjacency matrix as directed or undirected. If set to false, then edges will be rendered as undirected. _The input adjacency matrix must be symmetric if this is set to false._                                                            |
| `weights-presentation-type` | string  | `"f"`                | Number display format for the weights when using an adjacency matrix. If presentation-type is `sigfig`, each number is formatted using the to_precision module to digits significant figures. Otherwise, each number is formatted as `{:.{digits}{presentation-type}}`. |
| `log-warnings`              | boolean | true                 | Whether to log warnings that occur during Graphviz rendering.                                                                                                                                                                                                           |

#### Details

Note that using networkx for rendering, attributes from the input networkx graph are retained when creating a Graphviz DOT visualization. As a result, it is possible to set node and edge properties such as color, line weight, as part of the input graph and have these reflected in the rendering. These include global properties of the graph, such as the `rankdir` used in rendering. See the [Graphviz documentation on attributes](https://graphviz.org/doc/info/attrs.html) for more information on what attributes are supported.

#### Example implementations

- [element/graph]

#### Extension API

Custom values for `params-type` can be added with [element extensions](elementExtensions.md). Each custom type is defined as a function that takes as input the `element` and `data` values and returns processed DOT syntax as output.

A minimal type function can look something like:

```
def custom_type(element, data):
    return "graph { a -- b; }"
```

In order to register these custom types, your extension should define the global `backends` dictionary. This will map a value of `params-type` to your function above:

```
backends = {
    'my-custom-type': custom_type
}
```

This will automatically get picked up when the extension gets imported. If your extension needs extra attributes to be defined, you may optionally define the global `optional_attribs` array that contains a list of attributes that the element may use.

For a full implementation, check out the `edge-inc-matrix` extension in the exampleCourse.

#### See also

- [External: the DOT language reference](https://graphviz.org/doc/info/lang.html)
- [`pl-figure` for displaying static or dynamically generated graphics.](#pl-figure-element)
- [`pl-file-download` for allowing either static or dynamically generated files to be downloaded.](#pl-file-download-element)

---

### `pl-matrix-latex` element

Displays a scalar or 2D numpy array of numbers in LaTeX using mathjax.

#### Sample element

![](elements/pl-matrix-latex.png)

**question.html**

```html
$$C = <pl-matrix-latex params-name="matrixC"></pl-matrix-latex>$$
```

**server.py**

```python
import prairielearn as pl
import numpy as np

def generate(data):

    # Construct a matrix
    mat = np.matrix("1 2; 3 4")

    # Export matrix to be displayed in question.html
    data["params"]["matrixC"] = pl.to_json(mat)
```

#### Customizations

| Attribute           | Type    | Default | Description                                                                                                                                                                                                                          |
| ------------------- | ------- | ------- | ------------------------------------------------------------------------------------------------------------------------------------------------------------------------------------------------------------------------------------ |
| `params-name`       | string  | —       | Name of variable in `data["params"]` to display.                                                                                                                                                                                     |
| `presentation-type` | string  | `"f"`   | Number display format. If `presentation-type` is `"sigfig"`, each number is formatted using the `to_precision` module to `"digits"` significant figures. Otherwise, each number is formatted as `'{:.{digits}{presentation-type}}'`. |
| `digits`            | integer | 2       | Number of digits to display according to the choice of `presentation-type`                                                                                                                                                           |

#### Details

Depending on whether `data["params"]` contains either a scalar or 2D numpy array of numbers,
one of the following will be returned.

- **scalar**
  - a string containing the scalar not wrapped in brackets.
- **numpy 2D array**
  - a string formatted using the `bmatrix` LaTeX style.

Sample LaTeX formatting:

```latex
\begin{bmatrix} ... & ... \\ ... & ... \end{bmatrix}
```

As an example, consider the need to display the following matrix operations:

```
x = [A][b] + [c]
```

In this case, we would write:

```html
${\bf x} = <pl-matrix-latex params-name="A" digits="1"></pl-matrix-latex>
<pl-matrix-latex params-name="b" digits="1"></pl-matrix-latex>
+ <pl-matrix-latex params-name="c" digits="1"></pl-matrix-latex>$
```

#### Example implementations

- [element/matrixLatex]
- [demo/randomCheckbox]

#### See also

- [`pl-variable-output` for displaying the matrix in a supported programming language.](#pl-variable-output-element)
- [`pl-matrix-component-input` for individual input boxes for each element in the matrix](#pl-matrix-component-input-element)
- [`pl-matrix-input` for input values formatted in a supported programming language.](#pl-matrix-input-element)

---

### `pl-overlay` element

The overlay element allows existing PrairieLearn and HTML elements to be layered on top of one another in arbitrary positions.

#### Sample element

![](elements/pl-overlay.png)

```html
<pl-overlay width="400" height="400" clip="false">
  <pl-background>
    <pl-drawing width="398" height="398" hide-answer-panel="false">
      <pl-drawing-initial>
        <pl-triangle x1="50" y1="350" x2="350" y2="350" x3="350" y3="50"></pl-triangle>
      </pl-drawing-initial>
    </pl-drawing>
  </pl-background>
  <pl-location left="200" top="375"> $$3$$ </pl-location>
  <pl-location left="375" top="200"> $$3$$ </pl-location>
  <pl-location left="170" top="170">
    <pl-number-input
      answers-name="c"
      show-help-text="false"
      show-placeholder="false"
      size="1"
    ></pl-number-input>
  </pl-location>
</pl-overlay>
```

#### `pl-overlay` Customizations

<<<<<<< HEAD
| Attribute | Type    | Default | Description                                                                              |
| --------- | ------- | ------- | ---------------------------------------------------------------------------------------- |
| `width`   | float   | —       | The width of the overlay canvas in pixels. Required only if no background is specified.  |
| `height`  | float   | —       | The height of the overlay canvas in pixels. Required only if no background is specified. |
| `clip`    | boolean | true    | If true, children will be cut off when exceeding overlay boundaries.                     |
=======
| Attribute | Type    | Default | Description                                                          |
| --------- | ------- | ------- | -------------------------------------------------------------------- |
| `width`   | float   | -       | The width of the overlay canvas in pixels.                           |
| `height`  | float   | -       | The height of the overlay canvas in pixels.                          |
| `clip`    | boolean | true    | If true, children will be cut off when exceeding overlay boundaries. |
>>>>>>> 49955d8d

#### `pl-location` Customizations

| Attribute | Type   | Default    | Description                                                                                           |
| --------- | ------ | ---------- | ----------------------------------------------------------------------------------------------------- |
| `left`    | float  | —          | The x coordinate of the child element (relative to the left of the overlay)                           |
| `top`     | float  | —          | The y coordinate of the child element (relative to the top of the overlay)                            |
| `right`   | float  | —          | The x coordinate of the child element (relative to the right of the overlay)                          |
| `bottom`  | float  | —          | The y coordinate of the child element (relative to the bottom of the overlay)                         |
| `valign`  | string | `"middle"` | Specifies the vertical alignment of the contents. Can be one of `"top"`, `"middle"`, or `"bottom"`.   |
| `halign`  | string | `"center"` | Specifies the horizontal alignment of the contents. Can be one of `"left"`, `"center"`, or `"right"`. |

#### `pl-background` Customizations

The `pl-background` child tag does not have any extra attributes that need to be set. All relevant positioning and sizing information is obtained from the tag's contents.

#### Details

<<<<<<< HEAD
An overlay is pre-defined as a "overlay area" with a static size. By default, elements that exceed these boundaries will get partially or totally cut off. A background can be specified by wrapping HTML in a `<pl-background>` tag, in this case the overlay will automatically size itself to fit the background and a `"width"` and `"height"` do not need to be specified. Floating child elements are wrapped with a `<pl-location>` tag that specifies the position relative to some defined edge of the overlay area using `"left"`, `"right"`, `"top"`, and `"bottom"`. Anything inside the location tag will be displayed at that position. Children are layered in the order they are specified, with later child elements being displayed on top of those defined earlier.
=======
An overlay is pre-defined as a "overlay area" with a static size. By default, elements that exceed these boundaries will get partially or totally cut off.

A background can be specified by wrapping HTML in a `<pl-background>` tag. If the contents of `<pl-background>` don't have a fixed size (e.g. using `<pl-figure>`, which uses a responsive width), then you should explicitly specify at least a `width` on `<pl-overlay>` to ensure that children will be displayed at the expected location no matter how big the browser viewport is. However, if the contents of `<pl-background>` have a fixed size (e.g. using `<pl-drawing width="500">`), then manually specifying a `width`/`height` on `<pl-overlay>` is not necessary.

Floating child elements are wrapped with a `<pl-location>` tag that specifies the position relative to some defined edge of the overlay area using `left`, `right`, `top`, and `bottom`. Anything inside the location tag will be displayed at that position. Children are layered in the order they are specified, with later child elements being displayed on top of those defined earlier.
>>>>>>> 49955d8d

#### Example implementations

- [element/overlay]

---

### `pl-python-variable` element

Displays the value of a Python variable. Uses options similar to the [pprint](https://docs.python.org/3/library/pprint.html) module to format output data, and can recursively print nested data structures. As such, some of the customization text is taken directly from this documentation.

#### Sample elements

**Display Python variable value**

![](elements/pl-python-variable.png)

**question.html**

```html
<pl-python-variable params-name="variable"></pl-python-variable>
```

**server.py**

```python
import prairielearn as pl

def generate(data):
    data_dictionary = { "a": 1, "b": 2, "c": 3 }
    data["params"]["variable"] = pl.to_json(data_dictionary)
```

#### Customizations

| Attribute           | Type    | Default | Description                                                                                                                                                                                                                                                                                      |
| ------------------- | ------- | ------- | ------------------------------------------------------------------------------------------------------------------------------------------------------------------------------------------------------------------------------------------------------------------------------------------------ |
| `params-name`       | string  | —       | The name of the key in `data["params"]` to get a value from.                                                                                                                                                                                                                                     |
| `prefix`            | string  | (empty) | Any prefix to append to the output in `text` mode.                                                                                                                                                                                                                                               |
| `prefix-newline`    | boolean | false   | Add newline to the end of `prefix`.                                                                                                                                                                                                                                                              |
| `suffix`            | string  | (empty) | Any suffix to append to the output in `text` mode.                                                                                                                                                                                                                                               |
| `suffix-newline`    | boolean | false   | Add newline before the start of `suffix`.                                                                                                                                                                                                                                                        |
| `indent`            | integer | 1       | Specifies the amount of indentation added for each nesting level when printing nested objects.                                                                                                                                                                                                   |
| `depth`             | integer | —       | The number of nesting levels which may be printed; if the data structure being printed is too deep, the next contained level is replaced by ... By default, there is no constraint on the depth of the objects being formatted.                                                                  |
| `width`             | integer | 80      | Specifies the desired maximum number of characters per line in the output. If a structure cannot be formatted within the width constraint, a best effort will be made.                                                                                                                           |
| `compact-sequences` | boolean | false   | Impacts the way that long sequences (lists, tuples, sets, etc.) are formatted. If `compact-sequences` is false (the default) then each item of a sequence will be formatted on a separate line. If it is true, as many items as will fit within the width will be formatted on each output line. |
| `sort-dicts`        | boolean | true    | If true, dictionaries will be formatted with their keys sorted, otherwise they will display in insertion order.                                                                                                                                                                                  |
| `no-highlight`      | boolean | false   | Disable syntax highlighting.                                                                                                                                                                                                                                                                     |
| `copy-code-button`  | boolean | false   | Whether to include a button to copy the code displayed by this element.                                                                                                                                                                                                                          |
| `show-line-numbers` | boolean | false   | Whether to show line numbers in code displayed by this element.                                                                                                                                                                                                                                  |

#### Details

The element supports displaying Python objects via `repr()`, with support for more complex display options similar to the built-in `pprint` library. **Objects to be displayed must be serializable to JSON.** For details about what objects can be serialized and how to do this with the provided `to_json` and `from_json` functions, see the [Question Writing documentation](question.md#question-data-storage). To display objects that cannot be easily JSON serialized, please refer to the `pl-code` example question [element/code].

Printing Pandas DataFrames with this element is deprecated. Please use the new [`pl-dataframe`](#pl-dataframe-element) element for this purpose.

#### Example implementations

- [element/pythonVariable]

#### See also

- [`pl-code` to display blocks of code with syntax highlighting](#pl-code-element)
- [`pl-variable-output` for displaying a matrix or element in code form.](#pl-variable-output-element)
- [`pl-dataframe` for displaying dataframes.](#pl-dataframe-element)

### `pl-template` element

Displays boilerplate HTML from mustache templates in a reusable way.

#### Sample elem

```html
<pl-template file-name="templates/outer_template.mustache">
  <pl-variable name="show">True</pl-variable>
  <pl-variable name="section_header">This is the section header.</pl-variable>
  <pl-variable name="section_body">This is the section body.</pl-variable>
</pl-template>
```

Along with the sample usage of the element, we include a sample template file. This is the file
`templates/outer_template.mustache`, stored in the course's `serverFilesCourse` directory:

```html
<div class="card mb-1 mt-1">
  <div class="card-header" style="cursor: pointer">
    <div
      class="card-title d-flex justify-content-between"
      data-toggle="collapse"
      data-target="#collapse-{{uuid}}"
    >
      <div>{{section_header}}</div>
      <div class="fa fa-angle-down"></div>
    </div>
  </div>

  <div class="collapse{{#show}} show{{/show}}" id="collapse-{{uuid}}">
    <div class="card-body">
      <div class="card-text">{{{section_body}}}</div>
    </div>
  </div>
</div>
```

_Note:_ The sample element did not define the `uuid` variable, as each `pl-template` element
has a unique one defined internally.

#### Customizations

| Attribute               | Type                                                                                                      | Default               | Description                                                                                                  |
| ----------------------- | --------------------------------------------------------------------------------------------------------- | --------------------- | ------------------------------------------------------------------------------------------------------------ |
| `file-name`             | string                                                                                                    | -                     | File name of the outer template to use.                                                                      |
| `directory`             | `"question"`, `"clientFilesQuestion"`, `"clientFilesCourse"`, `"serverFilesCourse"`, `"courseExtensions"` | `"serverFilesCourse"` | Parent directory to locate `file-name`.                                                                      |
| `log-variable-warnings` | boolean                                                                                                   | false                 | Whether to log warnings when rendering templates with undefined variables. Useful for debugging.             |
| `log-tag-warnings`      | boolean                                                                                                   | true                  | Whether to log warnings if a rendered template contains elements which are not guaranteed to work correctly. |

Inside the `pl-template` element, variables for use in rendering the template may be specified with a `pl-variable` tag. Each `pl-variable` tag can be used to define a variable with data from a file or with the contents of the tag (but not both). Note that substitution is **not** applied to external files used in `pl-variable` (files are used as-is). The `pl-variable` tag supports the following attributes:

| Attribute         | Type                                                                                                      | Default               | Description                                                   |
| ----------------- | --------------------------------------------------------------------------------------------------------- | --------------------- | ------------------------------------------------------------- |
| `name`            | string                                                                                                    | -                     | Variable name to assign the data defined by this tag.         |
| `file-name`       | string                                                                                                    | -                     | File name to use if variable data is being taken from a file. |
| `directory`       | `"question"`, `"clientFilesQuestion"`, `"clientFilesCourse"`, `"serverFilesCourse"`, `"courseExtensions"` | `"serverFilesCourse"` | Parent directory to locate `file-name`.                       |
| `trim-whitespace` | boolean                                                                                                   | true                  | Whether to trim whitespace of data specified by this tag.     |

#### Details

Because of the way that elements are rendered in PrairieLearn, templates should only contain other decorative elements. In particular, **elements that accept and/or grade student input used within this element will not work correctly.** When rendering a template, all entries from `data["params"]` are included as available variables and may be used when the template is rendered. Each instance of the `pl-template` element also has a unique `uuid` variable available for rendering. Templates may also be used within other templates.

_Note:_ The id `#` CSS selector does _not_ work for ids that start with a number, so uuids should be prefixed (as these may start with a number).

#### Example implementations

- [element/template]

---

### `pl-variable-output` element

Displays a list of variables that are formatted for import into the
supported programming languages (e.g. MATLAB, Mathematica, Python, or R).

#### Sample element

![](elements/pl-variable-output.png)

**question.html**

```html
<pl-variable-output digits="3">
  <!-- Example comment inside of this element. -->
  <pl-variable params-name="matrixC">C</pl-variable>
  <pl-variable params-name="matrixD">D</pl-variable>
</pl-variable-output>
```

**server.py**

```python
import prairielearn as pl
import numpy as np

def generate(data):

    # Create fixed matrix
    matrixC = np.matrix("5 6; 7 8")
    matrixD = np.matrix("-1 4; 3 2")
    # Random matrices can be generated with:
    # mat = np.random.random((2, 2))

    # Export each matrix as a JSON object for the question view.
    data["params"]["matrixC"] = pl.to_json(matrixC)
    data["params"]["matrixD"] = pl.to_json(matrixD)
```

#### Customizations

Attributes for `<pl-variable-output>`:

| Attribute          | Type                                                      | Default    | Description                                                         |
| ------------------ | --------------------------------------------------------- | ---------- | ------------------------------------------------------------------- |
| `digits`           | integer                                                   | —          | Number of digits to display after the decimal.                      |
| `default-tab`      | `"matlab"`, `"mathematica"`, `"python"`, `"r"`, `"sympy"` | `"matlab"` | Select the active tab.                                              |
| `show-matlab`      | boolean                                                   | true       | Toggles the display of the Matlab tab. Also compatible with Octave. |
| `show-mathematica` | boolean                                                   | true       | Toggles the display of the Mathematica tab.                         |
| `show-python`      | boolean                                                   | true       | Toggles the display of the Python tab.                              |
| `show-r`           | boolean                                                   | true       | Toggles the display of the R tab.                                   |
| `show-sympy`       | boolean                                                   | true       | Toggles the display of the SymPy tab.                               |

Attributes for `<pl-variable>` (one of these for each variable to display):

| Attribute     | Type    | Default | Description                                                     |
| ------------- | ------- | ------- | --------------------------------------------------------------- |
| `params-name` | string  | —       | Name of variable in `data["params"]` to display.                |
| `comment`     | string  | —       | Comment to add after the displayed variable.                    |
| `digits`      | integer | —       | Number of digits to display after the decimal for the variable. |

#### Details

This element displays a list of variables inside `<pl-code>` tags that are formatted for import into
either MATLAB, Mathematica, Python, or R (the user can switch between them). Each variable must be
either a scalar or a 2D numpy array (expressed as a list). Each variable will be prefixed by the
text that appears between the `<pl-variable>` and `</pl-variable>` tags, followed by `=`. Below
are samples of the format displayed under each language tab.

**MATLAB format:**

```matlab
A = [1.23; 4.56]; % matrix
```

**Mathematica format:**

```mathematica
A = [1.23; 4.56]; (* matrix *)
```

**Python format:**

```python
import numpy as np

A = np.array([[1.23], [4.56]]) # matrix
```

**R format:**

```r
A = c(1.23, 4.56) # vector
A = matrix(c(1.23, 4.56, 8.90, 1.23), nrow = 2, ncol = 2, byrow = TRUE) # matrix
```

If a variable `v` is a complex object, you should use `import prairielearn as pl` and `data["params"][params-name] = pl.to_json(v)`.

#### Example implementations

- [element/variableOutput]
- [element/matrixComponentInput]
- [demo/matrixComplexAlgebra]

#### See also

- [`pl-matrix-latex` for displaying the matrix using LaTeX commands.](#pl-matrix-latex-element)
- [`pl-matrix-component-input` for individual input boxes for each element in the matrix](#pl-matrix-component-input-element)
- [`pl-matrix-input` for input values formatted in a supported programming language.](#pl-matrix-input-element)
- [`pl-code` to display blocks of code with syntax highlighting](#pl-code-element)

---

### `pl-xss-safe` element

Removes potentially dangerous scripts from HTML. This is recommended when parsing and displaying student-provided content. The element will remove some elements like scripts and triggers that may have been maliciously inserted by the student. Note that any code parsed by this element must be supported directly by the browser, i.e., it cannot include PrairieLearn elements or special tags.

#### Sample element

```html
<!-- Content coming from a submitted file (e.g., pl-file-editor, pl-file-upload) -->
<pl-xss-safe submitted-file-name="answer.html"></pl-xss-safe>

<!-- Content coming from a regular element (e.g., pl-string-input) -->
<pl-xss-safe contents="{{submitted_answers.answer}}"></pl-xss-safe>
```

#### Customizations

| Attribute             | Type   | Default | Description                                                                                                                                                   |
| --------------------- | ------ | ------- | ------------------------------------------------------------------------------------------------------------------------------------------------------------- |
| `source-file-name`    | string | —       | Name of the source file with existing code to be used (instead of using the existing code between the element tags as illustrated in the above code snippet). |
| `submitted-file-name` | string | —       | Name of the file submitted by the user to (typically using a `pl-file-editor` or `pl-file-upload` element) with the code to be used.                          |
| `contents`            | string | —       | Raw contents to be displayed.                                                                                                                                 |
| `language`            | string | html    | Language of the provided code. The values "html" or "markdown" are currently supported.                                                                       |

Note that only one of the attributes `source-file-name`, `submitted-file-name` or `contents` may be provided in the same element.

#### Example implementations

- [demo/markdownEditorLivePreview]
- [element/xssSafe]

#### See also

- [`pl-file-editor` to provide an in-browser code environment](#pl-file-editor-element)

## Conditional Elements

### `pl-answer-panel` element

Provide information regarding the question answer after the student is unable
to submit further answers for grading.

#### Sample element

```html
<pl-answer-panel>This content is only shown in the answer panel.</pl-answer-panel>
```

#### Details

Generally, the contents of `question.html` will appear in
the question panel, submission panel, and answer panel. To prevent
content from being displayed in the submission panel and
question panel (so, only in the answer panel), surround that content
with the `<pl-answer-panel>` tags.

Common reasons that trigger the display of the answer panel are:

- The question is fully correct.
- There are no more submission attempts.
- The time limit for the assessment has expired.

#### Example implementations

- [demo/custom/gradeFunction]

#### See also

- [`pl-question-panel` for displaying the question prompt.](#pl-question-panel-element)
- [`pl-submission-panel` for changing how a submitted answer is displayed.](#pl-submission-panel-element)
- [`pl-hide-in-panel` to hide contents in one or more display panels.](#pl-hide-in-panel-element)
- [`pl-external-grader-results` for showing the results from an externally graded code question.](#pl-external-grader-results-element)

---

### `pl-external-grader-results` element

Displays results from externally-graded questions.

#### Sample element

```html
<pl-external-grader-results></pl-external-grader-results>
```

#### Details

It expects results to follow [the reference schema for external grading results](externalGrading.md#grading-results).

#### Example Implementations

- [demo/autograder/codeUpload]
- [demo/autograder/codeEditor]

#### See also

- [External Grading Reference Schema](externalGrading.md#grading-results)

---

### `pl-hide-in-panel` element

Hide the contents so that it is **not** displayed in specific panels ("question", "submission", or "answer").

#### Sample element

```html
<pl-hide-in-panel submission="true" answer="true">
  This text will be hidden in the submission panel and answer panel.
</pl-hide-in-panel>
```

#### Customizations

| Attribute    | Type    | Default | Description                                                   |
| ------------ | ------- | ------- | ------------------------------------------------------------- |
| `question`   | boolean | false   | Whether to hide the element contents in the question panel.   |
| `submission` | boolean | false   | Whether to hide the element contents in the submission panel. |
| `answer`     | boolean | false   | Whether to hide the element contents in the answer panel.     |

#### Details

Hide the element contents in those panels for which the corresponding
attribute is `true`. This is the reverse of
[`pl-question-panel`](#pl-question-panel-element),
[`pl-submission-panel`](#pl-submission-panel-element), or
[`pl-answer-panel`](#pl-answer-panel-element), all of which explicitly show the
element contents only in a specific panel.

#### Example implementations

- [element/panels]

#### See also

- [`pl-question-panel` for displaying the question prompt.](#pl-question-panel-element)
- [`pl-submission-panel` for changing how a submitted answer is displayed.](#pl-submission-panel-element)
- [`pl-answer-panel` for displaying the question's solution.](#pl-answer-panel-element)
- [`pl-external-grader-results` for showing the results from an externally graded code question.](#pl-external-grader-results-element)

---

### `pl-hide-in-manual-grading` element

Hide the contents so that it is **not** displayed to graders in the manual grading page.

#### Sample element

```html
<pl-hide-in-manual-grading>
  This text will be shown to students, but not to graders.
</pl-hide-in-manual-grading>
```

#### Details

This element is typically used to abbreviate the question description and allow graders to focus on the actual answers during grading. It is the reverse of [the `pl-manual-grading-only` element](#pl-manual-grading-only-element), which explicitly shows content only during grading.

#### Example implementations

- [demo/manualGrade/codeUpload]

#### See also

- [`pl-manual-grading-only` to show content only during manual grading.](#pl-manual-grading-only-element)
- [`pl-question-panel` for displaying the question prompt.](#pl-question-panel-element)
- [`pl-submission-panel` for changing how a submitted answer is displayed.](#pl-submission-panel-element)
- [`pl-answer-panel` for displaying the question's solution.](#pl-answer-panel-element)
- [`pl-hide-in-panel` to hide contents in one or more display panels.](#pl-hide-in-panel-element)

---

### `pl-hidden-hints` element

Display progressive hints that become accessible as the number of student submissions increases for the current variant.
Hints are only open on page load when they are first revealed (when first reaching the desired submission count).
Otherwise hints start closed and must be opened by the user. The submission counter is reset when new variants are
generated. Note that **this element does not reveal new hints across variants.**

Best used in situations where there is a penalty for more submissions to a given variant. This prevents students from
spamming incorrect submissions to reveal all hints right away.

#### Sample element

```html
<pl-hidden-hints>
  <pl-hint> This is a hint that will be accessible immediately. </pl-hint>

  <pl-hint show-after-submission="3">
    This is a hint that will be accessible after three incorrect submissions for the current
    variant.
  </pl-hint>

  <pl-hint show-after-submission="5">
    This is a hint that will be accessible after five incorrect submissions for the current variant.
  </pl-hint>
</pl-hidden-hints>
```

#### Customizations

For the inner `pl-hint` tag:

| Attribute               | Type   | Default | Description                                                                                                                                                                                                 |
| ----------------------- | ------ | ------- | ----------------------------------------------------------------------------------------------------------------------------------------------------------------------------------------------------------- |
| `show-after-submission` | int    | —       | Number of submissions on the current variant needed before the hint is accessible. If not set, hint is always accessible. **Should only be set for questions that allow multiple submissions per variant.** |
| `hint-name`             | string | —       | Custom heading to display for the given hint. If not set, then displays a default heading including the hint number.                                                                                        |

#### Details

Add hints to a variant that are revealed with more submissions using the `show-after-submission` attribute. By default, hints without
`show-after-submission` set are always shown. Hints with the same `show-after-submission` appear in the order they're written in the
question HTML.

#### Example implementations

- [element/hiddenHints]

#### See also

- [`pl-question-panel` for displaying the question prompt.](#pl-question-panel-element)
- [`pl-submission-panel` for changing how a submitted answer is displayed.](#pl-submission-panel-element)
- [`pl-hide-in-panel` to hide contents in one or more display panels.](#pl-hide-in-panel-element)

---

### `pl-manual-grading-only` element

Hide the contents so that it is **only** displayed to graders in the manual grading page.

#### Sample element

```html
<pl-manual-grading-only>
  This text will be shown to graders, but not to students.
</pl-manual-grading-only>
```

#### Details

This element is typically used to provide graders with additional information that may not be presented to students. Examples may include grading instructions, sample answers, acceptable values for individual results, random parameters used in the question generation, or pre-computed values calculated in explicit `parse` functions. It is the reverse of [the `pl-hide-in-manual-grading` element](#pl-hide-in-manual-grading-element), which explicitly hides content during grading.

#### Example implementations

- [demo/manualGrade/codeUpload]

#### See also

- [`pl-hide-in-manual-grading` to hide content during manual grading.](#pl-hide-in-manual-grading-element)
- [`pl-question-panel` for displaying the question prompt.](#pl-question-panel-element)
- [`pl-submission-panel` for changing how a submitted answer is displayed.](#pl-submission-panel-element)
- [`pl-answer-panel` for displaying the question's solution.](#pl-answer-panel-element)
- [`pl-hide-in-panel` to hide contents in one or more display panels.](#pl-hide-in-panel-element)

---

### `pl-question-panel` element

Displays the contents of question directions.

#### Sample element

```html
<pl-question-panel>This content is only shown in the question panel.</pl-question-panel>
```

#### Details

Generally, the contents of `question.html` will appear in
the question panel, submission panel, and answer panel. To prevent
content from being displayed in the submission panel and
answer panel (so, only in the question panel), surround that content
with the `<pl-question-panel>` tags.

#### Example implementations

- [demo/calculation]

#### See also

- [`pl-submission-panel` for changing how a submitted answer is displayed.](#pl-submission-panel-element)
- [`pl-answer-panel` for displaying the question's solution.](#pl-answer-panel-element)
- [`pl-hide-in-panel` to hide contents in one or more display panels.](#pl-hide-in-panel-element)

---

### `pl-submission-panel` element

Customizes how information entered by a user is displayed before grading.

#### Sample element

```html
<pl-submission-panel>This content is only shown in the submission panel.</pl-submission-panel>
```

#### Details

Generally, the contents of `question.html` will appear in
the question panel, submission panel, and answer panel. To prevent
content from being displayed in the question panel and
answer panel (so, only in the submission panel), surround that content
with the `<pl-submission-panel>` tags.

The submission panel is only shown after the student has submitted an
answer. This answer may be correct, incorrect, or invalid.

#### Example implementations

- [demo/custom/gradeFunction]
- [demo/autograder/codeUpload]
- [demo/autograder/codeEditor]

#### See also

- [`pl-question-panel` for displaying the question prompt.](#pl-question-panel-element)
- [`pl-answer-panel` for displaying the question's solution.](#pl-answer-panel-element)
- [`pl-hide-in-panel` to hide contents in one or more display panels.](#pl-hide-in-panel-element)
- [`pl-external-grader-results` for showing the results from an externally graded code question.](#pl-external-grader-results-element)

---

## Deprecated Elements

!!! note

    The following PrairieLearn Elements have been **deprecated**. These elements are still supported for backwards compatibility, but they should not be used in new questions.

### `pl-dropdown` element

!!! warning

    Instructors are strongly encouraged to avoid `pl-dropdown` in newer questions. For questions with a single dropdown, a better alternative is to use [`pl-multiple-choice`](#pl-multiple-choice-element), setting the attribute `display="dropdown"`. Using the multiple choice element provides better support for formatted option text (including Math formulas), randomized selection and ordering of options (both correct options and distractors) and partial scores for distractors. For questions using multiple dropdowns with the same set of options, the [`pl-matching`](#pl-matching-element) element provides a better user experience and interface.

Select the correct answer from a drop-down **select** menu list of potential answers. The potential options are listed in the inner HTML of a <pl-answer></pl-answer> element (ie. <pl-answer>Possible Answer 1</pl-answer>).

#### Sample element

![](elements/pl-dropdown.png)

**question.html**

```html
<p>Select the correct word in the following quotes:</p>
The
<pl-dropdown answers-name="aristotle" blank="true">
  {{#params.aristotle}}
  <pl-answer correct="{{tag}}">{{ans}}</pl-answer>
  {{/params.aristotle}}
</pl-dropdown>
is more than the sum of its parts.
<p></p>

A
<pl-dropdown sort="ascend" answers-name="hume">
  <pl-answer correct="true">wise</pl-answer>
  <pl-answer correct="false">clumsy</pl-answer>
  <pl-answer correct="false">reckless</pl-answer>
</pl-dropdown>
man proportions his belief to the evidence.
<p></p>
```

**server.py**

```python
def generate(data):

    QUESTION1 = "aristotle"

    data["params"][QUESTION1] = [
        {"tag": "true", "ans": "whole"},
        {"tag": "false", "ans": "part"},
        {"tag": "false", "ans": "inverse"}
    ]
```

#### Customizations

| Attribute      | Type    | Default | Description                                                                                                                                                          |
| -------------- | ------- | ------- | -------------------------------------------------------------------------------------------------------------------------------------------------------------------- |
| `answers-name` | string  | —       | Variable name to store data in. Note that this attribute has to be unique within a question, i.e., no value for this attribute should be repeated within a question. |
| `weight`       | integer | 1       | Weight to use when computing a weighted average score over elements.                                                                                                 |
| `sort`         | string  | random  | Options are 'random', 'ascend', and 'descend', and 'fixed' for drop-down answers.                                                                                    |
| `blank`        | boolean | True    | Option to add blank dropdown entry as default selection in drop-down list.                                                                                           |
| `allow-blank`  | boolean | false   | Whether or not an empty submission is allowed. By default, empty dropdowns will not be graded (invalid format).                                                      |

#### Example implementation

- [demo/overlayDropdown]
- [element/dropdown]

---

### `pl-prairiedraw-figure` element

Create and display a prairiedraw image.

!!! warning

    This element is **deprecated** and should not be used in new questions.

#### Sample element

```html
<pl-prairiedraw-figure
  script-name="drawFigure.js"
  param-names="r1,r2,isHorizontal"
  width="900"
  height="600"
></pl-prairiedraw-figure>
```

#### Customizations

| Attribute     | Type    | Default | Description                                                          |
| ------------- | ------- | ------- | -------------------------------------------------------------------- |
| `script-name` | string  | —       | Name of PrairieDraw script.                                          |
| `param-names` | string  | None    | Comma-separated list of parameters to make available to PrairieDraw. |
| `width`       | integer | 500     | Width of the drawing element.                                        |
| `height`      | integer | 300     | Height of the drawing element.                                       |

#### Details

The provided `script-name` corresponds to a file located within the director for the question. Parameter names are keys stored in `data["params"]` in `"server.py"` (i.e., those available for templating within `question.html`).

#### Example implementations

- [element/prairieDrawFigure]

#### See also

- [PrairieDraw graphics documentation](PrairieDraw.md)

### `pl-threejs` element

This element displays a 3D scene with objects that the student can (optionally) translate and/or rotate. It can be used only for output (e.g., as part of a question that asks for something else to be submitted). Or, it can be used for input (e.g., comparing a submitted pose of the body-fixed objects to a correct orientation). Information about the current pose can be hidden from the student and, if visible, can be displayed in a variety of formats, so the element can be used for many different types of questions.

!!! warning

    This element is **deprecated** and should not be used in new questions.

#### Sample element

![](elements/pl-threejs.png)

```html
<pl-threejs answer-name="a">
  <pl-threejs-stl file-name="MAKE_Robot_V6.stl" frame="body" scale="0.1"></pl-threejs-stl>
  <pl-threejs-stl
    file-name="MAKE_Robot_V6.stl"
    frame="body"
    scale="0.025"
    position="[-1,1,2]"
    orientation="[0,0,30]"
  ></pl-threejs-stl>
  <pl-threejs-txt frame="body" position="[-1,1,2.6]" orientation="[0,0,30]">mini-me</pl-threejs-txt>
</pl-threejs>
```

#### Customizations

| Attribute                       | Type    | Default   | Description                                                                                                                                                                                                                                                                                                                                                                                                                                                                                                                                                                                                                                                |
| ------------------------------- | ------- | --------- | ---------------------------------------------------------------------------------------------------------------------------------------------------------------------------------------------------------------------------------------------------------------------------------------------------------------------------------------------------------------------------------------------------------------------------------------------------------------------------------------------------------------------------------------------------------------------------------------------------------------------------------------------------------- |
| `answer-name`                   | string  | —         | Variable name to store data in. Note that this attribute has to be unique within a question, i.e., no value for this attribute should be repeated within a question.                                                                                                                                                                                                                                                                                                                                                                                                                                                                                       |
| `body-position`                 | list    | [0, 0, 0] | Initial position of body as `[x, y, z]`.                                                                                                                                                                                                                                                                                                                                                                                                                                                                                                                                                                                                                   |
| `body-orientation`              | list    | special   | Initial orientation of body. Defaults to zero orientation (body frame aligned with space frame). Interpretation depends on `body-pose-format`.                                                                                                                                                                                                                                                                                                                                                                                                                                                                                                             |
| `camera-position`               | list    | [5, 2, 2] | Initial position of camera as `[x, y, z]`.                                                                                                                                                                                                                                                                                                                                                                                                                                                                                                                                                                                                                 |
| `body-cantranslate`             | boolean | true      | If you can translate the body in the UI.                                                                                                                                                                                                                                                                                                                                                                                                                                                                                                                                                                                                                   |
| `body-canrotate`                | boolean | true      | If you can rotate the body in the UI.                                                                                                                                                                                                                                                                                                                                                                                                                                                                                                                                                                                                                      |
| `camera-canmove`                | boolean | true      | If you can move the camera (i.e., change the view) in the UI.                                                                                                                                                                                                                                                                                                                                                                                                                                                                                                                                                                                              |
| `body-pose-format`              | string  | `"rpy"`   | Determines how `body-orientation` is interpreted. If `"rpy"` then `[roll, pitch, yaw]`. If `matrix` then 3x3 rotation matrix `[[...], [...], [...]]`. If `"quaternion"` then `[x, y, z, w]`. If `"axisangle"` then `[x, y, z, theta]` where `x, y, z` are coordinates of axis and `theta` is angle.                                                                                                                                                                                                                                                                                                                                                        |
| `answer-pose-format`            | string  | `"rpy"`   | Determines how the answer `data["correct_answers"][answer-name]` is interpreted. If `homogeneous`, then the answer must be a 4x4 homogeneous transformation matrix `[[...], [...], [...], [...]]`. Otherwise, the answer must be a list with two elements. The first element must describe position as `[x, y, z]`. The second element must describe orientation, interpreted based on `answer-pose-format`. If `"rpy"` then `[roll, pitch, yaw]`. If `matrix` then 3x3 rotation matrix `[[...], [...], [...]]`. If `quaternion` then `[x, y, z, w]`. If `axisangle` then `[x, y, z, theta]` where `x, y, z` are coordinates of axis and `theta` is angle. |
| `text-pose-format`              | string  | matrix    | Determines how the pose of the body is displayed as text. If `matrix` then position is `[x, y, z]` and orientation is a 3x3 rotation matrix. If `quaternion` then position is `[x, y, z]` and orientation is `[x, y, z, w]`. If `homogeneous` then pose is a 4x4 homogeneous transformation matrix.                                                                                                                                                                                                                                                                                                                                                        |
| `show-pose-in-question`         | boolean | true      | If the current pose of the body is displayed in the question panel.                                                                                                                                                                                                                                                                                                                                                                                                                                                                                                                                                                                        |
| `show-pose-in-correct-answer`   | boolean | true      | If the current pose of the body is displayed in the correct answer panel.                                                                                                                                                                                                                                                                                                                                                                                                                                                                                                                                                                                  |
| `show-pose-in-submitted-answer` | boolean | true      | If the current pose of the body is displayed in the submitted answer panel.                                                                                                                                                                                                                                                                                                                                                                                                                                                                                                                                                                                |
| `tol-position`                  | float   | 0.5       | Error in position must be no more than this for the answer to be marked correct.                                                                                                                                                                                                                                                                                                                                                                                                                                                                                                                                                                           |
| `tol-rotation`                  | float   | 5.0       | Error in rotation must be no more than this for the answer to be marked correct.                                                                                                                                                                                                                                                                                                                                                                                                                                                                                                                                                                           |
| `grade`                         | boolean | true      | If the element will be graded, i.e., if it is being used to ask a question. If `grade` is `false`, then this element will never produce any html in the answer panel or in the submission panel.                                                                                                                                                                                                                                                                                                                                                                                                                                                           |

A `pl-threejs-stl` element inside a `pl-threejs` element allows you to add a mesh described by an `stl` file to the scene, and has these attributes:

| Attribute        | Type   | Default                 | Description                                                                                                                                                                                                                                                                              |
| ---------------- | ------ | ----------------------- | ---------------------------------------------------------------------------------------------------------------------------------------------------------------------------------------------------------------------------------------------------------------------------------------- |
| `file-name`      | string | —                       | Name of `".stl"` file.                                                                                                                                                                                                                                                                   |
| `file-directory` | string | `"clientFilesQuestion"` | Location of `".stl"` file, either `"clientFilesCourse"` or `clientFilesQuestion`.                                                                                                                                                                                                        |
| `frame`          | string | body                    | Which frame the object is fixed to, either `"body"` or `"space"`.                                                                                                                                                                                                                        |
| `color`          | color  | special                 | Color of object as CSS string, defaults to `"#e84a27"` if body-fixed and to `"#13294b"` if space-fixed.                                                                                                                                                                                  |
| `opacity`        | float  | special                 | Opacity of object, defaults to `0.7` if body-fixed and to `0.4` if space-fixed.                                                                                                                                                                                                          |
| `position`       | list   | [0, 0, 0]               | Position of object as `[x, y, z]`.                                                                                                                                                                                                                                                       |
| `orientation`    | list   | special                 | Orientation of object. Defaults to zero orientation. Interpretation depends on `format`.                                                                                                                                                                                                 |
| `format`         | string | `"rpy"`                 | Determines how `orientation` is interpreted. If `rpy` then `[roll, pitch, yaw]`. If `matrix` then 3x3 rotation matrix `[[...], [...], [...]]`. If `quaternion` then `[x, y, z, w]`. If `axisangle` then `[x, y, z, theta]` where `x, y, z` are coordinates of axis and `theta` is angle. |

A `pl-threejs-txt` element inside a `pl-threejs` element allows you to add whatever text appears between the `<pl-threejs-txt> ... </pl-threejs-txt>` tags as a mesh to the scene, and has these attributes:

| Attribute     | Type   | Default   | Description                                                                                                                                                                                                                                                                                      |
| ------------- | ------ | --------- | ------------------------------------------------------------------------------------------------------------------------------------------------------------------------------------------------------------------------------------------------------------------------------------------------ |
| `frame`       | string | body      | Which frame the object is fixed to, either `body` or `space`.                                                                                                                                                                                                                                    |
| `color`       | color  | special   | Color of object as CSS string, defaults to `"#e84a27"` if body-fixed and to `"#13294b"` if space-fixed.                                                                                                                                                                                          |
| `opacity`     | float  | special   | Opacity of object, defaults to `0.7` if body-fixed and to `0.4` if space-fixed.                                                                                                                                                                                                                  |
| `position`    | list   | [0, 0, 0] | Position of object as `[x, y, z]`.                                                                                                                                                                                                                                                               |
| `orientation` | list   | special   | Orientation of object. Defaults to zero orientation. Interpretation depends on `format`.                                                                                                                                                                                                         |
| `format`      | string | `"rpy"`   | Determines how `orientation` is interpreted. If `"rpy"` then `[roll, pitch, yaw]`. If `"matrix"` then 3x3 rotation matrix `[[...], [...], [...]]`. If `"quaternion"` then `[x, y, z, w]`. If `"axisangle"` then `[x, y, z, theta]` where `x, y, z` are coordinates of axis and `theta` is angle. |

#### Details

Note that a 3D scene is also created to show each submitted answer. This means
that if there are many submitted answers, the page will load slowly.

#### See also

- [External: `three.js` JavaScript library](https://threejs.org/)

<!-- Reference style links for element implementations -->

<!-- External Grade Questions -->

[demo/autograder/ansioutput]: https://github.com/PrairieLearn/PrairieLearn/tree/master/exampleCourse/questions/demo/autograder/ansiOutput
[demo/autograder/codeeditor]: https://github.com/PrairieLearn/PrairieLearn/tree/master/exampleCourse/questions/demo/autograder/codeEditor
[demo/autograder/codeupload]: https://github.com/PrairieLearn/PrairieLearn/tree/master/exampleCourse/questions/demo/autograder/codeUpload
[demo/autograder/python/square]: https://github.com/PrairieLearn/PrairieLearn/tree/master/exampleCourse/questions/demo/autograder/python/square
[demo/autograder/python/numpy]: https://github.com/PrairieLearn/PrairieLearn/tree/master/exampleCourse/questions/demo/autograder/python/numpy
[demo/autograder/python/pandas]: https://github.com/PrairieLearn/PrairieLearn/tree/master/exampleCourse/questions/demo/autograder/python/pandas
[demo/autograder/python/plots]: https://github.com/PrairieLearn/PrairieLearn/tree/master/exampleCourse/questions/demo/autograder/python/plots
[demo/autograder/python/random]: https://github.com/PrairieLearn/PrairieLearn/tree/master/exampleCourse/questions/demo/autograder/python/random
[demo/autograder/python/orderblocksrandomparams]: https://github.com/PrairieLearn/PrairieLearn/tree/master/exampleCourse/questions/demo/autograder/python/orderBlocksRandomParams
[demo/autograder/python/orderblocksaddnumpy]: https://github.com/PrairieLearn/PrairieLearn/tree/master/exampleCourse/questions/demo/autograder/python/orderBlocksAddNumpy

<!-- Manual grading examples -->

[demo/manualgrade/codeupload]: https://github.com/PrairieLearn/PrairieLearn/tree/master/exampleCourse/questions/demo/manualGrade/codeUpload

<!-- High quality questions -->

[demo/calculation]: https://github.com/PrairieLearn/PrairieLearn/tree/master/exampleCourse/questions/demo/calculation
[demo/fixedcheckbox]: https://github.com/PrairieLearn/PrairieLearn/tree/master/exampleCourse/questions/demo/fixedCheckbox
[demo/markdowneditorlivepreview]: https://github.com/PrairieLearn/PrairieLearn/tree/master/exampleCourse/questions/demo/markdownEditorLivePreview
[demo/matrixalgebra]: https://github.com/PrairieLearn/PrairieLearn/tree/master/exampleCourse/questions/demo/matrixAlgebra
[demo/matrixcomplexalgebra]: https://github.com/PrairieLearn/PrairieLearn/tree/master/exampleCourse/questions/demo/matrixComplexAlgebra
[demo/overlaydropdown]: https://github.com/PrairieLearn/PrairieLearn/tree/master/exampleCourse/questions/demo/overlayDropdown
[demo/randomcheckbox]: https://github.com/PrairieLearn/PrairieLearn/tree/master/exampleCourse/questions/demo/randomCheckbox
[demo/randomdataframe]: https://github.com/PrairieLearn/PrairieLearn/tree/master/exampleCourse/questions/demo/randomDataFrame
[demo/randommultiplechoice]: https://github.com/PrairieLearn/PrairieLearn/tree/master/exampleCourse/questions/demo/randomMultipleChoice
[demo/randomplot]: https://github.com/PrairieLearn/PrairieLearn/tree/master/exampleCourse/questions/demo/randomPlot
[demo/proofblocks]: https://github.com/PrairieLearn/PrairieLearn/tree/master/exampleCourse/questions/demo/proofBlocks

<!-- Element option overview questions -->

[element/checkbox]: https://github.com/PrairieLearn/PrairieLearn/tree/master/exampleCourse/questions/element/checkbox
[element/bigoinput]: https://github.com/PrairieLearn/PrairieLearn/tree/master/exampleCourse/questions/element/bigOInput
[element/hiddenhints]: https://github.com/PrairieLearn/PrairieLearn/tree/master/exampleCourse/questions/element/hiddenHints
[element/code]: https://github.com/PrairieLearn/PrairieLearn/tree/master/exampleCourse/questions/element/code
[element/drawinggallery]: https://github.com/PrairieLearn/PrairieLearn/tree/master/exampleCourse/questions/element/drawingGallery
[element/codedocumentation]: https://github.com/PrairieLearn/PrairieLearn/tree/master/exampleCourse/questions/element/codeDocumentation
[element/dropdown]: https://github.com/PrairieLearn/PrairieLearn/tree/master/exampleCourse/questions/element/dropdown
[element/excalidraw]: https://github.com/PrairieLearn/PrairieLearn/tree/master/exampleCourse/questions/element/excalidraw
[element/figure]: https://github.com/PrairieLearn/PrairieLearn/tree/master/exampleCourse/questions/element/figure
[element/filedownload]: https://github.com/PrairieLearn/PrairieLearn/tree/master/exampleCourse/questions/element/fileDownload
[element/fileeditor]: https://github.com/PrairieLearn/PrairieLearn/tree/master/exampleCourse/questions/element/fileEditor
[element/graph]: https://github.com/PrairieLearn/PrairieLearn/tree/master/exampleCourse/questions/element/graph
[element/integerinput]: https://github.com/PrairieLearn/PrairieLearn/tree/master/exampleCourse/questions/element/integerInput
[element/markdown]: https://github.com/PrairieLearn/PrairieLearn/tree/master/exampleCourse/questions/element/markdown
[element/matching]: https://github.com/PrairieLearn/PrairieLearn/tree/master/exampleCourse/questions/element/matching
[element/matrixcomponentinput]: https://github.com/PrairieLearn/PrairieLearn/tree/master/exampleCourse/questions/element/matrixComponentInput
[element/matrixlatex]: https://github.com/PrairieLearn/PrairieLearn/tree/master/exampleCourse/questions/element/matrixLatex
[element/multiplechoice]: https://github.com/PrairieLearn/PrairieLearn/tree/master/exampleCourse/questions/element/multipleChoice
[element/numberinput]: https://github.com/PrairieLearn/PrairieLearn/tree/master/exampleCourse/questions/element/numberInput
[element/unitsinput]: https://github.com/PrairieLearn/PrairieLearn/tree/master/exampleCourse/questions/element/unitsInput
[element/orderblocks]: https://github.com/PrairieLearn/PrairieLearn/tree/master/exampleCourse/questions/element/orderBlocks
[element/overlay]: https://github.com/PrairieLearn/PrairieLearn/tree/master/exampleCourse/questions/element/overlay
[element/panels]: https://github.com/PrairieLearn/PrairieLearn/tree/master/exampleCourse/questions/element/panels
[element/prairiedrawfigure]: https://github.com/PrairieLearn/PrairieLearn/tree/master/testCourse/questions/prairieDrawFigure
[element/pythonvariable]: https://github.com/PrairieLearn/PrairieLearn/tree/master/exampleCourse/questions/element/pythonVariable
[element/dataframe]: https://github.com/PrairieLearn/PrairieLearn/tree/master/exampleCourse/questions/element/dataframe
[element/stringinput]: https://github.com/PrairieLearn/PrairieLearn/tree/master/exampleCourse/questions/element/stringInput
[element/symbolicinput]: https://github.com/PrairieLearn/PrairieLearn/tree/master/exampleCourse/questions/element/symbolicInput
[element/template]: https://github.com/PrairieLearn/PrairieLearn/tree/master/exampleCourse/questions/element/template
[element/variableoutput]: https://github.com/PrairieLearn/PrairieLearn/tree/master/exampleCourse/questions/element/variableOutput
[element/xsssafe]: https://github.com/PrairieLearn/PrairieLearn/tree/master/exampleCourse/questions/element/xssSafe
[element/card]: https://github.com/PrairieLearn/PrairieLearn/tree/master/exampleCourse/questions/element/card

<!-- Advanced uses of PL features -->

[demo/custom/element]: https://github.com/PrairieLearn/PrairieLearn/tree/master/exampleCourse/questions/demo/custom/element
[demo/custom/gradefunction]: https://github.com/PrairieLearn/PrairieLearn/tree/master/exampleCourse/questions/demo/custom/gradeFunction

<!-- Misc application questions -->

### `pl-variable-score` element

Display the partial score for a specific answer variable.

!!! warning

    This element is **deprecated** and should not be used in new questions.

#### Sample element

```html
<pl-variable-score answers-name="v_avg"></pl-variable-score>
```

#### Customizations

| Attribute      | Type   | Default | Description                         |
| -------------- | ------ | ------- | ----------------------------------- |
| `answers-name` | string | —       | Variable name to display score for. |

---<|MERGE_RESOLUTION|>--- conflicted
+++ resolved
@@ -1726,19 +1726,11 @@
 
 #### `pl-overlay` Customizations
 
-<<<<<<< HEAD
-| Attribute | Type    | Default | Description                                                                              |
-| --------- | ------- | ------- | ---------------------------------------------------------------------------------------- |
-| `width`   | float   | —       | The width of the overlay canvas in pixels. Required only if no background is specified.  |
-| `height`  | float   | —       | The height of the overlay canvas in pixels. Required only if no background is specified. |
-| `clip`    | boolean | true    | If true, children will be cut off when exceeding overlay boundaries.                     |
-=======
 | Attribute | Type    | Default | Description                                                          |
 | --------- | ------- | ------- | -------------------------------------------------------------------- |
-| `width`   | float   | -       | The width of the overlay canvas in pixels.                           |
-| `height`  | float   | -       | The height of the overlay canvas in pixels.                          |
+| `width`   | float   | —       | The width of the overlay canvas in pixels.                           |
+| `height`  | float   | —       | The height of the overlay canvas in pixels.                          |
 | `clip`    | boolean | true    | If true, children will be cut off when exceeding overlay boundaries. |
->>>>>>> 49955d8d
 
 #### `pl-location` Customizations
 
@@ -1757,15 +1749,11 @@
 
 #### Details
 
-<<<<<<< HEAD
-An overlay is pre-defined as a "overlay area" with a static size. By default, elements that exceed these boundaries will get partially or totally cut off. A background can be specified by wrapping HTML in a `<pl-background>` tag, in this case the overlay will automatically size itself to fit the background and a `"width"` and `"height"` do not need to be specified. Floating child elements are wrapped with a `<pl-location>` tag that specifies the position relative to some defined edge of the overlay area using `"left"`, `"right"`, `"top"`, and `"bottom"`. Anything inside the location tag will be displayed at that position. Children are layered in the order they are specified, with later child elements being displayed on top of those defined earlier.
-=======
 An overlay is pre-defined as a "overlay area" with a static size. By default, elements that exceed these boundaries will get partially or totally cut off.
 
 A background can be specified by wrapping HTML in a `<pl-background>` tag. If the contents of `<pl-background>` don't have a fixed size (e.g. using `<pl-figure>`, which uses a responsive width), then you should explicitly specify at least a `width` on `<pl-overlay>` to ensure that children will be displayed at the expected location no matter how big the browser viewport is. However, if the contents of `<pl-background>` have a fixed size (e.g. using `<pl-drawing width="500">`), then manually specifying a `width`/`height` on `<pl-overlay>` is not necessary.
 
 Floating child elements are wrapped with a `<pl-location>` tag that specifies the position relative to some defined edge of the overlay area using `left`, `right`, `top`, and `bottom`. Anything inside the location tag will be displayed at that position. Children are layered in the order they are specified, with later child elements being displayed on top of those defined earlier.
->>>>>>> 49955d8d
 
 #### Example implementations
 
