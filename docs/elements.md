--- conflicted
+++ resolved
@@ -111,12 +111,9 @@
 `inline` | boolean | false | List answer choices on a single line instead of as separate paragraphs.
 `number-answers` | integer | special | The total number of answer choices to display. Defaults to displaying one correct answer and all incorrect answers.
 `fixed-order` | boolean | false | Disable the randomization of answer order.
-<<<<<<< HEAD
+`hide-letter-keys` | boolean | false | Hide the letter keys in the answer list, i.e., (a), (b), (c), etc.
 `all-of-the-above` | boolean | false | Add "All of the above" choice below all answer choices, but above "None of the above" if enabled. Bounded by `number-answers` and not affected by `fixed-order`.
 `none-of-the-above` | boolean | false | Add "None of the above" choice below all answer choices regardless of `fixed-order`, and is bounded by `number-answers`.
-=======
-`hide-letter-keys` | boolean | false | Hide the letter keys in the answer list, i.e., (a), (b), (c), etc.
->>>>>>> 174e7258
 
 Inside the `pl-multiple-choice` element, each choice must be specified with
 a `pl-answer` that has attributes:
