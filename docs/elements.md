--- conflicted
+++ resolved
@@ -372,7 +372,6 @@
 
 #### Customizations
 
-<<<<<<< HEAD
 | Attribute                | Type     | Default | description                                                                                                                                                                                                                                                   |
 | ------------------------ | -------- | ------- | ------------------------------------------------------------------------------------------------------------------------------------------------------------------------------------------------------------------------------------------------------------- |
 | `file-names`             | CSV list | ""      | List of files that must be submitted. Commas in a filename should be escaped with a backslash, and filenames cannot contain quotes.                                                                                                                           |
@@ -399,11 +398,6 @@
 Uploaded files that match a required name in `file-names` are always assigned to this category. Next, files that match a required pattern in `file-patterns` are assigned to that pattern. Any remaining uploaded files are only accepted if they match either a name in `optional-file-names` or a pattern in `optional-file-patterns`.
 
 Note that the same pattern in `file-patterns` can be repeated, for example `*.py,*.py` allows exactly two Python files to be uploaded. However, patterns should not overlap (e.g. `*.py,solution.*`) as files that match both patterns might be assigned to one of them arbitrarily, and this can be confusing for students and lead to unintended behavior.
-=======
-| Attribute    | Type     | Default | description                                                                                                                                    |
-| ------------ | -------- | ------- | ---------------------------------------------------------------------------------------------------------------------------------------------- |
-| `file-names` | CSV list | —       | List of files that should and must be submitted. Commas in a filename should be escaped with a backslash, and filenames cannot contain quotes. |
->>>>>>> b0d86c51
 
 #### Example implementations
 
