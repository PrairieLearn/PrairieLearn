--- conflicted
+++ resolved
@@ -1,12 +1,6 @@
 # API
 
-<<<<<<< HEAD
-PrairieLearn contains a limited API for use by instructors that
-allows programmatic access to assessments, assessment instances, and
-submissions.
-=======
-PrairieLearn contains a limited read-only API for use by instructors that allows programmatic access to assessments, assessment instances, and submissions.
->>>>>>> 319310ba
+PrairieLearn contains a limited API for use by instructors that allows programmatic access to assessments, assessment instances, and submissions.
 
 ## API Authentication
 
@@ -120,20 +114,20 @@
 
 #### Get single submission
 
-<<<<<<< HEAD
-- **One submission:**
-  - `/pl/api/v1/course_instances/:course_instance_id/submissions/:submission_id`
-  - One specific submission.
-
-- **Course sync:**
-  - `POST /pl/api/v1/course/:course_id/sync`
-  - Returns the `job_sequence_id` of the course sync job.
-
-- **Course sync status:**
-  - `/pl/api/v1/course/:course_id/sync/:job_sequence_id`
-  - Retrieves the output and status of a course sync job.
-=======
 ```text
 GET /pl/api/v1/course_instances/:course_instance_id/submissions/:submission_id
 ```
->>>>>>> 319310ba
+
+### Course sync
+
+#### Start a course sync
+
+```text
+POST /pl/api/v1/course/:course_id/sync
+```
+
+#### Check course sync status
+
+```text
+GET /pl/api/v1/course/:course_id/sync/:job_sequence_id
+```