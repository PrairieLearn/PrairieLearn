# Docker

## Building the container

In the base `PrairieLearn` directory run:

    docker build -t prairielearn .

## Running the container

See [the installation page](installing.md).

## `docker run` primer

Here's what the various parts of the `docker run` commands mean.

The basic format is `docker run [OPTIONS] IMAGE [COMMAND]`, with the parts in
brackets being optional.

### Options

- `-it` means "run this container interactively."
- `--rm` means "delete this container when I'm done with it." Unless you have a
  reason to keep a container, you should always use this flag.
- `-p 3000:3000` means "forward port 3000 on the host to port 3000 in the container."
- `-v /path/to/course:/course` means "mount `/path/to/course` on the host as `/course` in the container."
- `--name pl` gives the container a human-friendly name.

## Useful commands

In all of these commands, `IMAGE` refers to a docker image; if you built the
image manually (with `docker build`), then you should use `prairielearn`. If
you downloaded it (following the installation guide), use
`prairielearn/prairielearn`.

Most of these should be run from the root of your course directory.

- List running containers:

```sh
docker ps
```

- Run a specific command in the container:

```sh
docker run -it --rm -p 3000:3000 -v /path/to/course:/course IMAGE COMMAND
```

E.g.,

```sh
docker run -it --rm -p 3000:3000 -v /path/to/course:/course IMAGE ls -lah /course
```

- Start an interactive shell session:

```sh
docker run -it --rm -p 3000:3000 -v /path/to/course:/course IMAGE /bin/bash
```

- Run a command in an existing container:

```sh
docker exec -it CONTAINER_NAME COMMAND
```

E.g., to start a shell in a container started with `--name pl`:

```sh
docker exec -it pl /bin/bash
```

## Docker Compose

This section describes common applications for [Docker Compose](https://github.com/docker/compose) with PrairieLearn. See the [official Docker Compose documentation](https://docs.docker.com/compose/) for more.

### Basics

A docker-compose file describes the services an application needs to run. In our case, we use `docker compose` to configure and run the PrairieLearn docker container locally.

To run PrairieLearn with `docker compose`, run `docker compose up`.

<<<<<<< HEAD
By default, `docker-compose.yml` won't see any local modifications you've made to PrairieLearn files. If you'd like to use Docker Compose as part of your development workflow, see the comments in `docker-compose.yml`.
=======
- Build the PL docker image, and tag it as `prairielearn/prairielearn:local`
- Mount `./testCourse` as a volume for a test course
- Set up the container to run [external grading jobs](externalGrading.md)
- Mount the current directory as `/PrairieLearn` and enable `nodemon`, so the container live reloads

The server will be available on port `3000`.

The equivalent `docker run` command to perform all these actions would be:

```sh
docker build -t prairielearn/prairielearn:local .
docker run -it --rm \
  -p 3000:3000 \
  -v $PWD/testCourse:/course \
  -v $HOME/pl_ag_jobs:/jobs \
  -v $PWD:/PrairieLearn \
  -v /var/run/docker.sock:/var/run/docker.sock \
  -e HOST_JOBS_DIR=$HOME/pl_ag_jobs \
  -e NODEMON=true \
  prairielearn/prairielearn
```
>>>>>>> 4387bf59

### Useful Commands

To remove all containers and clean up compose artifacts, run `docker-compose down`.

Most `docker` commands map directly to `docker-compose` commands. You can use `docker-compose run pl ...` to run the container as if you were typing `docker run ...`, or `docker-compose exec pl ...` to execute a command on the running container.

### Multiple Compose Files

If you're developing locally and want to override parts of the config, you can create your own compose file (perhaps `docker-compose.local.yml`). Then, if you type:

```sh
docker-compose -f docker-compose.yml -f docker-compose.local.yml ...
```

compose will use values from `docker-compose.local.yml` to override those from `docker-compose.yml`.

If a file `docker-compose.override.yml` exists, Docker Compose will override all configurations with that file, even if it isn't specified in the invoking command.<|MERGE_RESOLUTION|>--- conflicted
+++ resolved
@@ -77,50 +77,14 @@
 
 ### Basics
 
-A docker-compose file describes the services an application needs to run. In our case, we use `docker compose` to configure and run the PrairieLearn docker container locally.
+A `docker-compose.yml` file describes the services an application needs to run. In our case, we use `docker compose` to configure and run the PrairieLearn docker container locally.
 
 To run PrairieLearn with `docker compose`, run `docker compose up`.
 
-<<<<<<< HEAD
 By default, `docker-compose.yml` won't see any local modifications you've made to PrairieLearn files. If you'd like to use Docker Compose as part of your development workflow, see the comments in `docker-compose.yml`.
-=======
-- Build the PL docker image, and tag it as `prairielearn/prairielearn:local`
-- Mount `./testCourse` as a volume for a test course
-- Set up the container to run [external grading jobs](externalGrading.md)
-- Mount the current directory as `/PrairieLearn` and enable `nodemon`, so the container live reloads
-
-The server will be available on port `3000`.
-
-The equivalent `docker run` command to perform all these actions would be:
-
-```sh
-docker build -t prairielearn/prairielearn:local .
-docker run -it --rm \
-  -p 3000:3000 \
-  -v $PWD/testCourse:/course \
-  -v $HOME/pl_ag_jobs:/jobs \
-  -v $PWD:/PrairieLearn \
-  -v /var/run/docker.sock:/var/run/docker.sock \
-  -e HOST_JOBS_DIR=$HOME/pl_ag_jobs \
-  -e NODEMON=true \
-  prairielearn/prairielearn
-```
->>>>>>> 4387bf59
 
 ### Useful Commands
 
 To remove all containers and clean up compose artifacts, run `docker-compose down`.
 
-Most `docker` commands map directly to `docker-compose` commands. You can use `docker-compose run pl ...` to run the container as if you were typing `docker run ...`, or `docker-compose exec pl ...` to execute a command on the running container.
-
-### Multiple Compose Files
-
-If you're developing locally and want to override parts of the config, you can create your own compose file (perhaps `docker-compose.local.yml`). Then, if you type:
-
-```sh
-docker-compose -f docker-compose.yml -f docker-compose.local.yml ...
-```
-
-compose will use values from `docker-compose.local.yml` to override those from `docker-compose.yml`.
-
-If a file `docker-compose.override.yml` exists, Docker Compose will override all configurations with that file, even if it isn't specified in the invoking command.+Most `docker` commands map directly to `docker-compose` commands. You can use `docker-compose run pl ...` to run the container as if you were typing `docker run ...`, or `docker-compose exec pl ...` to execute a command on the running container.