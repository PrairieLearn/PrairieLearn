# Developer Guide

This page outlines debugging and testing tips, best practices and style for coding, as well as details about various aspects of PrairieLearn (question rendering, database schemas, etc.).

In general, we prefer simplicity. We standardize on JavaScript/TypeScript (Node.js) and SQL (PostgreSQL) as the languages of implementation and try to minimize the number of complex libraries or frameworks being used. The website is server-side generated pages with minimal client-side JavaScript.

## High level view

![High level overview](./high-level.d2){pad="0" scale="1"}

- The questions and assessments for a course are stored in a git repository. This is synced into the database by the course instructor and database data is updated or added to represent the course. Students then interact with the course website by doing questions, with the results being stored in the database. The instructor can view the student results on the website and download CSV files with the data.

- The majority of course content and configuration is done via plain text files in the git repository, which is the master source for this data.

- All student data is all stored in the database and is not pushed back into the git repository or disk at any point.

## Unit tests and integration tests

- Integration tests are stored in the `apps/prairielearn/src/tests/` directory.
- Unit tests are typically located next to the file under test, with the filename ending in `.test.ts`. For instance, tests for `foo.ts` would be in `foo.test.ts` in the same directory.

- See the [development quickstart guide](quickstart.md#testing) for information on how to run the test suite.

- The tests are run by GitHub Actions on every push to GitHub.

- The tests are mainly integration tests that start with a blank database, run the server to initialize the database, load the `testCourse`, and then emulate a client web browser that answers questions on assessments. If a test fails then it is often easiest to debug by recreating the error by doing questions yourself against a locally-running server.

- If the `PL_KEEP_TEST_DB` environment is set, the test database (normally `pltest_1`, `pltest_2`, etc.) won't be removed when testing ends. This allows you to inspect the state of the database whenever your testing ends. The database will get overwritten when you start a new test run.

## Debugging server-side JavaScript

- Use the [debug package](https://www.npmjs.com/package/debug) to help trace execution flow in JavaScript. To run the server with debugging output enabled:

  ```sh
  DEBUG=* make dev
  ```

- To just see debugging logs from PrairieLearn you can use:

  ```sh
  DEBUG=prairielearn:* make dev
  ```

- To insert more debugging output, import `debug` and use it like this:

  ```javascript
  import debugfn from 'debug';

  const debug = debugfn('prairielearn:my-file');

  // in some function later
  debug('func()', 'param:', param);
  ```

## Debugging client-side JavaScript

- Make sure you have the JavaScript Console open in your browser and reload the page.

## Debugging SQL and PL/pgSQL

- Use the [`psql`](https://www.postgresql.org/docs/current/app-psql.html) command-line interface to test SQL separately. A default development PrairieLearn install uses the `postgres` database, so you should run:

  ```sh
  psql postgres
  ```

- To debug syntax errors in a stored procedure, import it manually with `\i filename.sql` in `psql`.

- To follow execution flow in PL/pgSQL use `RAISE NOTICE`. This will log to the console when run from `psql` and to the server log file when run from within PrairieLearn. The syntax is:

  ```sql
  RAISE NOTICE 'This is logging: % and %',
  var1,
  var2;
  ```

- To manually run a function:

  ```sql
  SELECT
    the_sql_function (arg1, arg2);
  ```

## HTML page generation

- [Express](http://expressjs.com) is used as the web framework.

- All pages are server-side rendered, and we try and minimize the amount of client-side JavaScript. Client-side JS should use vanilla JavaScript/TypeScript where possible, but third-party libraries may be used when appropriate.

- Each web page typically has all its files in a single directory, with the directory, the files, and the URL all named the same. Not all pages need all files. For a real-world example, consider the page where users can accept the PrairieLearn terms and conditions, located at [`apps/prairielearn/src/ee/pages/terms`](https://github.com/PrairieLearn/PrairieLearn/tree/master/apps/prairielearn/src/ee/pages/terms). That directory contains the following files:
  - [`terms.ts`](https://github.com/PrairieLearn/PrairieLearn/tree/master/apps/prairielearn/src/ee/pages/terms/terms.ts): The main entry point for the page. It runs SQL queries and renders a template.
  - [`terms.sql`](https://github.com/PrairieLearn/PrairieLearn/tree/master/apps/prairielearn/src/ee/pages/terms/terms.sql): All SQL queries for the page.
  - [`terms.html.ts`](https://github.com/PrairieLearn/PrairieLearn/tree/master/apps/prairielearn/src/ee/pages/terms/terms.html.ts): The template for the page. Exports a function that returns an HTML document.

- When possible, prefer explicitly passing individual typed properties to templates instead of adding properties to `res.locals`. However, `res.locals` may be used for data coming from middlewares that will be used on many pages.

- Use [`@prairielearn/html`](https://github.com/PrairieLearn/PrairieLearn/tree/master/packages/html) to generate HTML pages. This uses HTML tagged-template literals to generate HTML, which in turn makes it easy to get full type-checking.

- Reused templates are stored in the `apps/prairielearn/src/components/` directory. These should generally accept an object with properties instead of being passed the full `res.locals` object.

## HTML style

- Use [Bootstrap](http://getbootstrap.com) as the style. As of 2025-01-01 we are using Bootstrap 5.

- Local CSS rules go in `public/stylesheets/local.css`. Try to minimize use of this and use plain Bootstrap styling wherever possible.

- Buttons should use the `<button>` element when they take actions and the `<a>` element when they are simply links to other pages. We should not use `<a role="button">` to fake a button element. Buttons that do not submit a form should always start with `<button type="button" class="btn ...">`, where `type="button"` specifies that they don't submit.

## HTML accessibility

If you are adding anything more complex than a basic form page, the automated accessibility checks are likely not enough for checking accessibility. You should use [VoiceOver (macOS)](https://support.apple.com/guide/voiceover/welcome/mac) or [NVDA (Windows)](https://www.nvaccess.org/download/) to test the page. All our pages must conform to the [Web Content Accessibility Guidelines (WCAG) 2.1 AA standard](https://www.w3.org/TR/WCAG21/). Some common things to check for:

- Are elements announced correctly?
  - Do elements have appropriate `aria-label` / `alt` attributes?
  - Are descriptions concise and accurate?
  - Do menus, toolbars, and other UI elements have appropriate [ARIA roles](https://developer.mozilla.org/en-US/docs/Web/Accessibility/ARIA/Reference/Roles)?
- Can a user navigate the page using only the keyboard?
  - Tab should move between focusable elements.
  - Space or Enter should activate buttons/links.
  - Arrow keys should navigate within components like dropdowns and tables.
  - Actions that require dragging with a mouse should have keyboard alternatives.
- Is focus managed correctly?
  - Is focus correctly trapped within modals and other dialogs?
  - Is focus position retained during re-renders?
- Are focus indicators visible?
- Is the page layout logical and easy to understand?
- Will users with visual impairments be able to use the page?
  - Is there at least a 4.5:1 contrast ratio between text and background colors?
  - Is there at least a 3:1 contrast ratio between UI elements and background colors?
  - Is there appropriate spacing between elements?

## SQL usage

- [PostgreSQL](https://www.postgresql.org) v16 is used as the database.

- The [PostgreSQL manual](https://www.postgresql.org/docs/manuals/) is an excellent reference.

- Write raw SQL rather than using a [ORM library](https://en.wikipedia.org/wiki/Object-relational_mapping). This reduces the number of frameworks/languages needed.

- Prefer implementing complex logic in TypeScript instead of inside queries.

- Use the SQL convention of [`snake_case`](https://en.wikipedia.org/wiki/Snake_case) for names. Also use the same convention in JavaScript for names that are the same as in SQL, so the `question_id` variable in SQL is also called `question_id` in JavaScript code.

- Use uppercase for SQL reserved words like `SELECT`, `FROM`, `AS`, etc.

- SQL code should not be inline in JavaScript files. Instead, it should be in a separate `.sql` file, following the [`Yesql` concept](https://github.com/krisajenkins/yesql). Each `filename.js` file will normally have a corresponding `filename.sql` file in the same directory. The `.sql` file should look like:

  ```sql
  -- BLOCK select_question
  SELECT
    *
  FROM
    questions
  WHERE
    id = $question_id;
  
  -- BLOCK insert_user
  INSERT INTO
    users (uid)
  VALUES
    ($uid)
  RETURNING
    *;
  ```

From JavaScript, you can then do:

```javascript
import { loadSqlEquiv, queryRow } from '@prairielearn/postgres';

import { QuestionSchema } from './lib/db-types.js';

const sql = loadSqlEquiv(import.meta.url);

const question = await queryRow(sql.select_question, { question_id: 45 }, QuestionSchema);
```

- To keep SQL code organized it is a good idea to use [CTEs (`WITH` queries)](https://www.postgresql.org/docs/current/static/queries-with.html). These are formatted like:

  ```sql
  WITH
    first_preliminary_table AS (
      SELECT
        -- first preliminary query
    ),
    second_preliminary_table AS (
      SELECT
        -- second preliminary query
    )
  SELECT
    -- main query here
  FROM
    first_preliminary_table AS fpt,
    second_preliminary_table AS spt;
  ```

## Database stored procedures (sprocs)

!!! warning

    We are migrating away from the use of [sprocs](https://neon.com/postgresql/postgresql-plpgsql/postgresql-create-procedure). Prefer writing logic in TypeScript instead.

- Stored procedures are created by the files in `sprocs/`. To call a stored procedure from JavaScript, use code like:

  ```js
  const workspace_id = 1342;
  const message = 'Startup successful';
  await sqldb.callAsync('workspaces_message_update', [workspace_id, message]);
  ```

- The stored procedures are all contained in a separate [database schema](https://www.postgresql.org/docs/current/ddl-schemas.html) with a name like `server_2021-07-07T20:25:04.779Z_T75V6Y`. To see a list of the schemas use the `\dn` command in `psql`.

- To be able to use the stored procedures from the `psql` command line it is necessary to get the most recent schema name using `\dn` and set the `search_path` to use this _quoted_ schema name and the `public` schema:

  <!-- prettier-ignore -->
  ```sql
  set search_path to "server_2021-07-07T20:25:04.779Z_T75V6Y", public;
  ```

- During startup, we initially have no non-public schema in use. We first run the migrations to update all tables in the `public` schema, then we call `sqldb.setRandomSearchSchemaAsync()` to activate a random per-execution schema, and we run the sproc creation code to generate all the stored procedures in this schema. This means that every invocation of PrairieLearn will have its own locally-scoped copy of the stored procedures which are the correct versions for its code. This lets us upgrade PrairieLearn servers one at a time, while old servers are still running with their own copies of their sprocs. When PrairieLearn first starts up it has `search_path = public`, but later it will have `search_path = "server_2021-07-07T20:25:04.779Z_T75V6Y",public` so that it will first search the random schema and then fall back to `public`. The naming convention for the random schema uses the local instance name, the date, and a random string. Note that schema names need to be quoted using double-quotations in `psql` because they contain characters such as hyphens.

- For more details see `sprocs/array_and_number.sql` and comments in `server.js` near the call to `sqldb.setRandomSearchSchemaAsync()`.

## Database schema (simplified overview)

- The most important tables in the database are shown in the diagram below:

![Simplified database diagram](./simplified-models.d2)

- Detailed descriptions of the format of each table are in the [list of database tables](https://github.com/PrairieLearn/PrairieLearn/blob/master/database/tables/).

- Each table has an `id` number that is used for cross-referencing. For example, each row in the `questions` table has an `id` and other tables will refer to this as a `question_id`. For legacy reasons, there are two exceptions to this rule:
  - Tables that reference the `pl_courses` table use `course_id` instead of `pl_course_id`.
  - The `users` table has a `user_id` primary key instead of `id`.

- Each user is stored as a single row in the `users` table.

- The `pl_courses` table has one row for each course, like `TAM 212`.

- The `course_instances` table has one row for each semester ("instance") of each course, with the `course_id` indicating which course it belongs to.

- Every question is a row in the `questions` table, and the `course_id` shows which course it belongs to. All the questions for a course can be thought of as the "question pool" for that course. This same pool is used for all semesters (all course instances).

- Assessments are stored in the `assessments` table and each assessment row has a `course_instance_id` to indicate which course instance (and hence which course) it belongs to. An assessment is something like "Homework 1" or "Exam 3". To determine this we can use the `assessment_set_id` and `number` of each assessment row.

- Each assessment has a list of questions associated with it. This list is stored in the `assessment_questions` table, where each row has a `assessment_id` and `question_id` to indicate which questions belong to which assessment. For example, there might be 20 different questions that are on "Exam 1", and it might be the case that each student gets 5 of these questions randomly selected.

- Each student will have their own copy of an assessment, stored in the `assessment_instances` table with each row having a `user_id` and `assessment_id`. This is where the student's score for that assessment is stored.

- The selection of questions that each student is given on each assessment is in the `instance_questions` table. Here each row has an `assessment_question_id` and an `assessment_instance_id` to indicate that the corresponding question is on that assessment instance. This row will also store the student's score on this particular question.

- Questions can randomize their parameters, so there are many possible variants of each question. These are stored in the `variants` table with an `instance_question_id` indicating which instance question the variant belongs to.

- For each variant of a question that a student sees they will have submitted zero or more `submissions` with a `variant_id` to show what it belongs to. The submissions row also contains information the submitted answer and whether it was correct.

??? tip "Schema and data exploration"

    The [`ms-ossdata.vscode-pgsql` VSCode extension](https://marketplace.visualstudio.com/items?itemName=ms-ossdata.vscode-pgsql) can help you explore the database schema and data in your editor.

    ![Setup Postgres VSCode](./postgres-vscode-setup.png)

    ![Using Postgres VSCode](./postgres-vscode-select-1000.png)

??? tip "Cleaning out old schemas"

    The following query will remove all schemas except `public`. You can then restart the server to recreate the sprocs.

    ```sql
    DO $$
    DECLARE
      r RECORD;
    BEGIN
      FOR r IN
        SELECT nspname
        FROM pg_namespace
        WHERE nspname NOT IN ('public', 'information_schema', 'pg_catalog')
          AND nspname NOT LIKE 'pg_toast%'
          AND nspname NOT LIKE 'pg_temp_%'
      LOOP
        EXECUTE format('DROP SCHEMA IF EXISTS %I CASCADE;', r.nspname);
        COMMIT;  -- avoid shared memory exhaustion
      END LOOP;
    END $$;
    ```

## Database schema (full data)

- See the [list of database tables](https://github.com/PrairieLearn/PrairieLearn/blob/master/database/tables/), with the ER (entity relationship) diagram below:

![Full database diagram](./models.d2){layout="elk"}

## Database schema conventions

- Tables have plural names (e.g. `assessments`) and always have a primary key called `id`. The foreign keys pointing to this table are non-plural, like `assessment_id`. When referring to this use an abbreviation of the first letters of each word, like `ai` in this case. The only exceptions are `aset` for `assessment_sets` (to avoid conflicting with the SQL `AS` keyword), `top` for `topics`, and `tag` for `tags` (to avoid conflicts). This gives code like:

  ```sql
  -- select all active assessment_instances for a given assessment
  SELECT
    ai.*
  FROM
    assessments AS a
    JOIN assessment_instances AS ai ON (ai.assessment_id = a.id)
  WHERE
    a.id = 45
    AND ai.deleted_at IS NULL;
  ```

- We (almost) never delete student data from the database. To avoid having rows with broken or missing foreign keys, course configuration tables (e.g. `assessments`) can't be actually deleted. Instead, they are "soft-deleted" by setting the `deleted_at` column to non-NULL. This means that when using any soft-deletable table we need to have a `WHERE deleted_at IS NULL` to get only the active rows.

## Database schema modification

See the [migrations documentation](./migrations/README.md).

## Database access

- Database access is via the `@prairielearn/postgres` package. This wraps the [node-postgres](https://github.com/brianc/node-postgres) library.

- For single queries we normally use the following pattern, which automatically uses connection pooling from node-postgres and safe variable interpolation with named parameters and [prepared statements](https://github.com/brianc/node-postgres/wiki/Parameterized-queries-and-Prepared-Statements):

  ```javascript
  const questions = await queryRows(
    sql.select_questions_by_course,
    { course_id: 45 },
    QuestionSchema,
  );
  ```

Where the corresponding `filename.sql` file contains:

```sql
-- BLOCK select_questions_by_course
SELECT
  *
FROM
  questions
WHERE
  course_id = $course_id;
```

- For queries where it would be an error to not return exactly one result row:

  ```javascript
  const question = await queryRow(sql.block_name, QuestionSchema);
  ```

- Use explicit row locking whenever modifying student data related to an assessment. This must be done within a transaction. The rule is that we lock either the variant (if there is no corresponding assessment instance) or the assessment instance (if we have one). It is fine to repeatedly lock the same row within a single transaction, so all functions involved in modifying elements of an assessment (e.g., adding a submission, grading, etc.) should call a locking function when they start. Locking can be performed with a query like:

```sql
SELECT
  *
FROM
  assessment_instances
WHERE
  id = $assessment_instance_id
FOR NO KEY UPDATE;
```

- To pass an array of parameters to SQL code, use the following pattern, which allows zero or more elements in the array. This replaces `$points_list` with `ARRAY[10, 5, 1]` in the SQL. It's required to specify the type of array in case it is empty:

  ```javascript
  await sqldb.execute(sql.insert_assessment_question, {
    points_list: [10, 5, 1],
  });
  ```

  ```sql
  -- BLOCK insert_assessment_question
  INSERT INTO
    assessment_questions (points_list)
  VALUES
    ($points_list::INTEGER[]);
  ```

- To use a JavaScript array for membership testing in SQL use `= ANY ($array)` (or its negative form `!= ALL ($array)`) like:

  ```javascript
  const questions = await sqldb.queryRows(
    sql.select_questions,
    { id_list: [7, 12, 45] },
    QuestionSchema,
  );
  ```

  ```sql
  -- BLOCK select_questions
  SELECT
    *
  FROM
    questions
  WHERE
    id = ANY ($id_list::BIGINT[]);
  ```

- To pass a lot of data to SQL a useful pattern is to send a JSON object array and unpack it in SQL to the equivalent of a table. This is the pattern used by the "sync" code, such as [sprocs/sync_news_items.sql](https://github.com/PrairieLearn/PrairieLearn/blob/master/apps/prairielearn/src/sprocs/sync_news_items.sql). For example:

  ```javascript
  let data = [
    { a: 5, b: 'foo' },
    { a: 9, b: 'bar' },
  ];
  await sqldb.execute(sql.insert_data, {
    data: JSON.stringify(data),
  });
  ```

  ```sql
  -- BLOCK insert_data
  INSERT INTO
    my_table (a, b)
  SELECT
    *
  FROM
    jsonb_to_recordset($data) AS (a INTEGER, b TEXT);
  ```

- To use a JSON object array in the above fashion, but where the order of rows is important, use `ROWS FROM () WITH ORDINALITY` to generate a row index like this:

  ```sql
  -- BLOCK insert_data
  INSERT INTO
    my_table (a, b, order_by)
  SELECT
    *
  FROM
    ROWS
  FROM
    (jsonb_to_recordset($data) AS (a INTEGER, b TEXT)) WITH ORDINALITY AS data (a, b, order_by);
  ```

## Asynchronous control flow in JavaScript

- New code in PrairieLearn should use `async`/`await` whenever possible.

- Use the [async library](http://caolan.github.io/async/) for complex control flow or when mixing Promise-based and callback-based code.

## Using async route handlers with ExpressJS

- Express can't directly use async route handlers. Instead, we use [express-async-handler](https://www.npmjs.com/package/express-async-handler) like this:

  ```javascript
  import asyncHandler from 'express-async-handler';
  router.get(
    '/',
    asyncHandler(async (req, res, next) => {
      // can use "await" here
    }),
  );
  ```

## Security model

- We distinguish between [authentication and authorization](https://en.wikipedia.org/wiki/Authentication#Authorization). Authentication occurs as the first stage in server response and the authenticated user data is stored as `res.locals.authn_user`.

- The authentication flow is:
  1. We first redirect to a remote authentication service (e.g. SAML SSO, Google, Microsoft).

  2. The remote authentication service redirects back to a callback URL, e.g. `/pl/oauth2callback` for Google. These endpoints confirm authentication, create the user in the `users` table if necessary, set a signed `pl_authn` cookie in the browser with the authenticated `user_id`, and then redirect to the main PL homepage. This cookie is set with the `HttpOnly` attribute, which prevents client-side JavaScript from reading the cookie.

  3. Every other page authenticates using the signed browser `pl_authn` cookie. This is read by [`middlewares/authn.ts`](https://github.com/PrairieLearn/PrairieLearn/blob/master/apps/prairielearn/src/middlewares/authn.ts) which checks the signature and then loads the user data from the DB using the `user_id`, storing it as `res.locals.authn_user`.

- Similar to unix, we distinguish between the real and effective user. The real user is stored as `res.locals.authn_user` and is the user that authenticated. The effective user is stored as `res.locals.user`. Only users with `role = TA` or higher can set an effective user that is different from their real user. Moreover, users with `role = TA` or higher can also set an effective `role` and `mode` that is different to the real values.

- Authorization occurs at multiple levels:
  - The `course_instance` checks authorization based on the `authn_user`.

  - The `course_instance` authorization is checked against the effective `user`.

  - The `assessment` checks authorization based on the effective `user`, `role`, `mode`, and `date`.

- All state-modifying requests must (normally) be POST and all associated data must be in the body. GET requests may use query parameters for viewing options only.

## Safely interacting with the database

!!! note

    This pattern is currently being rolled out as a gradual refactor of existing code on a model-by-model basis.

Almost every page is dealing with database data, so it is important to understand how to interact with the database securely.

For most API/POST handlers, we want to lookup or modify data based on unvalidated query parameters or request body fields. It is easy to forget to validate these fields with the correct authorization levels. To help with this, we are moving to a pattern where model functions should accept full, typed row objects as parameters. As an example, we want to make it hard to update an enrollment status using just an enrollment ID.

```typescript
// We want to prove that we are authorized to read the course instance.
// Most pages don't need to do this, as `res.locals.course_instance` is already set.
const courseInstance = await selectCourseInstance({
  id: course_instance_id,
  requestedRole: 'Student',
  authzData: res.locals.authz_data,
});

const enrollment = await selectEnrollment({
  id: enrollment_id,
<<<<<<< HEAD
  // What role are we trying to authorize as?
=======
  // This serves to require the caller to be aware of the role they want to authorize as.
  // For example, on a student page, you would set requestedRole is 'Student'. Instructors don't have the 'Student' role.
>>>>>>> 73205194
  requestedRole: 'Student',
  // Information to prove we are authorized to read the record.
  // E.g. we need to prove that we have access to the course instance it's in,
  // and that we have the correct permissions to read the enrollment record.
  courseInstance,
  authzData: res.locals.authz_data,
});
```

!!! note "Sample model function"

    This is a sample model function that demonstrates the pattern from `src/models/enrollment.ts`.

    ```typescript
    export async function selectEnrollmentById({
      id,
      courseInstance,
      requestedRole,
      authzData,
    }) {
      assertHasRole(authzData, requestedRole, [
        // The allowable roles that can call this function
        'Student',
        'Student Data Viewer',
        'Student Data Editor',
      ]);
      const enrollment = await queryRow(sql.select_enrollment_by_id, { id }, EnrollmentSchema);
      assertEnrollmentInCourseInstance(enrollment, courseInstance);
      if (requestedRole === 'Student') {
        assertEnrollmentBelongsToUser(enrollment, authzData);
      }
      return enrollment;
    }
    ```

This is good, because in order to perform an update, you need to pass in a full row object, and a request body won't have enough information for this. Model functions that fetch rows require the caller to pass in the needed information to perform the correct authorization checks. For example, in the above example, the `selectEnrollment` function requires the caller to pass in the `courseInstance` and `authzData` parameters, so it can assert that the enrollment belongs to the user, and is in the correct course instance. It will throw an error if the caller is not authorized to access the enrollment (or null if it was `selectOptionalEnrollment`). This also forced the caller to prove access to the course instance in order to read the enrollment record.

Once you have a full row object, you have asserted that the caller is authorized to _read_ the record. You will also need to assert that the caller is authorized to _write_ the record.

```typescript
await updateEnrollmentStatus({
  enrollment: myEnrollment,
  status: 'joined',
  // What role are we trying to authorize as?
  requestedRole: 'Student',
  // Information to prove we are authorized to write the record
  authzData: res.locals.authz_data,
});
```

In this example, instructors are typically allowed to read the enrollment record for students, but for certain actions, like joining a course instance, they need to be authorized as a student. The model function would note that the `requestedRole` parameter is `'Student'`, but the current user is an instructor, so it would throw an error.

In some cases, you may not have access to `authzData`, e.g. if are pulling data from a queue, or deep in internal code. In this case, you can use the `dangerousFullAuthzPermissions` function to build a dummy `authzData` object that allows you to perform the action.

```typescript
const authzData = updateEnrollmentStatus({
  enrollment: myEnrollment,
  status: 'joined',
  requestedRole: ['Student Data Viewer', 'Student Data Editor'],
  authzData: dangerousFullAuthzPermissions(),
});
```

## State-modifying POST requests

??? note

    This section is outdated. It is now preferred to do the following things:

    1. Use a Zod schema to validate the request body.
    2. Call model functions instead of directly executing SQL (see above).

- Use the [Post/Redirect/Get](https://en.wikipedia.org/wiki/Post/Redirect/Get) pattern for all state modification. This means that the initial GET should render the page with a `<form>` that has no `action` set, so it will submit back to the current page. This should be handled by a POST handler that performs the state modification and then issues a redirect back to the same page as a GET:

  ```javascript
  router.post(
    '/',
    asyncHandler(async (req, res) => {
      if (req.body.__action == 'enroll') {
        await execute(sql.enroll, {
          course_instance_id: req.body.course_instance_id,
          user_id: res.locals.authn_user.user_id,
        });
        res.redirect(req.originalUrl);
      } else {
        throw new error.HttpStatusError(400, `unknown __action: ${req.body.__action}`);
      }
    }),
  );
  ```

- To defeat [CSRF (Cross-Site Request Forgery)](https://en.wikipedia.org/wiki/Cross-site_request_forgery) we use the [Encrypted Token Pattern](https://cheatsheetseries.owasp.org/cheatsheets/Cross-Site_Request_Forgery_Prevention_Cheat_Sheet.html). This stores an [HMAC-authenticated token](https://en.wikipedia.org/wiki/Hash-based_message_authentication_code) inside the POST data.

- All data modifying requests should come from `form` elements like:

  ```html
  <form name="enroll-form" method="POST">
    <input type="hidden" name="__action" value="enroll" />
    <input type="hidden" name="__csrf_token" value="${__csrf_token}" />
    <input type="hidden" name="course_instance_id" value="56" />
    <button type="submit" class="btn btn-info">Enroll in course instance 56</button>
  </form>
  ```

- The `res.locals.__csrf_token` variable is set and checked by early-stage middleware, so no explicit action is needed on each page.

## Logging errors

- We use [Winston](https://github.com/winstonjs/winston) for logging to the console and to files:

  ```javascript
  import { logger } from '@prairielearn/logger';

  logger.info('This is an info message');
  logger.error('This is an error message');

  // This will be logged to the log file, but not to the console:
  logger.verbose('This is a verbose message');
  ```

- All `logger` functions have a mandatory first argument that is a string, and an optional second argument that is an object containing useful information. It is important to always provide a string as the first argument.

## Coding style

[ESLint](http://eslint.org/) and [Prettier](https://prettier.io/) are used to enforce consistent code conventions and formatting throughout the codebase. See `.eslintrc.js` and `.prettierrc.json` in the root of the PrairieLearn repository to view our specific configuration. The repo includes an [`.editorconfig`](https://editorconfig.org/) file that most editors will detect and use to automatically configure things like indentation. If your editor doesn't natively support an EditorConfig file, there are [plugins](https://editorconfig.org/#download) available for most other editors.

For Python files, [ruff](https://docs.astral.sh/ruff/) is used for autoformatting and enforcing code conventions, and [Pyright](https://github.com/microsoft/pyright) is used for static typechecking. See `pyproject.toml` in the root of the PrairieLearn repository to view our specific configuration. We encourage all new Python code to include type hints for use with the static typechecker, as this makes it easier to read, review, and verify contributions.

To lint the code, use `make lint`. This is also run by the CI tests.

To automatically fix lint and formatting errors, run `make format`.

## Question-rendering control flow

- The core files involved in question rendering are [lib/question-render.ts](https://github.com/PrairieLearn/PrairieLearn/blob/master/apps/prairielearn/src/lib/question-render.ts), [lib/question-render.sql](https://github.com/PrairieLearn/PrairieLearn/blob/master/apps/prairielearn/src/lib/question-render.sql), and [components/QuestionContainer.tsx](https://github.com/PrairieLearn/PrairieLearn/blob/master/apps/prairielearn/src/components/QuestionContainer.tsx).

- The above files are all called/included by each of the top-level pages that needs to render a question (e.g., `pages/instructorQuestionPreview`, `pages/studentInstanceQuestion`, etc.). Unfortunately the control-flow is complicated because we need to call `lib/question-render.ts` during page data load, store the data it generates, and then later include the `components/QuestionContainer.html.ts` template to actually render this data.

- For example, the exact control-flow for `pages/instructorQuestion` is:
  1. The top-level page `pages/instructorQuestion/instructorQuestion.js` code calls `lib/question-render.getAndRenderVariant()`.

  2. `getAndRenderVariant()` inserts data into `res.locals` for later use by `components/QuestionContainer.html.ts`.

  3. The top-level page code renders the top-level template `pages/instructorQuestion/instructorQuestion.html.ts`, which then includes `components/QuestionContainer.html.ts`.

  4. `components/QuestionContainer.html.ts` renders the data that was earlier generated by `lib/question-render.ts`.

## Question open status

- There are three levels at which “open” status is tracked, as follows. If `open = false` for any object then it will block the creation of new objects below it. For example, to create a new submission the corresponding variant, instance_question, and assessment_instance must all be open.

  | Variable                   | Allow new `instance_questions` | Allow new `variants` | Allow new `submissions` |
  | -------------------------- | ------------------------------ | -------------------- | ----------------------- |
  | `assessment_instance.open` | ✓                              | ✓                    | ✓                       |
  | `instance_question.open`   |                                | ✓                    | ✓                       |
  | `variant.open`             |                                |                      | ✓                       |

## Errors in question handling

- We distinguish between two different types of student errors:
  1. The answer might be not be gradable (`submission.gradable = false`). This could be due to a missing answer, an invalid format (e.g., entering a string in a numeric input), or a answer that doesn't pass some basic check (e.g., a code submission that didn't compile). This can be discovered during either the parsing or grading phases. In such a case the `submission.format_errors` object should store information on what was wrong to allow the student to correct their answer. A submission with `gradable = false` will not cause any updating of points for the question. That is, it acts like a saved-but-not-graded submission, in that it is recorded but has no impact on the question. If `gradable = false` then the `score` and `feedback` will not be displayed to the student.

  2. The answer might be gradable but incorrect. In this case `submission.gradable = true` but `submission.score = 0` (or less than 1 for a partial score). If desired, the `submission.feedback` object can be set to give information to the student on what was wrong with their answer. This is not necessary, however. If `submission.feedback` is set then it will be shown to the student along with their `submission.score` as soon as the question is graded.

- There are three levels of errors that can occur during the creation, answering, and grading of a question:

  | Error level     | Caused                                                           | Stored                                                                                    | Reported                             | Effect                                                                                                                                                                     |
  | --------------- | ---------------------------------------------------------------- | ----------------------------------------------------------------------------------------- | ------------------------------------ | -------------------------------------------------------------------------------------------------------------------------------------------------------------------------- |
  | System errors   | Internal PrairieLearn errors                                     | On-disk logs                                                                              | Error page                           | Operation is blocked. Data is not saved to the database.                                                                                                                   |
  | Question errors | Errors in question code                                          | `issues` table                                                                            | Issue panels on the question page    | `variant.broken_at != null` or `submission.broken == true`. Operation completes, but future operations are blocked.                                                        |
  | Student errors  | Invalid data submitted by the student (unparsable or ungradable) | `submission.gradable` set to `false` and details are stored in `submission.format_errors` | Inside the rendered submission panel | The submission is not assigned a score and no further action is taken (e.g., points are changed for the instance question). The student can resubmit to correct the error. |

- The important variables involved in tracking question errors are:

  | Variable                   | Error level    | Description                                                                                                                                                                                        |
  | -------------------------- | -------------- | -------------------------------------------------------------------------------------------------------------------------------------------------------------------------------------------------- |
  | `variant.broken_at`        | Question error | Set to `NOW()` if there were question code errors in generating the variant. Such a variant will not have `render()` functions called, but will instead be displayed as `This question is broken`. |
  | `submission.broken`        | Question error | Set to `true` if there question code errors in parsing or grading the variant. After `submission.broken` is `true`, no further actions will be taken with the submission.                          |
  | `issues` table             | Question error | Rows are inserted to record the details of the errors that caused `variant.broken != null` or `submission.broken == true` to be set to `true`.                                                     |
  | `submission.gradable`      | Student error  | Whether this submission can be given a score. Set to `false` if format errors in the `submitted_answer` were encountered during either parsing or grading.                                         |
  | `submission.format_errors` | Student error  | Details on any errors during parsing or grading. Should be set to something meaningful if `gradable = false` to explain what was wrong with the submitted answer.                                  |
  | `submission.graded_at`     | None           | NULL if grading has not yet occurred, otherwise a timestamp.                                                                                                                                       |
  | `submission.score`         | None           | Final score for the submission. Only used if `gradable = true` and `graded_at` is not NULL.                                                                                                        |
  | `submission.feedback`      | None           | Feedback generated during grading. Only used if `gradable = true` and `graded_at` is not NULL.                                                                                                     |

- Note that `submission.format_errors` stores information about student errors, while the `issues` table stores information about question code errors.

- The question flow is shown in the diagram below:

![Question lifecycle flowchart](./question-flow.d2)

## Assertions

Depending on the context, we use different types of assertions.

- In tests, we use the exported helpers from `vitest`, e.g. `assert.ok` or `assert.isDefined`.
- In server code, to enforce invariants (e.g. something that should never happen), we use `assert` from `node:assert`.
- For asserting results on the client, or in utility functions, e.g. a `.querySelector`, `.pop`, etc., consider using the `!` operator to assert that a value is not `null` or `undefined`.

## JavaScript equality operator

You should almost always use the `===` operator for comparisons; this is enforced with an ESLint rule.

The only case where the `==` operator is frequently useful is for comparing entity IDs that may be coming from the client/database/etc. These may be either strings or numbers depending on where they're coming from or how they're fetched. To make it abundantly clear that IDs are being compared, you should use the `idsEqual` utility:

```js
import { idsEqual } from './lib/id';

console.log(idsEqual(12345, '12345'));
// > true
```

"Modern" queries that use Zod validation will automatically coerce all IDs to strings. If you're confident that data on both sides of the comparison is coming from a Zod-validated query, you can use the `===` operator directly.<|MERGE_RESOLUTION|>--- conflicted
+++ resolved
@@ -490,12 +490,8 @@
 
 const enrollment = await selectEnrollment({
   id: enrollment_id,
-<<<<<<< HEAD
-  // What role are we trying to authorize as?
-=======
   // This serves to require the caller to be aware of the role they want to authorize as.
   // For example, on a student page, you would set requestedRole is 'Student'. Instructors don't have the 'Student' role.
->>>>>>> 73205194
   requestedRole: 'Student',
   // Information to prove we are authorized to read the record.
   // E.g. we need to prove that we have access to the course instance it's in,
