--- conflicted
+++ resolved
@@ -518,10 +518,7 @@
       // The course instance from res.locals
       courseInstance,
       requiredRole,
-<<<<<<< HEAD
-=======
       // The authorization data from res.locals
->>>>>>> c3f76cf2
       authzData,
     }: {
       id: string;
@@ -559,11 +556,8 @@
 
 In this example, instructors are not allowed to join a course instance for the student. The model function would note that the `requiredRole` parameter is `['Student']`, but the current user is an instructor, so it would throw an error.
 
-<<<<<<< HEAD
-=======
 ### Bypassing authorization checks
 
->>>>>>> c3f76cf2
 In some cases, you may not have access to `authzData`, e.g. if you are pulling data from a queue, or deep in internal code. In this case, you can use the `dangerousFullSystemAuthz` function to build a dummy `authzData` object that allows you to perform the action as the system. This should be used sparingly.
 
 ```typescript
