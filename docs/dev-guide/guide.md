--- conflicted
+++ resolved
@@ -550,13 +550,8 @@
 const authzData = updateEnrollmentStatus({
   enrollment: myEnrollment,
   status: 'joined',
-<<<<<<< HEAD
-  requestedRole: ['Student Data Viewer', 'Student Data Editor'],
-  authzData: dangerousFullAuthzPermissions(),
-=======
-  requiredRoleOptions: ['Student Data Viewer', 'Student Data Editor'],
+  requestedRole: 'Student Data Viewer',
   authzData: dangerousFullAuthzForTesting(),
->>>>>>> 2bff70f7
 });
 ```
 
