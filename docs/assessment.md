# Assessments

**NOTE:** Any time you edit or add an `infoAssessment.json` file on a local copy of PrairieLearn, you need to click the “Load from disk” button in the header so that the local PrairieLearn server reloads the changes.

## Overview

Each assessment is a single directory in the `assessments` folder or any subfolder. Assessments may be nested in subdirectories of the `assessments` folder. The assessment directory must contain a single file called `infoAssessment.json` that describes the assessment and looks like:

```json
{
  "uuid": "cef0cbf3-6458-4f13-a418-ee4d7e7505dd",
  "type": "Exam",
  "title": "Coordinates and Vectors",
  "set": "Quiz",
  "module": "Linear algebra review",
  "number": "2",
  "allowAccess": [],
  "zones": [],
  "comment": "You can add comments to JSON files using this property."
}
```

The assessment ID is the full path relative to `assessments`.

- [Format specification for assessment `infoAssessment.json`](https://github.com/PrairieLearn/PrairieLearn/blob/master/apps/prairielearn/src/schemas/schemas/infoAssessment.json)

## Assessment naming

Assessments are organized into `sets` (e.g., `Homework`, `Quiz`, `Exam`) and within each set the assessment has a `number`. Additionally, each assessment has a `title`. Depending on the context, assessments are referred to by either a _short name_ or a _long name_. The format of these is:

- Short name = `Set Number` (e.g., `Quiz 2` in the above example).

- Long name = `Set Number: Title` (e.g., `Quiz 2: Coordinates and Vectors` above).

You can select a set from the list of [standardized assessment sets](course.md#standardized-assessment-sets) or create your [own](course.md#adding-your-own-assessment-sets).

## Assessment modules

Instructors may want to group their assessments by course modules (topics, sections or chapters in a course). When using `"groupAssessmentsBy" : "Module"` in `infoCourseInstance.json`, instructors can assign an assessment to a specific module by setting the `module` property in `infoAssessment.json`, as illustrated in the example above. If the property `module` is omitted, by default the assessment will have `"module" : "Default"`.

For more information about how to create your own assessment modules, see [Course configuration](course.md#assessment-modules).

## Assessment types

Each assessment has a `type`, as listed below. A randomized assessment is one where each student gets a different set of questions in a randomized order, while a non-randomized assessment shows all students the same list of questions in the same order. Broadly speaking, randomized assessments are designed for exams and non-randomized assessments are designed for homeworks.

| Type       | Randomized | Description                                                                                         |
| ---------- | ---------- | --------------------------------------------------------------------------------------------------- |
| `Homework` | No         | A gamified assessment that rewards repeated correct answers to questions.                           |
| `Exam`     | Yes        | An exam where students can grade their answers at any time, and retry questions for reduced points. |

## Changing question-order randomization

To make `Homework` assessments randomize the question order for each student, set the `"shuffleQuestions": true` option in the `infoAssessment.json` file. This will use a unique-per-course number for each question, so that all students will still get the same question numbers (like #427), but they will not be in order. This makes it easy for students to discuss questions with course staff; they can say “I don't know how to do #427” and everyone will be seeing the same question #427. The main advantage of randomizing question order on Homeworks is to enable data collection on question difficulty and student behavior that is independent of the order in which questions are listed on the assessment.

On `Exam` assessments, questions are randomized by default, but this can be disabled by setting `"shuffleQuestions": false` in the `infoAssessment.json` file.

## Question specification

An assessment is broken down in to a list of zones, like this:

```json
"zones": [
    {
        "title": "Easy questions",
        "comment": "These are new questions created for this exam",
        "questions": [
            {"id": "anEasyQ", "points": [10, 5, 3, 1, 0.5, 0.25]},
            {"id": "aSlightlyHarderQ", "points": [10, 9, 7, 5]}
        ]
    },
    {
        "title": "Hard questions",
        "comment": "These are new questions created for this exam",
        "questions": [
            {"id": "hardQV1", "points": 10},
            {"id": "reallyHardQ", "points": [10, 10, 10]},
            {
                "numberChoose": 1,
                "points": 5,
                "alternatives": [
                    {"id": "FirstAltQ", "points": 10},
                    {"id": "SecondAltQ"}
                ]
            }
        ]
    },
    {
        "title": "Manually graded questions",
        "comment": "These are questions that include manual grading components",
        "questions": [
            {"id": "essayQ", "points": 10, "manualPerc": 100},
            {"id": "autoPlusManualQ", "points": [25, 22, 20], "manualPerc": 60},
        ]
    }
],
```

- Each zone appears in the given order in the assessment. Zone titles are optional and are displayed to the student if present.

- Within each zone the question order is randomized based on [the assessment type and the `shuffleQuestions` option](#changing-question-order-randomization).

- An assessment question can be specified by either a single `id` or by a list of alternatives, in which case one or more of these alternatives is chosen at random. Once the question `id` is determined, then a random variant of that question is selected. Question alternatives inherit the points of their parent group, if specified.

- If a zone has `maxPoints`, then, of the points that are awarded for answering questions in this zone, at most `maxPoints` will count toward the total points.

- If a zone has `bestQuestions`, then, of the questions in this zone, only `bestQuestions` with the highest number of awarded points will count toward the total points.

### Points for individual questions

<<<<<<< HEAD
Each question is assigned a maximum number of points, which varies depending on the assessment type. These points are split into two components: _auto points_ (points that are automatically assigned by an internal or external grader) and _manual points_ (points that are [assigned manually by a human grader](manualGrading.md)). The distribution of these points is determined by the manual percentage setting, which may be set using the `manualPerc` attribute either in the question, or overridden by the same setting in the assessment, as in the example above.
=======
Each question is assigned a set number of _auto points_ (points that are automatically assigned by an internal or external grader) and _manual points_ (points that are [assigned manually by a human grader](manualGrading/index.md)).
>>>>>>> 0c44ddc9

The manual percentage is used to determine the number of manual points based on the total number of points for the question. For example, if `manualPerc` is set to 50, then the number of manual points is half of the total number of points for the question. If `manualPerc` is set to 100, then all points are manual points. If `manualPerc` is set to 0, then all points are auto points. If `manualPerc` is not set, then the number of manual points is determined based on the `gradingMethod` setting for the question. If the method is `Manual`, then all points are manual points (equivalent to setting `manualPerc` to 100). If the method is `Internal` or `External`, then all points are auto points (equivalent to setting `manualPerc` to 0).

It is also possible to use explicit values in `manualPoints` for manual points and `autoPoints` for auto points. In this case, the total number of points is the sum of these two values. It is acceptable to use only one of `autoPoints` or `manualPoints`, in which case the other part of the points will be assigned a value of 0. To avoid ambiguity, it is an error to use `points` and either `autoPoints` or `manualPoints`, or `manualPerc` and either `autoPoints` or `manualPoints`, in the same question.

For Exam-type assessments, points can be set to a single value (in which case a single attempt is allowed), or using an array of values, where each value corresponds to an attempt. If a list of values is used, the manual points (if not explicitly set) are based on the percentage of the first attempt.

For Homework-type assessments, the number of points must be a single value, and it corresponds to the initial value of a correct attempt. Students can attempt the same question again until they get a correct answer and a full score in the automated grading component. It is also possible to set a value to `maxPoints` (or `maxAutoPoints`, if `autoPoints` are set). If `maxPoints` is used, then manual points are computed based on this value. If this value is used, then once a student gets a correct answer with the full automated score, the student is able to get additional points for a new attempt, typically with a new question variant. Every new correct answer adds up the value of the auto points component, up to a maximum of `maxPoints` (without the manual component). Answers with partial credit do not accumulate, and their partial points are added only to previous correct answers. For example, if `points` is 3 and `maxPoints` is 12, with no manual points, then each correct answer adds 3 points to the question, up to a maximum total of 12 points.

By default, PrairieLearn provides an incentive for students to answer a specific question correctly multiple times in a row. This is done by increasing the value of each submission for every consecutive correct answer, while setting it back to the original value if the answer is incorrect or partially correct. So, for example, if there are 3 points and the maximum points is 30 (assuming no manual points), then the first correct answer is worth 3 points. If the next submission is also fully correct, it will be worth 6 points; a following answer is worth 9 points if correct; and so on. If any answer is incorrect or partially correct, the value is reset to 3 points. To disable this behavior, use `"constantQuestionValue": true` in the assessment settings, like this:

```json
"constantQuestionValue": true,
"zones": [
    {
        "questions": [ ... ]
    },
    ...
],
```

## Assessment and question instances and resetting assessments

PrairieLearn distinguishes between _assessments_ and _assessment instances_. An _assessment_ is determined by the code in an `assessments` directory, and is something like "Midterm 1". Given an assessment, PrairieLearn needs to generate the random set of questions and question variants for each student, and it is this selection that is the _assessment instance_ for the student. There is only one copy of each assessment, but every student has their own assessment instance. The rules for updating assessment instances differ between `Homework` and `Exam` assessments.

**`Exam` assessment updates:** Exam assessment instances are generated when the student starts the exam, and they are never automatically deleted, regenerated, or updated, even when the original assessment is changed in some way. This is a safety mechanism to avoid having students' assessments changed during an exam. However, if you want to force the regeneration of assessment instances then you can do so by deleting assessment instances in the "Students" tab. While writing an assessment you might need to do this many times. Once an assessment is live, you should of course be very careful about doing this (basically, don't do it on a production server once an assessment is underway).

**`Homework` assessment updates:** New questions added to Homeworks will be automatically integrated into student homeworks currently in progress. Updates to `maxPoints` or `maxBonusPoints` will take effect the next time a student grades a question. A student's "points" and "percentage score" will never decrease.

## Assessment points

A student's percentage score will be determined by the number of points they have obtained, divided by the value of `maxPoints` for the assessment (subject to the rules associated to [`credit`](accessControl.md#credit) in assessment access rules).

```json
{
    "uuid": "cef0cbf3-6458-4f13-a418-ee4d7e7505dd",
    "maxPoints": 50,
    "maxBonusPoints": 5,
    ...
}
```

In the assessment configuration, the `maxPoints` determines the number of points a student is required to obtain to get a score of 100%. The percentage score will thus be computed based on the points the student obtained divided by the value of `maxPoints`. If not provided, `maxPoints` is computed based on the maximum number of points that can be obtained from all questions in all zones.

By default, once a student obtains enough points to reach the value of `maxPoints`, any further points do not affect the assessment score. However, if a value is set for `maxBonusPoints` and `credit` is set to 100, the student can obtain additional points, up to a total of `maxPoints + maxBonusPoints`. The percentage is still based on `maxPoints`, so the use of `maxBonusPoints` allows students to obtain a percentage above 100%. If `maxBonusPoints` is set, but `maxPoints` is not provided, then `maxPoints` will be computed by subtracting `maxBonusPoints` from the maximum number of points in all questions.

The choice of using `maxBonusPoints` or a `credit` value above 100 is based on instructor's choice. Additional points based on `maxBonusPoints` are intended to be credited based on extra work, while `credit` above 100 is to be awarded for early completion. It is possible to combine them, and use them together in the same assessment. If `maxBonusPoints` is set while the `credit` is above 100, then the percentage is based on both `maxBonusPoints` and `credit` (see [`credit`](accessControl.md#credit) for details).

## Multiple-instance versus single-instance assessments

By default all assessments are _single instance_, meaning that each student has exactly one instance of the assessment that they can complete, and once they have completed that assessment instance then they cannot do the assessment again. This is the expected behavior for homeworks, quizzes, exams, etc.

For practice exams it is often desirable to make a _multiple instance_ assessment by setting the option `"multipleInstance": true`. This will allow students to create new assessment instances and try the whole assessment repeatedly.

## Enabling group work for collaborative assessments

By default, assessment instances are tied to only one user. By setting `groupWork: true`, multiple students will be able to work on the same assessment instance.
Information about the group configuration can be set in the `infoAssessment.json` file. For example:

```json
{
  "groupWork": true,
  "groupMaxSize": 6,
  "groupMinSize": 2,
  "studentGroupCreate": true,
  "studentGroupJoin": true,
  "studentGroupLeave": true
}
```

| Attribute            | Type    | Default | Description                                        |
| -------------------- | ------- | ------- | -------------------------------------------------- |
| `groupWork`          | boolean | false   | Enable the group work for the assessment.          |
| `groupMaxSize`       | integer | -       | The maximum size of a group (default: no minimum). |
| `groupMinSize`       | integer | -       | The minimum size of a group (default: no maximum). |
| `studentGroupCreate` | boolean | false   | Allow students to create groups.                   |
| `studentGroupJoin`   | boolean | false   | Allow students to join other groups by join code.  |
| `studentGroupLeave`  | boolean | false   | Allow students to leave groups.                    |

Please notice: changing an assessment from group -> individual or vice versa after students have started working on it will cause student work to be lost.

### Instructor options for groupWork

![Instructor group assignment page](groupwork_instructor_interface.png)

Underneath the "Groups" tab in an assessment, instructors have three ways of assigning students to different groups:

1. Uploading a CSV file in the following format:

```
groupName,UID
groupA,one@example.com
groupA,two@example.com
groupB,three@example.com
groupB,four@example.com
```

2. Automatically assigning students, either to fill out existing groups or to make entirely new ones.

3. Copying the group assignments from another assessment.

A copy of the current group assignments can be saved from the "Downloads" tab, under `<assessment>_group_configs.csv`

### Student options for groupWork

![Student perspective for joining a group](groupwork_student_perspective_join.png)

If an instructor does not assign a student to a group, the student will need to join one before opening their assessment instance. They can either create a new one or join an existing group via a join code, which they can get from another classmate.

When calculating a student's grade for a group assessment, PrairieLearn will always use the score of their group's assessment instance.

> Note: Students cannot see eachother's edits in real-time, although this is planned for a future version of PrairieLearn.

![Student view of assessment with groupwork enabled](groupwork_student_perspective_assessment.png)

Students are able to see their groupmates' UIDs, which can become a point of contact to communicate with eachother outside of PrairieLearn. They are also able to leave their group to join a different one.

### Enabling custom group roles

By default, students working in a collaborative group assessments can view and submit every question. However, instructors can define **custom group roles**, which can be assigned different permissions to facilitate role-based teamwork. Assessments can be configured to allow or restrict some operations to students with specific roles, such as:

- Submitting specific questions
- Viewing specific questions
- Assigning group roles for other students

Although in most cases each student is expected to take one role, students are allowed to take on multiple roles in some narrow scenarios, such as when users leave and join groups after assessments have started.

To opt-in to custom group roles, group roles must be defined at the root of the `infoAssessment.json` file. For example:

```json
{
  "groupRoles": [
    {
      "name": "Manager",
      "minimum": 1,
      "maximum": 1,
      "canAssignRoles": true
    },
    {
      "name": "Recorder",
      "minimum": 1,
      "maximum": 1
    },
    {
      "name": "Reflector",
      "minimum": 1,
      "maximum": 1
    },
    {
      "name": "Contributor"
    }
  ]
}
```

| Attribute        | Type    | Default | Description                                                                  |
| ---------------- | ------- | ------- | ---------------------------------------------------------------------------- |
| `name`           | string  | -       | The name of the role.                                                        |
| `minimum`        | integer | 0       | The minimum required number of students holding this role in the assessment. |
| `maximum`        | integer | -       | The maximum required number of students holding this role in the assessment. |
| `canAssignRoles` | boolean | false   | Allow students with this role to assign roles to other students.             |

Students typically select their roles before starting an assessment, but they can change their roles mid-assessment if needed. As a safeguard against invalid role configurations, PrairieLearn prevents students from viewing questions if a group's role configuration does not meet the instructor's specification.

#### Adding permissions for an assessment

Permissions can be configured at the _assessment_, _zone_, or _question_ level.

The schema for permissions is defined as follows:

```json
{
  "canView": ["Manager", "Reflector", "Recorder", "Contributor"],
  "canSubmit": ["Recorder"]
}
```

| Attribute   | Type            | Default | Description                                                     |
| ----------- | --------------- | ------- | --------------------------------------------------------------- |
| `canView`   | Array of string | -       | The names of roles that can view this part of the assessment.   |
| `canSubmit` | Array of string | -       | The names of roles that can submit this part of the assessment. |

Setting either `canView` or `canSubmit` to `[]` (empty array) means that **no role** can view or submit that part of the assessment, respectively. If either attribute is not set, it means that **every role** has the permission associated to the attribute, i.e., any student with any role can view or submit that part of the assessment.

Permissions defined at a higher level are propagated down the assessment hierarchy (assessment -> zone -> question), but permissions defined at lower levels will override those from the higher level. For example:

```json
{
  "canView": ["Manager", "Reflector", "Recorder"],
  "zones": [
    {
      "canSubmit": ["Recorder"],
      "questions": [
        { "id": "question1", "points": 1 },
        { "id": "question2", "points": 1, "canView": ["Recorder"] },
        { "id": "question3", "points": 1, "canView": ["Reflector"], "canSubmit": ["Reflector"] }
        { "id": "question4", "points": 1, "canView": null }
      ]
    }
  ]
}
```

In the example above, question 1 can be viewed by students in Manager, Reflector or Recorder roles, but only students with a Recorder role can submit an answer, as per the default roles defined by in the assessment level (for viewing) and the zone level (for editing). Question 2 can only be viewed and submitted by a Recorder, while question 3 can only be viewed and submitted by a Reflector. Question 4 overrides the default settings by using the `null` special value, and allows students in any role to view the question, though only students with the Recorder role can submit an answer.

#### Assigning roles to students

When students join a group, they are automatically assigned a role. Students can always view the roles of other students in the group, both before and during an assessment. Students can click "View role info" to see more information about the assessment's group roles.

![Joining a group assessment with custom group roles](grouproles_join.png)

When expanded, group assessments display information about each role, such as the min/max number of assignments and whether a role can assign other roles.

![Group info from student perspective](grouproles_groupinfo.png)

Any student with an assigner role can view additional controls to change the roles of other users in the group. Students with assigner roles can re-assign group roles both before and during an assessment.

![Group role assignment controls](grouproles_assign_roles.png)

#### Restrictions based on role permissions

When an instructor restricts the viewing of a question to certain roles, users without those roles will be unable to view that question.

![Question cannot be viewed due to group role](grouproles_view_question.png)

Additionally, when an instructor restricts the submitting of a question to certain roles, users without those roles will be unable to submit that question.

![Question cannot be submitted due to group role](grouproles_submit_question.png)

When a role configuration is invalid, which may occur when a user leaves the group or a new user joins the group, students become unable to see any questions until the roles are reviewed. Users with both assigner and non-assigner roles can view these errors. A user with an assigner role is then expected to update the roles to fix the inconsistencies.

![Group configuration errors](grouproles_invalid_config_errors.png)

## Forcing students to complete questions in-order

**WARNING:** We **strongly** discourage the use of this option during high-stakes exams, as it can be very detrimental to student success. See below for more details.

Certain assessments might be designed to be done linearly, where each question assumes that the student has completed and understood the previous question (e.g., lab worksheets). By default, PrairieLearn allows students to complete questions in any order that they like, but assessments can be configured to not allow students to view future unsolved questions.

To enable these features, set `advanceScorePerc` for any question to a number between 0 and 100. An example of what this looks like is below, with boilerplate attributes omitted:

```json
{
  "zones": [
    {
      "questions": [
        { "id": "q1", "advanceScorePerc": 50 },
        { "id": "q2", "advanceScorePerc": 100 },
        { "id": "q3", "advanceScorePerc": 0 },
        { "id": "q4", "advanceScorePerc": 80 },
        { "id": "q5", "advanceScorePerc": 100 }
      ]
    }
  ]
}
```

Each question blocks all later questions until its `advanceScorePerc` is met. In the above example, `q1` blocks all later questions until the student has scored at least 50% on it. Then `q2` blocks all later questions until the student has a perfect score on it. Once a student gets past `q2`, both `q3` and `q4` are immediately available because `q3` does not do any blocking. Finally, `q4` blocks the remaining `q5` until the student has an 80% score on it. The `advanceScorePerc` attribute on `q5` is irrelevant because there are no questions after it.

The relevant score for comparing to `advanceScorePerc` is the student's _highest submission score_ for the question, not their percentage score on the question overall. For example, suppose `q1` above has `"points": [10, 4, 2, 1]`. Then a student who makes a 50%-correct submission on their second attempt will unblock the question, even though they only score 2 points out of 10 on the question (50% of the 4-point second-chance value). The submission score used for `advanceScorePerc` is the one based on autograding components of the question and [manual grading](manualGrading/index.md) scores are not considered. For this reason a question that is purely manually graded should not have an `advanceScorePerc` set on it.

An `advanceScorePerc` can also be set on the `zone` or `assessment` level, which will act as a default for all questions in that zone or assessment. For example, the following configuration is equivalent to the above:

```json
{
  "zones": [
    {
      "advanceScorePerc": 100,
      "questions": [
        { "id": "q1", "advanceScorePerc": 50 },
        { "id": "q2" },
        { "id": "q3", "advanceScorePerc": 0 },
        { "id": "q4", "advanceScorePerc": 80 },
        { "id": "q5" }
      ]
    }
  ]
}
```

In the example above, `q2` and `q5` will have an `advanceScorePerc` of 100 because the zone-level attribute is used as a default.

Note that an `advanceScorePerc` of 0 is equivalent to not having the attribute at all.

For assessments that randomize the order of questions as seen by students, the `advanceScorePerc` restrictions apply for each student using the question order that they were given. If a specific question order is desired then see [Changing question-order randomization](#changing-question-order-randomization).

If a student uses all of their attempts on a question and cannot submit any more attempts, that question will automatically unblock, no matter what score they earned on it. This is to prevent students from getting permanently stuck on an assessment, unable to receive further credit.

### Warning about in-order questions and high-stakes exams

The `advanceScorePerc` attribute is intended to be used in [group work](#enabling-group-work-for-collaborative-assessments) and assessment types which are indirectly supported, such as worksheets (see [multiple instance assessments](#multiple-instance-versus-single-instance-assessments)). In the interest of allowing students to best demonstrate their knowledge of course material, we **strongly** discourage the use of this feature in high-stakes exams where the student cannot receive help from course staff.

## Auto-closing Exam assessments

By default Exam assessments will auto-close after six hours of inactivity by the student. This generally means that you don't need to explicity close exams that students accidentally did not close when they were done. If you want to prevent auto-closing then you can set `"autoClose": false` as a top-level option in the `infoAssessment.json` file.

## Issue reporting

To allow students to report issues with questions (incorrect answers, unclear wording, etc), set the `"allowIssueReporting": true` property in the `infoAssessment.json` file, or set it to `false` to disallow reporting. This option defaults to `true`.

When issue reporting is allowed, students see a button labeled "Report an error in this question" and they can submit a short text form.

![Report an issue button](assessment-report1.png) ![Describe the issue](assessment-report2.png)

Course staff see any reported issues show up on the "Issues" tab.

![Issue report](assessment-report3.png)

## Access control

See the [Access control page](accessControl.md) for details.

By default, an assessment is only accessible to course staff. To allow students to access the assessment, the `allowAccess` option can be used in the assessment's `infoAssessment.json` file.

Access control options can also be used to control the open/close dates of assessments and apply penalties for late submissions. Once again, see [Access control page](accessControl.md) for details and examples.

## Adding text and links to assessments

You can add a `text` property to your `infoAssessment.json`, which can be used to provide additional instructions, formula sheets, etc. You can use EJS syntax to access `clientFilesCourse`, `clientFilesCourseInstance`, and `clientFilesAssessment`.

```json
{
  "text": "<a href=\"<%= clientFilesAssessment %>/formulas.pdf\">Formula sheet</a>"
}
```

See the [`clientFiles` and `serverFiles`](clientServerFiles.md) page for details about making files available to users.

## Student-attached personal notes

Students can attach files to assessments as personal notes, either by uploading them or by pasting the file contents as text. This can be done on the assessment overview page, or on individual question pages. These files can be viewed by the student anytime they can view the assessment.

The purpose of this is to allow students to take extra notes during exams, for later review. For example, if a student has a Matlab script that they used to solve a question, they could attach it to that question so they can review it later.

This file attachment functionality does not provide a way for students to attach files before an exam starts, so it can't be used for student-provided "formula sheets" on exams.

## Disabling real-time grading

PrairieLearn is designed to give students immediate feedback on their work. However, if you wish to more closely replicate a paper exam experience, you can prevent students from grading their work as they go (what we call "real-time grading").

_Note that students generally expect and benefit from having immediate feedback, so this setting should only be enabled if you have a specific reason for it._

To disable real-time grading for an assessment, add `"allowRealTimeGrading": false` to the assessment's `infoAssessment.json` file. This will hide the "Save & Grade" button on student question pages; only the "Save" button will be available. The "Grade saved answers" button on the assessment overview will also be hidden. Note that real-time grading can only be disabled for `Exam` assessments, as immediate feedback is a core part of the `Homework` experience.

An assessment without real-time grading will not show any score information during the exam. However, if a [time limit](accessControl.md#time-limits) is used then when it runs out the assessment will auto-grade and show students exactly which questions they got correct/incorrect. The same revealing behavior will happen if an instructor manually closes and grades the student assessment. To prevent this, set the [`showClosedAssessment` access rule restriction](accessControl.md#showinghiding-closed-assessments).

Disabling real-time grading changes a lot of fundamental details of how PrairieLearn is used. To account for that, the student assessment overview page displays less information about points and grading than for usual exams.

Here is the assessment page for a normal exam with real-time grading enabled:

![Normal assessment](assessment-grading-normal.png)

Here is the assessment page for an open exam with real-time grading disabled:

![Open assessment with real-time grading disabled](assessment-grading-disabled-open.png)

Compared to the normal assessment, there are a number of differences:

- A warning explaining that real-time grading has been disabled is shown
- Total points is listed as a number, not as an "X/Y" score
- The percentage bar is not displayed
- The "Best submission" column is renamed to "Submission status"
- The "Available points" column has been removed
- The "Awarded points" column has been renamed to "Points" and only shows the max points

Here is the assessment page for a closed exam with real-time grading disabled:

![Closed assessment with real-time grading disabled](assessment-grading-disabled-closed.png)

Note that after the exam has closed and been graded, more information about points will be visible.

## Limiting the number of attempts for each question

The number of times each student will be allowed to attempt each question can be set in different ways, depending on the type of question and assessment.

For assessments with type "Exam", each student will only be presented with a single variant of each question. The number of attempts will be determined by the `points` setting: if there is a single value there will be a single attempt at the question; if it is set to a list of points, then there will be one attempt for each value in that list. In other words, the number of attempts is determined based on the number of values in the list of points.

For assessments with type "Homework", students will be presented with an unlimited number of attempts for each question. By default, every new attempt corresponds to a different variant of the question, unless:

- the question is set to [`"singleVariant": true` in the question configuration file](question.md#the-singleVariant-option-for-non-randomized-questions). In this case, students will get unlimited attempts for the same variant.

- the `triesPerVariant` setting is set as below. In this case, the student will have the set number of attempts to correctly answer the question. Once the student answers the question correctly, or the number of tries per variant is exhausted, the student will be given the option to try a new variant.

  ```json
  "zones": [
      {
          "questions": [
              {"id": "singleAttemptQ", "points": 10},
              {"id": "tryOncePerVar", "points": 10},
              {"id": "tryThreeTimesPerVar", "points": 10, "triesPerVariant": 3}
          ]
      }
  ],
  ```

## Limiting the rate at which answers can be graded

Practice is important in learning and there should be room for mistakes and learning from them. Immediate feedback can help as it can give feedback despite the limited human resources. However, to prevent mindless trial-and-error problem solving, controlling resubmissions can be an effective tool ([Ihantola et. al., Review of Recent Systems for Automatic Assessment of Programming Assignments](https://dl.acm.org/doi/pdf/10.1145/1930464.1930480)).

One way to limit the amount of feedback provided to students is to limit the rate at which graded submissions are allowed. This can be done by using the `gradeRateMinutes` setting. If set, this value indicates how long a student needs to wait after grading a question to resubmit a new answer to the same question for grading. Students are still able to save a submission, but are not able to grade until either the waiting time has elapsed, or when they close the assesment. By default, this value is set to 0, which means that there is no limit.

The `gradeRateMinutes` value can be set for each specific question in the assessment. It can also be set for a zone or the full assessment, in which case it will apply individually to each question in the zone or assessment. In other words, if the assessment has a grading rate set, once a student submits an answer for grading in one question, they have to wait to submit new answers to that question, but they are able to grade other questions in the meantime.

```json
"zones": [
    {
        "gradeRateMinutes": 30,
        "questions": [
            {"id": "canOnlySubmitEvery30minutes", "points": 10},
            {"id": "canOnlySubmitEvery60minutes", "points": 10, "gradeRateMinutes": 60},
            {"id": "canSubmitAnytime", "points": 10, "gradeRateMinutes": 0}
        ]
    }
],
```

## Honor code

By default, `Exam` assessments require students to certify their identity and pledge an honor code before starting the assessment:

- I certify that I am `name` and I am allowed to take this assessment.
- I pledge on my honor that I will not give or receive any unauthorized assistance on this assessment and that all work will be my own.

To disable this requirement, set `"requireHonorCode": false` as a top-level option in the `infoAssessment.json` file.

The text of the honor code was based on the University of Maryland's [Honor Pledge](https://studentconduct.umd.edu/you/students/honor-pledge) and the University of Rochester's [Honor Pledge for Exams](https://www.rochester.edu/college/honesty/instructors/pledge.html). This is a "modified" honor code ([McCabe et al., 2002](https://doi.org/10.1023/A:1014893102151)), as opposed to "traditional" codes that typically also require students to report any violations of the honor code they observe.

## Linking to assessments

Some instructors may wish to publish links that point students directly to their assessments on PrairieLearn. These links may be published in course web pages, LMS systems like Compass or Canvas, or sent to students via email or other messaging platforms. Instructors should note that the URL listed on the browser points to the instructor view of an assessment, which is typically not accessible to students.

The appropriate link to provide to students can be found by opening the "Settings" tab of the Assessment. This page includes, among other useful information, a Student Link that can be provided to students. This link points students directly to the specific assessment, enrolling them automatically in the course if they are not yet enrolled.

## Client Fingerprint Tracking and Changes

While a student is working on an assessment, PrairieLearn tracks the user's IP address, session ID, and user agent (this includes the operating system, browser application, and version). These attributes together make up a client fingerprint. The fingerprints are then recorded during events while accessing the assessment instance. For example, when a student views a question, a record of the client fingerprint is saved along with the view event.

Each time the client fingerprint is recorded, PrairieLearn checks it against the previous client fingerprint used to access that assessment. PrairieLearn will track and display how many times the fingerprint has changed during the course of the assessment. You can see the number of times a fingerprint changed on the Students tab of an assessment. You can also see more detailed information about the client fingerprint by accessing the student's assessment instance and reviewing the Fingerprint column of the event log.

Some fingerprint changes may occur naturally during the course of an assessment, such as a computer connecting to a different Wi-Fi access point or a student changing locations while working on homework. However, a high number of changes in an exam-like environment could be a possible indication of collusion between students. In particular, many fingerprint changes could be an indication that multiple users were accessing the exam simultaneously, such as one student in the exam room and a second student outside. In such a case, the exact pattern of fingerprints in the assessment instance log will be helpful in determining whether there is indeed an academic integrity issue.<|MERGE_RESOLUTION|>--- conflicted
+++ resolved
@@ -108,11 +108,7 @@
 
 ### Points for individual questions
 
-<<<<<<< HEAD
-Each question is assigned a maximum number of points, which varies depending on the assessment type. These points are split into two components: _auto points_ (points that are automatically assigned by an internal or external grader) and _manual points_ (points that are [assigned manually by a human grader](manualGrading.md)). The distribution of these points is determined by the manual percentage setting, which may be set using the `manualPerc` attribute either in the question, or overridden by the same setting in the assessment, as in the example above.
-=======
-Each question is assigned a set number of _auto points_ (points that are automatically assigned by an internal or external grader) and _manual points_ (points that are [assigned manually by a human grader](manualGrading/index.md)).
->>>>>>> 0c44ddc9
+Each question is assigned a maximum number of points, which varies depending on the assessment type. These points are split into two components: _auto points_ (points that are automatically assigned by an internal or external grader) and _manual points_ (points that are [assigned manually by a human grader](manualGrading/index.md)). The distribution of these points is determined by the manual percentage setting, which may be set using the `manualPerc` attribute either in the question, or overridden by the same setting in the assessment, as in the example above.
 
 The manual percentage is used to determine the number of manual points based on the total number of points for the question. For example, if `manualPerc` is set to 50, then the number of manual points is half of the total number of points for the question. If `manualPerc` is set to 100, then all points are manual points. If `manualPerc` is set to 0, then all points are auto points. If `manualPerc` is not set, then the number of manual points is determined based on the `gradingMethod` setting for the question. If the method is `Manual`, then all points are manual points (equivalent to setting `manualPerc` to 100). If the method is `Internal` or `External`, then all points are auto points (equivalent to setting `manualPerc` to 0).
 
