--- conflicted
+++ resolved
@@ -31,17 +31,11 @@
 test-nocoverage: start-support
 	@mocha tests/index.js
 test-python:
-<<<<<<< HEAD
-	@python3 python/prairielearn_test.py
-	@python3 elements/pl-order-blocks/dag_checker_test.py
-
-=======
 # `pl_unit_test.py` has an unfortunate file name - it matches the pattern that
 # pytest uses to discover tests, but it isn't actually a test file itself. We
 # explicitly exclude it here.
 	@python3 -m pytest --ignore graders/python/python_autograder/pl_unit_test.py
 	
->>>>>>> 6103a96f
 lint: lint-js lint-python
 lint-js:
 	@eslint --ext js "**/*.js"
