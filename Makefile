--- conflicted
+++ resolved
@@ -12,14 +12,6 @@
 build-sequential:
 	@yarn turbo run --concurrency 1 build
 
-<<<<<<< HEAD
-venv-setup:
-	@[ -f .venv/bin/python3 ] || \
-		uv venv --python-preference only-managed --python 3.13 --seed .venv || \
-		python3 -m venv --upgrade-deps .venv
-
-=======
->>>>>>> f404bb4d
 # Note the `--compile-bytecode` flag, which is needed to ensure fast
 # performance the first time things run:
 # https://docs.astral.sh/uv/guides/integration/docker/#compiling-bytecode
