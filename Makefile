--- conflicted
+++ resolved
@@ -32,13 +32,8 @@
 	@jest prairielib/
 test-grader-host:
 	@jest grader_host/
-<<<<<<< HEAD
-=======
-test-nocoverage: start-support
-	@mocha tests/index.js
 test-packages:
 	@turbo run test
->>>>>>> 36c7661e
 test-python:
 # `pl_unit_test.py` has an unfortunate file name - it matches the pattern that
 # pytest uses to discover tests, but it isn't actually a test file itself. We
