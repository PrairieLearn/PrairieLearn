export PATH := $(CURDIR)/.venv/bin:$(PATH)

build:
	@yarn turbo run build
build-sequential:
	@yarn turbo run --concurrency 1 build
<<<<<<< HEAD

venv-setup:
	@[ -f .venv/bin/python ] || uv venv --python-preference only-system --python 3.10 --seed .venv || \
		python3 -m venv .venv

python-deps: venv-setup
	@uv pip install -r images/plbase/python-requirements.txt --compile-bytecode --python .venv || \
		.venv/bin/python3 -m pip install -r images/plbase/python-requirements.txt
=======
python-deps:
	@python3 -m pip install -r requirements.txt --root-user-action=ignore
>>>>>>> 4e209130
deps:
	@yarn
	@$(MAKE) python-deps build

migrate:
	@yarn migrate
migrate-dev:
	@yarn migrate-dev

refresh-workspace-hosts:
	@yarn refresh-workspace-hosts
refresh-workspace-hosts-dev:
	@yarn refresh-workspace-hosts-dev

dev: start-support
	@yarn dev
dev-bun:
	@yarn dev-bun
dev-workspace-host: start-support
	@yarn dev-workspace-host
dev-all: start-support
	@$(MAKE) -s -j2 dev dev-workspace-host

start: start-support
	@yarn start
start-workspace-host: start-support
	@yarn start-workspace-host
start-executor:
	@node apps/prairielearn/dist/executor.js
start-all: start-support
	@$(MAKE) -s -j2 start start-workspace-host

update-database-description:
	@yarn workspace @prairielearn/prairielearn pg-describe postgres -o ../../database

start-support: start-postgres start-redis start-s3rver
start-postgres:
	@scripts/start_postgres.sh
start-redis:
	@scripts/start_redis.sh
start-s3rver:
	@scripts/start_s3rver.sh

test: test-js test-python
test-js: start-support
	@yarn test
test-prairielearn-docker-smoke-tests: start-support
	@yarn workspace @prairielearn/prairielearn run test:docker-smoke-tests
test-prairielearn-dist: start-support build
	@yarn workspace @prairielearn/prairielearn run test:dist
test-python: venv-setup
	@python3 -m pytest
	@python3 -m coverage xml -o ./apps/prairielearn/python/coverage.xml
test-prairielearn: start-support
	@yarn workspace @prairielearn/prairielearn run test

check-dependencies:
	@yarn depcruise apps/*/src apps/*/assets packages/*/src

check-jsonschema:
	@yarn dlx tsx scripts/gen-jsonschema.mts check
update-jsonschema:
	@yarn dlx tsx scripts/gen-jsonschema.mts && yarn prettier --write "apps/prairielearn/src/schemas/**/*.json" && yarn prettier --write "docs/assets/*.schema.json"

# Runs additional third-party linters
lint-all: lint-js lint-python lint-html lint-docs lint-docker lint-actions lint-shell

lint: lint-js lint-python lint-html lint-links
lint-js:
	@yarn eslint "**/*.{js,jsx,ts,tsx,mjs,cjs,mts,cts}"
	@yarn prettier "**/*.{js,jsx,ts,tsx,mjs,cjs,mts,cts,md,sql,json,yml,html,css,scss,sh}" --check
# This is a separate target since the caches don't respect updates to plugins.
lint-js-cached:
	@yarn eslint --cache --cache-strategy content "**/*.{js,jsx,ts,tsx,mjs,cjs,mts,cts}"
	@yarn prettier "**/*.{js,jsx,ts,tsx,mjs,cjs,mts,cts,md,sql,json,yml,html,css,scss,sh}" --check --cache --cache-strategy content
lint-python: venv-setup
	@python3 -m ruff check ./
	@python3 -m ruff format --check ./
# Lint HTML files, and the build output of the docs
lint-html:
	@yarn htmlhint "testCourse/**/question.html" "exampleCourse/**/question.html" "site"
lint-markdown:
	@yarn markdownlint --ignore "**/node_modules/**" --ignore exampleCourse --ignore testCourse --ignore "**/dist/**" "**/*.md"
lint-links:
	@node scripts/validate-links.mjs
lint-docker:
	@hadolint ./graders/**/Dockerfile ./workspaces/**/Dockerfile ./images/**/Dockerfile Dockerfile
lint-shell:
	@shellcheck -S warning $(shell find . -type f -name "*.sh" ! -path "./node_modules/*" ! -path "./.venv/*" ! -path "./testCourse/*")
lint-actions:
	@actionlint

format: format-js format-python
format-js:
	@yarn eslint --ext js --fix "**/*.{js,jsx,ts,tsx,mjs,cjs,mts,cts}"
	@yarn prettier --write "**/*.{js,jsx,ts,tsx,mjs,cjs,mts,cts,md,sql,json,yml,toml,html,css,scss,sh}"
# This is a separate target since the caches don't respect updates to plugins.
format-js-cached:
	@yarn eslint --ext js --fix --cache --cache-strategy content "**/*.{js,jsx,ts,tsx,mjs,cjs,mts,cts}"
	@yarn prettier --write --cache --cache-strategy content "**/*.{js,jsx,ts,tsx,mjs,cjs,mts,cts,md,sql,json,yml,toml,html,css,scss,sh}"

format-python: venv-setup
	@python3 -m ruff check --fix ./
	@python3 -m ruff format ./

typecheck: typecheck-js typecheck-python typecheck-contrib typecheck-scripts
typecheck-contrib:
	@yarn tsc -p contrib
typecheck-scripts:
	@yarn tsc -p scripts
typecheck-js:
	@yarn turbo run build
typecheck-python: venv-setup
	@yarn pyright

changeset:
	@yarn changeset
	@yarn prettier --write ".changeset/**/*.md"

lint-docs: lint-d2 lint-links lint-markdown

prepare-docs-venv:
	@if uv --version >/dev/null 2>&1; then \
		uv venv --python-preference only-system /tmp/pldocs/venv; \
		uv pip install -r docs/requirements.txt --python /tmp/pldocs/venv; \
	else \
		python3 -m venv /tmp/pldocs/venv; \
		/tmp/pldocs/venv/bin/python3 -m pip install -r docs/requirements.txt; \
	fi
build-docs: prepare-docs-venv
	@/tmp/pldocs/venv/bin/mkdocs build --strict
preview-docs: prepare-docs-venv
	@/tmp/pldocs/venv/bin/mkdocs serve

format-d2:
	@d2 fmt docs/**/*.d2

lint-d2:
	@d2 fmt --check docs/**/*.d2


ci: lint typecheck check-dependencies test<|MERGE_RESOLUTION|>--- conflicted
+++ resolved
@@ -4,19 +4,14 @@
 	@yarn turbo run build
 build-sequential:
 	@yarn turbo run --concurrency 1 build
-<<<<<<< HEAD
 
 venv-setup:
 	@[ -f .venv/bin/python ] || uv venv --python-preference only-system --python 3.10 --seed .venv || \
 		python3 -m venv .venv
 
 python-deps: venv-setup
-	@uv pip install -r images/plbase/python-requirements.txt --compile-bytecode --python .venv || \
-		.venv/bin/python3 -m pip install -r images/plbase/python-requirements.txt
-=======
-python-deps:
-	@python3 -m pip install -r requirements.txt --root-user-action=ignore
->>>>>>> 4e209130
+	@uv pip install -r requirements.txt --compile-bytecode --python .venv || \
+		.venv/bin/python3 -m pip install -r requirements.txt
 deps:
 	@yarn
 	@$(MAKE) python-deps build
