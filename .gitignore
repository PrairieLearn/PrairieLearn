--- conflicted
+++ resolved
@@ -92,16 +92,11 @@
 ## Turborepo caches
 .turbo
 
-<<<<<<< HEAD
-## Compiled package files
+## Compiled files
+apps/*/dist
+apps/prairielearn/public/build
 packages/*/dist
 
 ## Question HTML snapshots
 /new-renderer/
-/old-renderer/
-=======
-## Compiled files
-apps/*/dist
-apps/prairielearn/public/build
-packages/*/dist
->>>>>>> 53569b14
+/old-renderer/