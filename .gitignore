# Development

## Custom scripts
/start-custom.sh

### https://docs.docker.com/compose/reference/#specifying-multiple-compose-files
docker-compose.override.yml

## Editors

### JetBrains
/.idea/

.vscode
.tmux.conf

## Backup files

### vi
**/*.swp 
**/*.swo
**/*~

### emacs
**/[#]*[#]

## File explorers
**/.DS_Store # OSX Finder

# PrairieLearn

## Config
/v1/backend/config.json
/v1/backend/config.json.*
/config.json
/aws-config.json

## Dependencies
/v1/backend/node_modules/
/v1/frontend-build/
/node_modules/

## Generated HTML

### mkdocs
/site/ 

### jsdoc
/docs/code-docs/

## Runtime artifacts

### Logs
/v1/backend/server.log
/server.log
npm-debug.log

### Code coverage
/coverage/
/.nyc_output/

### Tests
/tests/testFileEditor/courseLive/
/tests/testFileEditor/courseOrigin/
/tests/testFileEditor/courseDev/

## Programming languages

### Python
__pycache__/
*.py[cod]
*$py.class

### R
.Rproj.user
.Rhistory
.RData
.Ruserdata
<<<<<<< HEAD

# VSCode files
.vscode

# tmux
.tmux.conf
output.txt
=======
>>>>>>> 9779c7fa
<|MERGE_RESOLUTION|>--- conflicted
+++ resolved
@@ -76,13 +76,10 @@
 .Rhistory
 .RData
 .Ruserdata
-<<<<<<< HEAD
 
 # VSCode files
 .vscode
 
 # tmux
 .tmux.conf
-output.txt
-=======
->>>>>>> 9779c7fa
+output.txt