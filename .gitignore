# Development

## Custom scripts
/start-custom.sh

### https://docs.docker.com/compose/reference/#specifying-multiple-compose-files
docker-compose.override.yml

## Editors

### JetBrains
/.idea/

.vscode
.tmux.conf

## Backup files

### vi
**/*.swp 
**/*.swo
**/*~

### emacs
**/[#]*[#]

## File explorers
**/.DS_Store # OSX Finder

# PrairieLearn

## Config
/v1/backend/config.json
/v1/backend/config.json.*
/config.json
/aws-config.json

## Dependencies
/v1/backend/node_modules/
/v1/frontend-build/
/node_modules/

## Generated HTML

### mkdocs
/site/ 

### jsdoc
/docs/code-docs/

## Runtime artifacts

### Logs
/v1/backend/server.log
/server.log
npm-debug.log

### Code coverage
/coverage/
/.nyc_output/

## Programming languages

### Python
__pycache__/
*.py[cod]
*$py.class

### R
.Rproj.user
.Rhistory
.RData
.Ruserdata
<<<<<<< HEAD

# VSCode files
.vscode

# tmux
.tmux.conf
output.txt
=======
>>>>>>> 8714d8d2
<|MERGE_RESOLUTION|>--- conflicted
+++ resolved
@@ -71,7 +71,6 @@
 .Rhistory
 .RData
 .Ruserdata
-<<<<<<< HEAD
 
 # VSCode files
 .vscode
@@ -79,5 +78,3 @@
 # tmux
 .tmux.conf
 output.txt
-=======
->>>>>>> 8714d8d2
