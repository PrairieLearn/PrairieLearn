--- conflicted
+++ resolved
@@ -92,15 +92,10 @@
 ## Turborepo caches
 .turbo
 
-<<<<<<< HEAD
-## Compiled package files
-packages/*/dist
-
-# TypeScript cache
-*.tsbuildinfo
-=======
 ## Compiled files
 apps/*/dist
 apps/prairielearn/public/build
 packages/*/dist
->>>>>>> 55f3fd30
+
+# TypeScript cache
+*.tsbuildinfo