--- conflicted
+++ resolved
@@ -1,11 +1,6 @@
 -- BLOCK get_group_work
 SELECT *
 FROM
-<<<<<<< HEAD
-
-=======
-    
->>>>>>> e0cf0371
     assessment_instances AS ai
     LEFT JOIN instance_questions AS iq ON (iq.assessment_instance_id = ai.id)
     JOIN group_users AS gu ON (ai.group_id = gu.group_id)
