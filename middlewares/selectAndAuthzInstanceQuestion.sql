--- conflicted
+++ resolved
@@ -35,13 +35,8 @@
         ELSE floor(extract(epoch from (ai.date_limit - ai.date)) * 1000)
     END AS assessment_instance_time_limit_ms,
     to_jsonb(u) AS instance_user,
-<<<<<<< HEAD
     users_get_displayed_role(u.user_id, ci.id) AS instance_role,
-    to_jsonb(iq) AS instance_question,
-=======
-    coalesce(to_jsonb(e), '{}'::jsonb) AS instance_enrollment,
     to_jsonb(iq) || to_jsonb(iqnag) AS instance_question,
->>>>>>> 50c8c401
     jsonb_build_object(
         'id', iqi.id,
         'prev_instance_question_id', iqi.prev_instance_question_id,
