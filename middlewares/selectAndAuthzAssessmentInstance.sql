-- BLOCK get_group_work
SELECT *
FROM
    assessment_instances AS ai
    JOIN assessments AS a ON (a.id = ai.assessment_id)
    JOIN course_instances AS ci ON (ci.id = a.course_instance_id)
    JOIN pl_courses AS c ON (c.id = ci.course_id)
    JOIN assessment_sets AS aset ON (aset.id = a.assessment_set_id)
    JOIN group_users AS gu ON (ai.group_id = gu.group_id)
    JOIN groups AS gr ON (gr.id = gu.group_id)
WHERE
     ai.id = $assessment_instance_id
     AND gr.deleted_at IS NULL;

-- BLOCK select_and_auth
WITH file_list AS (
    SELECT coalesce(jsonb_agg(f ORDER BY f.created_at), '[]'::jsonb) AS list
    FROM files AS f
    WHERE
        f.assessment_instance_id = $assessment_instance_id
        AND f.instance_question_id IS NULL
        AND f.deleted_at IS NULL
)
SELECT
    jsonb_set(to_jsonb(ai), '{formatted_date}',
        to_jsonb(format_date_full_compact(ai.date, COALESCE(ci.display_timezone, c.display_timezone)))) AS assessment_instance,
    CASE
        WHEN ai.date_limit IS NULL THEN NULL
        ELSE floor(extract(epoch from (ai.date_limit - $req_date::timestamptz)) * 1000)
    END AS assessment_instance_remaining_ms,
    CASE
        WHEN ai.date_limit IS NULL THEN NULL
        ELSE floor(extract(epoch from (ai.date_limit - ai.date)) * 1000)
    END AS assessment_instance_time_limit_ms,
    to_jsonb(u) AS instance_user,
    coalesce(to_jsonb(e), '{}'::jsonb) AS instance_enrollment,
    to_jsonb(a) AS assessment,
    to_jsonb(aset) AS assessment_set,
    to_jsonb(aai) AS authz_result,
    assessment_instance_label(ai, a, aset) AS assessment_instance_label,
    assessment_label(a, aset) AS assessment_label,
    fl.list AS file_list
FROM
    assessment_instances AS ai
    JOIN assessments AS a ON (a.id = ai.assessment_id)
    JOIN course_instances AS ci ON (ci.id = a.course_instance_id)
    JOIN pl_courses AS c ON (c.id = ci.course_id)
    JOIN assessment_sets AS aset ON (aset.id = a.assessment_set_id)
    LEFT JOIN group_users AS gu ON (gu.group_id = ai.group_id)
<<<<<<< HEAD
    JOIN users AS u ON ((u.user_id = ai.user_id) OR (u.user_id = gu.user_id))
=======
    JOIN groups AS gr ON (gr.id = gu.group_id AND gr.deleted_at IS NULL)
    JOIN users AS u ON (u.user_id = gu.user_id)
>>>>>>> 7d602d85
    LEFT JOIN enrollments AS e ON (e.user_id = u.user_id AND e.course_instance_id = ci.id)
    JOIN LATERAL authz_assessment_instance(ai.id, $authz_data, $req_date, ci.display_timezone, FALSE) AS aai ON TRUE
    CROSS JOIN file_list AS fl
WHERE
    ai.id = $assessment_instance_id
    AND ci.id = $course_instance_id
    AND aai.authorized;<|MERGE_RESOLUTION|>--- conflicted
+++ resolved
@@ -47,12 +47,8 @@
     JOIN pl_courses AS c ON (c.id = ci.course_id)
     JOIN assessment_sets AS aset ON (aset.id = a.assessment_set_id)
     LEFT JOIN group_users AS gu ON (gu.group_id = ai.group_id)
-<<<<<<< HEAD
-    JOIN users AS u ON ((u.user_id = ai.user_id) OR (u.user_id = gu.user_id))
-=======
     JOIN groups AS gr ON (gr.id = gu.group_id AND gr.deleted_at IS NULL)
     JOIN users AS u ON (u.user_id = gu.user_id)
->>>>>>> 7d602d85
     LEFT JOIN enrollments AS e ON (e.user_id = u.user_id AND e.course_instance_id = ci.id)
     JOIN LATERAL authz_assessment_instance(ai.id, $authz_data, $req_date, ci.display_timezone, FALSE) AS aai ON TRUE
     CROSS JOIN file_list AS fl
