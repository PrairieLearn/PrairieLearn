--- conflicted
+++ resolved
@@ -110,11 +110,7 @@
       };
       sqldb.query(sql.select_user, params, (err, result) => {
         if (ERR(err, next)) return;
-<<<<<<< HEAD
-        if (result.rowCount === 0)
-=======
-        if (result.rowCount == 0) {
->>>>>>> 91465f45
+        if (result.rowCount === 0) {
           return next(new Error('user not found with user_id ' + authnData.user_id));
         }
         res.locals.authn_user = result.rows[0].user;
@@ -160,11 +156,7 @@
   };
   sqldb.query(sql.select_user, params, (err, result) => {
     if (ERR(err, next)) return;
-<<<<<<< HEAD
-    if (result.rowCount === 0)
-=======
-    if (result.rowCount == 0) {
->>>>>>> 91465f45
+    if (result.rowCount === 0) {
       return next(new Error('user not found with user_id ' + authnData.user_id));
     }
     res.locals.authn_user = result.rows[0].user;
