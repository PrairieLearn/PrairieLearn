const ERR = require('async-stacktrace');
const util = require('util');
const fs = require('fs');
const path = require('path');
const favicon = require('serve-favicon');
const async = require('async');
const express = require('express');
const bodyParser = require('body-parser');
const cookieParser = require('cookie-parser');
const passport = require('passport');
const http = require('http');
const https = require('https');
const blocked = require('blocked');
const blockedAt = require('blocked-at');
const onFinished = require('on-finished');
const { v4: uuidv4 } = require('uuid');
const argv = require('yargs-parser') (process.argv.slice(2));
const multer = require('multer');
const filesize = require('filesize');
const url = require('url');
const { createProxyMiddleware } = require('http-proxy-middleware');

const logger = require('./lib/logger');
const config = require('./lib/config');
const load = require('./lib/load');
const aws = require('./lib/aws.js');
const externalGrader = require('./lib/externalGrader');
const externalGraderResults = require('./lib/externalGraderResults');
const externalGradingSocket = require('./lib/externalGradingSocket');
const workspace = require('./lib/workspace');
const assessment = require('./lib/assessment');
const { sqldb, migrations } = require('@prairielearn/prairielib');
const sprocs = require('./sprocs');
const news_items = require('./news_items');
const cron = require('./cron');
const redis = require('./lib/redis');
const socketServer = require('./lib/socket-server');
const serverJobs = require('./lib/server-jobs');
const freeformServer = require('./question-servers/freeform.js');
const cache = require('./lib/cache');
const workers = require('./lib/workers');


process.on('warning', e => console.warn(e)); // eslint-disable-line no-console

// If there is only one argument, legacy it into the config option
if (argv['_'].length == 1) {
    argv['config'] = argv['_'][0];
    argv['_'] = [];
}

if ('h' in argv || 'help' in argv) {
    var msg = `PrairieLearn command line options:
    -h, --help                          Display this help and exit
    --config <filename>
    <filename> and no other args        Load an alternative config filename
    --migrate-and-exit                  Run the DB initialization parts and exit
    --exit                              Run all the initialization and exit
`;

    console.log(msg); // eslint-disable-line no-console
    process.exit(0);
}

if (config.startServer) {
    logger.info('PrairieLearn server start');

    var configFilename = 'config.json';
    if ('config' in argv) {
        configFilename = argv['config'];
    }

    config.loadConfig(configFilename);

    if (config.logFilename) {
        logger.addFileLogging(config.logFilename);
        logger.verbose('activated file logging: ' + config.logFilename);
    }
}

if (config.blockedAtWarnEnable) {
    blockedAt((time, stack) => {
        const msg = `BLOCKED-AT: Blocked for ${time}ms`;
        logger.verbose(msg, {time, stack});
        console.log(msg + '\n' + stack.join('\n')); // eslint-disable-line no-console
    }, {threshold: config.blockedWarnThresholdMS}); // threshold in milliseconds
} else if (config.blockedWarnEnable) {
    blocked((time) => {
        const msg = `BLOCKED: Blocked for ${time}ms (set config.blockedAtWarnEnable for stack trace)`;
        logger.verbose(msg, {time});
        console.log(msg); // eslint-disable-line no-console
    }, {threshold: config.blockedWarnThresholdMS}); // threshold in milliseconds
}

const app = express();
app.set('views', path.join(__dirname, 'pages'));
app.set('view engine', 'ejs');
app.set('trust proxy', 'loopback');

config.devMode = (app.get('env') == 'development');

app.use(function(req, res, next) {config.setLocals(res.locals); next();});

if (config.hasAzure) {
    var OIDCStrategy = require('passport-azure-ad').OIDCStrategy;
    const azureConfig = {
        identityMetadata: config.azureIdentityMetadata,
        clientID: config.azureClientID,
        responseType: config.azureResponseType,
        responseMode: config.azureResponseMode,
        redirectUrl: config.azureRedirectUrl,
        allowHttpForRedirectUrl: config.azureAllowHttpForRedirectUrl,
        clientSecret: config.azureClientSecret,
        validateIssuer: config.azureValidateIssuer,
        isB2C: config.azureIsB2C,
        issuer: config.azureIssuer,
        passReqToCallback: config.azurePassReqToCallback,
        scope: config.azureScope,
        loggingLevel: config.azureLoggingLevel,
        nonceLifetime: config.azureNonceLifetime,
        nonceMaxAmount: config.azureNonceMaxAmount,
        useCookieInsteadOfSession: config.azureUseCookieInsteadOfSession,
        cookieEncryptionKeys: config.azureCookieEncryptionKeys,
        clockSkew: config.azureClockSkew,
    };
    passport.use(new OIDCStrategy(azureConfig, function(iss, sub, profile, accessToken, refreshToken, done) {return done(null, profile);}));
}

// special parsing of file upload paths -- this is inelegant having it
// separate from the route handlers but it seems to be necessary
// Special handling of file-upload routes so that we can parse multipart/form-data
const upload = multer({
    storage: multer.memoryStorage(),
    limits: {
        fieldSize: config.fileUploadMaxBytes,
        fileSize: config.fileUploadMaxBytes,
        parts: config.fileUploadMaxParts,
    },
});
config.fileUploadMaxBytesFormatted = filesize(config.fileUploadMaxBytes, {base: 10, round: 0});
app.post('/pl/course_instance/:course_instance_id/instructor/assessment/:assessment_id/uploads', upload.single('file'));
app.post('/pl/course_instance/:course_instance_id/instance_question/:instance_question_id', upload.single('file'));
app.post('/pl/course_instance/:course_instance_id/assessment_instance/:assessment_instance_id', upload.single('file'));
app.post('/pl/course_instance/:course_instance_id/instructor/question/:question_id', upload.single('file'));
app.post('/pl/course/:course_id/question/:question_id', upload.single('file'));
app.post('/pl/course/:course_id/question/:question_id/file_view', upload.single('file'));
app.post('/pl/course/:course_id/question/:question_id/file_view/*', upload.single('file'));
app.post('/pl/course_instance/:course_instance_id/instructor/assessment/:assessment_id/settings', upload.single('file'));
app.post('/pl/course_instance/:course_instance_id/instructor/instance_admin/settings', upload.single('file'));
app.post('/pl/course_instance/:course_instance_id/instructor/course_admin/settings', upload.single('file'));
app.post('/pl/course/:course_id/course_admin/settings', upload.single('file'));
app.post('/pl/course/:course_id/course_admin/file_view', upload.single('file'));
app.post('/pl/course/:course_id/course_admin/file_view/*', upload.single('file'));
app.post('/pl/course_instance/:course_instance_id/instructor/course_admin/file_view', upload.single('file'));
app.post('/pl/course_instance/:course_instance_id/instructor/course_admin/file_view/*', upload.single('file'));
app.post('/pl/course_instance/:course_instance_id/instructor/instance_admin/file_view', upload.single('file'));
app.post('/pl/course_instance/:course_instance_id/instructor/instance_admin/file_view/*', upload.single('file'));
app.post('/pl/course_instance/:course_instance_id/instructor/assessment/:assessment_id/file_view', upload.single('file'));
app.post('/pl/course_instance/:course_instance_id/instructor/assessment/:assessment_id/file_view/*', upload.single('file'));
app.post('/pl/course_instance/:course_instance_id/instructor/question/:question_id/file_view', upload.single('file'));
app.post('/pl/course_instance/:course_instance_id/instructor/question/:question_id/file_view/*', upload.single('file'));
app.post('/pl/course_instance/:course_instance_id/instructor/assessment/:assessment_id/groups', upload.single('file'));

// proxy workspaces to remote machines
const workspaceProxyOptions = {
    target: 'invalid',
    ws: true,
    pathRewrite: async (path) => {
        try {
            const match = path.match('/pl/workspace/([0-9]+)/container/(.*)');
            if (!match) throw new Error(`Could not match path: ${path}`);
            const workspace_id = parseInt(match[1]);
            const sql
                  = 'SELECT q.*'
                  + ' FROM questions AS q'
                  + ' JOIN variants AS v ON (v.question_id = q.id)'
                  + ' WHERE v.workspace_id = $workspace_id;';
            const result = await sqldb.queryOneRowAsync(sql, {workspace_id});
            let workspace_url_rewrite = result.rows[0].workspace_url_rewrite;
            if (workspace_url_rewrite == null) workspace_url_rewrite = true;
            if (!workspace_url_rewrite) {
                return path;
            }
            var pathSuffix = match[2];
            const newPath = '/' + pathSuffix;
            return newPath;
        } catch (err) {
            logger.error(`Error in pathRewrite for path=${path}: ${err}`);
            return path;
        }
    },
    logLevel: 'silent',
    logProvider: _provider => logger,
    router: async (req) => {
        try {
            const match = req.url.match(/^\/pl\/workspace\/([0-9]+)\/container\//);
            if (!match) throw new Error(`Could not match URL: ${req.url}`);
            const workspace_id = match[1];
            const result = await sqldb.queryOneRowAsync(`SELECT hostname FROM workspaces WHERE id = $workspace_id;`, {workspace_id});
            const url = `http://${result.rows[0].hostname}/`;
            return url;
        } catch (err) {
            logger.error(`Error in router for url=${req.url}: ${err}`);
            return 'not-matched';
        }
    },
    onError: (err, req, res) => {
        logger.error(`Error proxying workspace request: ${err}`);
        try {
            res.writeHead(500, { 'Content-Type': 'text/plain' });
            res.send('There was an error proxying this workspace request');
        } catch (err) {
            logger.error(`Error while handling workspace request error: ${err}`);
        }
    },
};
const workspaceProxy = createProxyMiddleware((pathname) => {
    return pathname.match('/pl/workspace/([0-9])+/container/');
}, workspaceProxyOptions);
app.use('/pl/workspace/:workspace_id/container', [
    cookieParser(),
    require('./middlewares/date'),
    require('./middlewares/authn'),
    require('./middlewares/authzWorkspace'),
    workspaceProxy,
]);

<<<<<<< HEAD
// Limit to 1MB of JSON
app.use(bodyParser.json({limit: 1024 * 1024}));
app.use(bodyParser.urlencoded({extended: false, limit: 1e8}));
=======
// Limit to 5MB of JSON
app.use(bodyParser.json({limit: 5 * 1024 * 1024}));
app.use(bodyParser.urlencoded({extended: false, limit: 5 * 1536 * 1024}));
>>>>>>> e588d1cb
app.use(cookieParser());
app.use(passport.initialize());
app.use(favicon(path.join(__dirname, 'public', 'favicon.ico')));

if ('localRootFilesDir' in config) {
    logger.info(`localRootFilesDir: Mapping ${config.localRootFilesDir} into /`);
    app.use(express.static(config.localRootFilesDir));
}
app.use(express.static(path.join(__dirname, 'public')));
app.use('/MathJax', express.static(path.join(__dirname, 'node_modules', 'mathjax', 'es5')));
app.use('/node_modules', express.static(path.join(__dirname, 'node_modules')));

// Support legacy use of ace by v2 questions
app.use('/localscripts/calculationQuestion/ace', express.static(path.join(__dirname, 'node_modules/ace-builds/src-min-noconflict')));
app.use('/javascripts/ace', express.static(path.join(__dirname, 'node_modules/ace-builds/src-min-noconflict')));


// Middleware for all requests
// response_id is logged on request, response, and error to link them together
app.use(function(req, res, next) {res.locals.response_id = uuidv4(); next();});
app.use(function(req, res, next) {res.locals.config = config; next();});

// load accounting for requests
app.use(function(req, res, next) {load.startJob('request', res.locals.response_id); next();});
app.use(function(req, res, next) {
    onFinished(res, function (err, res) {
        if (ERR(err, () => {})) logger.verbose('request on-response-finished error', {err, response_id: res.locals.response_id});
        load.endJob('request', res.locals.response_id);
    });
    next();
});

// More middlewares
app.use(require('./middlewares/logResponse')); // defers to end of response
app.use(require('./middlewares/cors'));
app.use(require('./middlewares/date'));
app.use('/pl/oauth2login', require('./pages/authLoginOAuth2/authLoginOAuth2'));
app.use('/pl/oauth2callback', require('./pages/authCallbackOAuth2/authCallbackOAuth2'));
app.use('/pl/shibcallback', require('./pages/authCallbackShib/authCallbackShib'));
app.use('/pl/azure_login', require('./pages/authLoginAzure/authLoginAzure'));
app.use('/pl/azure_callback', require('./pages/authCallbackAzure/authCallbackAzure'));
app.use('/pl/lti', require('./pages/authCallbackLti/authCallbackLti'));
app.use('/pl/login', require('./pages/authLogin/authLogin'));
// disable SEB until we can fix the mcrypt issues
// app.use('/pl/downloadSEBConfig', require('./pages/studentSEBConfig/studentSEBConfig'));
app.use(require('./middlewares/authn')); // authentication, set res.locals.authn_user
app.use('/pl/api', require('./middlewares/authnToken')); // authn for the API, set res.locals.authn_user
app.use(require('./middlewares/csrfToken')); // sets and checks res.locals.__csrf_token
app.use(require('./middlewares/logRequest'));

// load accounting for authenticated accesses
app.use(function(req, res, next) {load.startJob('authed_request', res.locals.response_id); next();});
app.use(function(req, res, next) {
    onFinished(res, function (err, res) {
        if (ERR(err, () => {})) logger.verbose('authed_request on-response-finished error', {err, response_id: res.locals.response_id});
        load.endJob('authed_request', res.locals.response_id);
    });
    next();
});

// clear all cached course code in dev mode (no authorization needed)
if (config.devMode) {
    app.use(require('./middlewares/undefCourseCode'));
}

// clear cookies on the homepage to reset any stale session state
app.use(/^(\/?)$|^(\/pl\/?)$/, require('./middlewares/clearCookies'));

// some pages don't need authorization
app.use('/', [
  function(req, res, next) {res.locals.navPage = 'home'; next();},
  require('./pages/home/home'),
]);
app.use('/pl', [
  function(req, res, next) {res.locals.navPage = 'home'; next();},
  require('./pages/home/home'),
]);
app.use('/pl/settings', [
  function(req, res, next) {res.locals.navPage = 'user_settings'; next();},
  require('./pages/userSettings/userSettings'),
]);
app.use('/pl/enroll', [
  function(req, res, next) {res.locals.navPage = 'enroll'; next();},
  require('./pages/enroll/enroll'),
]);
app.use('/pl/logout', [
  function(req, res, next) {res.locals.navPage = 'logout'; next();},
  require('./pages/authLogout/authLogout'),
]);
app.use('/pl/password', [
  function(req, res, next) {res.locals.navPage = 'password'; next();},
  require('./pages/authPassword/authPassword'),
]);
app.use('/pl/news_items', [
  function(req, res, next) {res.locals.navPage = 'news'; next();},
  require('./pages/news_items/news_items.js'),
]);
app.use('/pl/news_item', [
  function(req, res, next) {res.locals.navPage = 'news'; next();},
  function(req, res, next) {res.locals.navSubPage = 'news_item'; next();},
  require('./pages/news_item/news_item.js'),
]);
app.use('/pl/request_course', [
    function(req, res, next) {res.locals.navPage = 'request_course'; next();},
    require('./pages/instructorRequestCourse/instructorRequestCourse.js'),
]);

app.use('/pl/workspace/:workspace_id', [
    require('./middlewares/authzWorkspace'),
    require('./pages/workspace/workspace'),
]);
// dev-mode pages are mounted for both out-of-course access (here) and within-course access (see below)
if (config.devMode) {
    app.use('/pl/loadFromDisk', [
      function(req, res, next) {res.locals.navPage = 'load_from_disk'; next();},
      require('./pages/instructorLoadFromDisk/instructorLoadFromDisk'),
    ]);
    app.use('/pl/jobSequence', [
      function(req, res, next) {res.locals.navPage = 'job_sequence'; next();},
      require('./pages/instructorJobSequence/instructorJobSequence'),
    ]);
}

// all pages under /pl/course_instance require authorization
app.use('/pl/course_instance/:course_instance_id', [
  function(req, res, next) {res.locals.urlPrefix = '/pl/course_instance/' + req.params.course_instance_id; next();},
  function(req, res, next) {res.locals.navbarType = 'student'; next();},
  require('./middlewares/authzCourseInstance'),
  require('./middlewares/ansifySyncErrorsAndWarnings.js'),
]);

// Redirect plain course page to Instructor or Student assessments page.
// We have to do this after initial authz so we know whether we are an Instructor,
// but before instructor authz so we still get a chance to enforce that.
app.use(/^\/pl\/course_instance\/[0-9]+\/?$/, function(req, res, _next) {
    if (res.locals.authz_data.has_instructor_view) {
        res.redirect(res.locals.urlPrefix + '/instructor/instance_admin/assessments');
    } else {
        res.redirect(res.locals.urlPrefix + '/assessments');
    }
});

// Redirect Instructor effectiveUser page to the Student version if we don't have Instructor authz.
// This is needed to handle the redirection after we change effective user to a student.
app.use(/^\/pl\/course_instance\/[0-9]+\/instructor\/effectiveUser(\/?.*)$/, function(req, res, next) {
    if (!res.locals.authz_data.has_instructor_view) {
        res.redirect(res.locals.urlPrefix + '/effectiveUser');
    } else {
        next();
    }
});

// all pages under /pl/course_instance/*/instructor require instructor permissions
app.use('/pl/course_instance/:course_instance_id/instructor', require('./middlewares/authzCourseInstanceHasInstructorView'));
app.use('/pl/course_instance/:course_instance_id/instructor', function(req, res, next) {res.locals.urlPrefix = '/pl/course_instance/' + req.params.course_instance_id + '/instructor'; next();});
app.use('/pl/course_instance/:course_instance_id/instructor', function(req, res, next) {res.locals.navbarType = 'instructor'; next();});
app.use('/pl/course_instance/:course_instance_id/instructor', require('./middlewares/selectOpenIssueCount'));

// all pages under /pl/course require authorization
app.use('/pl/course/:course_id', require('./middlewares/authzCourse')); // set res.locals.course
app.use('/pl/course/:course_id', require('./middlewares/ansifySyncErrorsAndWarnings.js'));
app.use('/pl/course/:course_id', function(req, res, next) {res.locals.urlPrefix = '/pl/course/' + req.params.course_id; next();});
app.use('/pl/course/:course_id', function(req, res, next) {res.locals.navbarType = 'instructor'; next();});
app.use('/pl/course/:course_id', require('./middlewares/selectOpenIssueCount'));

// Serve element statics
app.use('/pl/static/elements', require('./pages/elementFiles/elementFiles'));
app.use('/pl/course_instance/:course_instance_id/elements', require('./pages/elementFiles/elementFiles'));
app.use('/pl/course_instance/:course_instance_id/instructor/elements', require('./pages/elementFiles/elementFiles'));
app.use('/pl/course/:course_id/elements', require('./pages/elementFiles/elementFiles'));

//////////////////////////////////////////////////////////////////////
//////////////////////////////////////////////////////////////////////
//////////////////////////////////////////////////////////////////////
// API ///////////////////////////////////////////////////////////////

app.use('/pl/api/v1', require('./api/v1'));

//////////////////////////////////////////////////////////////////////
//////////////////////////////////////////////////////////////////////
//////////////////////////////////////////////////////////////////////
// Instructor pages //////////////////////////////////////////////////

app.use('/pl/course_instance/:course_instance_id/instructor/effectiveUser', [
    require('./pages/instructorEffectiveUser/instructorEffectiveUser'),
]);

// single assessment

app.use('/pl/course_instance/:course_instance_id/instructor/assessment/:assessment_id', [
    require('./middlewares/selectAndAuthzAssessment'),
    require('./middlewares/ansifySyncErrorsAndWarnings.js'),
    require('./middlewares/selectAssessments'),
]);
app.use(/^(\/pl\/course_instance\/[0-9]+\/instructor\/assessment\/[0-9]+)\/?$/, (req, res, _next) => {
    res.redirect(`${req.params[0]}/questions`);
});
app.use('/pl/course_instance/:course_instance_id/instructor/assessment/:assessment_id', function(req, res, next) {res.locals.navPage = 'assessment'; next();});
app.use('/pl/course_instance/:course_instance_id/instructor/assessment/:assessment_id/settings', [
    function(req, res, next) {res.locals.navSubPage = 'settings'; next();},
    require('./pages/instructorAssessmentSettings/instructorAssessmentSettings'),
]);
app.use('/pl/course_instance/:course_instance_id/instructor/assessment/:assessment_id/questions', [
    function(req, res, next) {res.locals.navSubPage = 'questions'; next();},
    require('./pages/instructorAssessmentQuestions/instructorAssessmentQuestions'),
]);
app.use('/pl/course_instance/:course_instance_id/instructor/assessment/:assessment_id/groups', [
    function(req, res, next) {res.locals.navSubPage = 'groups'; next();},
    require('./pages/instructorAssessmentGroups/instructorAssessmentGroups'),
]);
app.use('/pl/course_instance/:course_instance_id/instructor/assessment/:assessment_id/access', [
    function(req, res, next) {res.locals.navSubPage = 'access'; next();},
    require('./pages/instructorAssessmentAccess/instructorAssessmentAccess'),
]);
app.use('/pl/course_instance/:course_instance_id/instructor/assessment/:assessment_id/assessment_statistics', [
    function(req, res, next) {res.locals.navSubPage = 'assessment_statistics'; next();},
    require('./pages/instructorAssessmentStatistics/instructorAssessmentStatistics'),
]);
app.use('/pl/course_instance/:course_instance_id/instructor/assessment/:assessment_id/question_statistics', [
    function(req, res, next) {res.locals.navSubPage = 'question_statistics'; next();},
    require('./pages/shared/assessmentStatDescriptions'),
    require('./pages/shared/floatFormatters'),
    require('./pages/instructorAssessmentQuestionStatistics/instructorAssessmentQuestionStatistics'),
]);
app.use('/pl/course_instance/:course_instance_id/instructor/assessment/:assessment_id/downloads', [
    function(req, res, next) {res.locals.navSubPage = 'downloads'; next();},
    require('./pages/instructorAssessmentDownloads/instructorAssessmentDownloads'),
]);
app.use('/pl/course_instance/:course_instance_id/instructor/assessment/:assessment_id/uploads', [
    function(req, res, next) {res.locals.navSubPage = 'uploads'; next();},
    require('./pages/instructorAssessmentUploads/instructorAssessmentUploads'),
]);
app.use('/pl/course_instance/:course_instance_id/instructor/assessment/:assessment_id/regrading', [
    function(req, res, next) {res.locals.navSubPage = 'regrading'; next();},
    require('./pages/instructorAssessmentRegrading/instructorAssessmentRegrading'),
]);
app.use('/pl/course_instance/:course_instance_id/instructor/assessment/:assessment_id/instances', [
    function(req, res, next) {res.locals.navSubPage = 'instances'; next();},
    require('./pages/instructorAssessmentInstances/instructorAssessmentInstances'),
]);
app.use('/pl/course_instance/:course_instance_id/instructor/assessment/:assessment_id/file_edit', [
    function(req, res, next) {res.locals.navSubPage = 'file_edit'; next();},
    require('./pages/instructorFileEditor/instructorFileEditor'),
]);
app.use('/pl/course_instance/:course_instance_id/instructor/assessment/:assessment_id/file_view', [
    function(req, res, next) {res.locals.navSubPage = 'file_view'; next();},
    require('./pages/instructorFileBrowser/instructorFileBrowser'),
]);
app.use('/pl/course_instance/:course_instance_id/instructor/assessment/:assessment_id/file_download', require('./pages/instructorFileDownload/instructorFileDownload'));


app.use('/pl/course_instance/:course_instance_id/instructor/assessment_instance/:assessment_instance_id', [
    require('./middlewares/selectAndAuthzAssessmentInstance'),
    require('./pages/shared/floatFormatters'),
    require('./pages/instructorAssessmentInstance/instructorAssessmentInstance'),
]);

// single question

app.use('/pl/course_instance/:course_instance_id/instructor/question/:question_id', [
    require('./middlewares/selectAndAuthzInstructorQuestion'),
    require('./middlewares/ansifySyncErrorsAndWarnings.js'),
]);
app.use(/^(\/pl\/course_instance\/[0-9]+\/instructor\/question\/[0-9]+)\/?$/, (req, res, _next) => {
    // Redirect legacy question URLs to their preview page.
    // We need to maintain query parameters like `variant_id` so that the
    // preview page can render the correct variant.
    const newUrl = `${req.params[0]}/preview`;
    const newUrlParts = url.parse(newUrl);
    newUrlParts.query = req.query;
    res.redirect(url.format(newUrlParts));
});
app.use('/pl/course_instance/:course_instance_id/instructor/question/:question_id', function(req, res, next) {res.locals.navPage = 'question'; next();});
app.use('/pl/course_instance/:course_instance_id/instructor/question/:question_id/settings', [
    function(req, res, next) {res.locals.navSubPage = 'settings'; next();},
    require('./pages/instructorQuestionSettings/instructorQuestionSettings'),
]);
app.use('/pl/course_instance/:course_instance_id/instructor/question/:question_id/preview', [
    function(req, res, next) {res.locals.navSubPage = 'preview'; next();},
    require('./pages/shared/floatFormatters'),
    require('./pages/instructorQuestionPreview/instructorQuestionPreview'),
]);
app.use('/pl/course_instance/:course_instance_id/instructor/question/:question_id/statistics', [
    function(req, res, next) {res.locals.navSubPage = 'statistics'; next();},
    require('./pages/shared/assessmentStatDescriptions'),
    require('./pages/shared/floatFormatters'),
    require('./pages/instructorQuestionStatistics/instructorQuestionStatistics'),
]);
app.use('/pl/course_instance/:course_instance_id/instructor/question/:question_id/file_edit', [
    function(req, res, next) {res.locals.navSubPage = 'file_edit'; next();},
    require('./pages/instructorFileEditor/instructorFileEditor'),
]);
app.use('/pl/course_instance/:course_instance_id/instructor/question/:question_id/file_view', [
    function(req, res, next) {res.locals.navSubPage = 'file_view'; next();},
    require('./pages/instructorFileBrowser/instructorFileBrowser'),
]);
app.use('/pl/course_instance/:course_instance_id/instructor/question/:question_id/file_download', require('./pages/instructorFileDownload/instructorFileDownload'));

app.use('/pl/course_instance/:course_instance_id/instructor/grading_job', require('./pages/instructorGradingJob/instructorGradingJob'));
app.use('/pl/course_instance/:course_instance_id/instructor/jobSequence', require('./pages/instructorJobSequence/instructorJobSequence'));
app.use('/pl/course_instance/:course_instance_id/instructor/loadFromDisk', require('./pages/instructorLoadFromDisk/instructorLoadFromDisk'));
app.use('/pl/course_instance/:course_instance_id/instructor/edit_error', require('./pages/editError/editError'));


// course instance - news_items
app.use('/pl/course_instance/:course_instance_id/instructor/news_items', require('./pages/news_items/news_items.js'));
app.use('/pl/course_instance/:course_instance_id/instructor/news_item', require('./pages/news_item/news_item.js'));


// course instance - course admin pages
app.use('/pl/course_instance/:course_instance_id/instructor/course_admin', [
    require('./middlewares/authzCourseInstanceHasCourseView'),
]);
app.use(/^(\/pl\/course_instance\/[0-9]+\/instructor\/course_admin)\/?$/, (req, res, _next) => {
    res.redirect(`${req.params[0]}/instances`);
});
app.use('/pl/course_instance/:course_instance_id/instructor/course_admin', function(req, res, next) {res.locals.navPage = 'course_admin'; next();});
app.use('/pl/course_instance/:course_instance_id/instructor/course_admin/settings', [
    function(req, res, next) {res.locals.navSubPage = 'settings'; next();},
    require('./pages/instructorCourseAdminSettings/instructorCourseAdminSettings'),
]);
app.use('/pl/course_instance/:course_instance_id/instructor/course_admin/access', [
    function(req, res, next) {res.locals.navSubPage = 'access'; next();},
    require('./pages/instructorCourseAdminAccess/instructorCourseAdminAccess'),
]);
app.use('/pl/course_instance/:course_instance_id/instructor/course_admin/sets', [
    function(req, res, next) {res.locals.navSubPage = 'sets'; next();},
    require('./pages/instructorCourseAdminSets/instructorCourseAdminSets'),
]);
app.use('/pl/course_instance/:course_instance_id/instructor/course_admin/instances', [
    function(req, res, next) {res.locals.navSubPage = 'instances'; next();},
    require('./pages/instructorCourseAdminInstances/instructorCourseAdminInstances'),
]);
app.use('/pl/course_instance/:course_instance_id/instructor/course_admin/issues', [
    function(req, res, next) {res.locals.navSubPage = 'issues'; next();},
    require('./pages/instructorIssues/instructorIssues'),
]);
app.use('/pl/course_instance/:course_instance_id/instructor/course_admin/questions', [
    function(req, res, next) {res.locals.navSubPage = 'questions'; next();},
    require('./pages/instructorQuestions/instructorQuestions'),
]);
app.use('/pl/course_instance/:course_instance_id/instructor/course_admin/syncs', [
    function(req, res, next) {res.locals.navSubPage = 'syncs'; next();},
    require('./pages/courseSyncs/courseSyncs'),
]);
app.use('/pl/course_instance/:course_instance_id/instructor/course_admin/topics', [
    function(req, res, next) {res.locals.navSubPage = 'topics'; next();},
    require('./pages/instructorCourseAdminTopics/instructorCourseAdminTopics'),
]);
app.use('/pl/course_instance/:course_instance_id/instructor/course_admin/tags', [
    function(req, res, next) {res.locals.navSubPage = 'tags'; next();},
    require('./pages/instructorCourseAdminTags/instructorCourseAdminTags'),
]);
app.use('/pl/course_instance/:course_instance_id/instructor/course_admin/grading', [
    function(req, res, next) {res.locals.navSubPage = 'grading'; next();},
    require('./pages/instructorCourseAdminGrading/instructorCourseAdminGrading'),
]);
app.use('/pl/course_instance/:course_instance_id/instructor/course_admin/file_edit', [
    function(req, res, next) {res.locals.navSubPage = 'file_edit'; next();},
    require('./pages/instructorFileEditor/instructorFileEditor'),
]);
app.use('/pl/course_instance/:course_instance_id/instructor/course_admin/file_view', [
    function(req, res, next) {res.locals.navSubPage = 'file_view'; next();},
    require('./pages/instructorFileBrowser/instructorFileBrowser'),
]);
app.use('/pl/course_instance/:course_instance_id/instructor/course_admin/file_download', require('./pages/instructorFileDownload/instructorFileDownload'));

// course instance - instance admin pages
app.use(/^(\/pl\/course_instance\/[0-9]+\/instructor\/instance_admin)\/?$/, (req, res, _next) => {
    res.redirect(`${req.params[0]}/assessments`);
});
app.use('/pl/course_instance/:course_instance_id/instructor', function(req, res, next) {res.locals.navbarType = 'instructor'; next();});
app.use('/pl/course_instance/:course_instance_id/instructor/instance_admin', function(req, res, next) {res.locals.navPage = 'instance_admin'; next();});
app.use('/pl/course_instance/:course_instance_id/instructor/instance_admin/settings', [
    function(req, res, next) {res.locals.navSubPage = 'settings'; next();},
    require('./pages/instructorInstanceAdminSettings/instructorInstanceAdminSettings'),
]);
app.use('/pl/course_instance/:course_instance_id/instructor/instance_admin/access', [
    function(req, res, next) {res.locals.navSubPage = 'access'; next();},
    require('./pages/instructorInstanceAdminAccess/instructorInstanceAdminAccess'),
]);
app.use('/pl/course_instance/:course_instance_id/instructor/instance_admin/assessments', [
    function(req, res, next) {res.locals.navSubPage = 'assessments'; next();},
    require('./pages/instructorAssessments/instructorAssessments'),
]);
app.use('/pl/course_instance/:course_instance_id/instructor/instance_admin/gradebook', [
    function(req, res, next) {res.locals.navSubPage = 'gradebook'; next();},
    require('./pages/instructorGradebook/instructorGradebook'),
]);
app.use('/pl/course_instance/:course_instance_id/instructor/instance_admin/lti', [
    function(req, res, next) {res.locals.navSubPage = 'lti'; next();},
    require('./pages/instructorInstanceAdminLti/instructorInstanceAdminLti'),
]);
app.use('/pl/course_instance/:course_instance_id/instructor/instance_admin/file_edit', [
    function(req, res, next) {res.locals.navSubPage = 'file_edit'; next();},
    require('./pages/instructorFileEditor/instructorFileEditor'),
]);
app.use('/pl/course_instance/:course_instance_id/instructor/instance_admin/file_view', [
    function(req, res, next) {res.locals.navSubPage = 'file_view'; next();},
    require('./pages/instructorFileBrowser/instructorFileBrowser'),
]);
app.use('/pl/course_instance/:course_instance_id/instructor/instance_admin/file_download', require('./pages/instructorFileDownload/instructorFileDownload'));

// clientFiles
app.use('/pl/course_instance/:course_instance_id/instructor/clientFilesCourse', require('./pages/clientFilesCourse/clientFilesCourse'));
app.use('/pl/course_instance/:course_instance_id/instructor/clientFilesCourseInstance', require('./pages/clientFilesCourseInstance/clientFilesCourseInstance'));
app.use('/pl/course_instance/:course_instance_id/instructor/assessment/:assessment_id/clientFilesAssessment', [
    require('./middlewares/selectAndAuthzAssessment'),
    require('./pages/clientFilesAssessment/clientFilesAssessment'),
]);
app.use('/pl/course_instance/:course_instance_id/instructor/question/:question_id/clientFilesQuestion', [
    require('./middlewares/selectAndAuthzInstructorQuestion'),
    require('./pages/clientFilesQuestion/clientFilesQuestion'),
]);

// generatedFiles
app.use('/pl/course_instance/:course_instance_id/instructor/question/:question_id/generatedFilesQuestion', [
    require('./middlewares/selectAndAuthzInstructorQuestion'),
    require('./pages/instructorGeneratedFilesQuestion/instructorGeneratedFilesQuestion'),
]);

// legacy client file paths
app.use('/pl/course_instance/:course_instance_id/instructor/question/:question_id/file', [
    require('./middlewares/selectAndAuthzInstructorQuestion'),
    require('./pages/legacyQuestionFile/legacyQuestionFile'),
]);
app.use('/pl/course_instance/:course_instance_id/instructor/question/:question_id/text', [
    require('./middlewares/selectAndAuthzInstructorQuestion'),
    require('./pages/legacyQuestionText/legacyQuestionText'),
]);

//////////////////////////////////////////////////////////////////////
//////////////////////////////////////////////////////////////////////
//////////////////////////////////////////////////////////////////////
// Student pages /////////////////////////////////////////////////////

// Exam/Homeworks student routes are polymorphic - they have multiple handlers, each of
// which checks the assessment type and calls next() if it's not the right type
app.use('/pl/course_instance/:course_instance_id/gradebook', [
    function(req, res, next) {res.locals.navSubPage = 'gradebook'; next();},
    require('./middlewares/logPageView')('studentGradebook'),
    require('./middlewares/studentAssessmentAccess'),
    require('./pages/studentGradebook/studentGradebook'),
]);
app.use('/pl/course_instance/:course_instance_id/assessments', [
    function(req, res, next) {res.locals.navSubPage = 'assessments'; next();},
    require('./middlewares/logPageView')('studentAssessments'),
    require('./middlewares/studentAssessmentAccess'),
    require('./pages/studentAssessments/studentAssessments'),
]);
app.use('/pl/course_instance/:course_instance_id/assessment/:assessment_id', [
    require('./middlewares/selectAndAuthzAssessment'),
    require('./middlewares/logPageView')('studentAssessment'),
    require('./middlewares/studentAssessmentAccess'),
    require('./pages/studentAssessmentHomework/studentAssessmentHomework'),
    require('./pages/studentAssessmentExam/studentAssessmentExam'),
]);
app.use('/pl/course_instance/:course_instance_id/assessment_instance/:assessment_instance_id/file', [
    require('./middlewares/selectAndAuthzAssessmentInstance'),
    require('./middlewares/logPageView')('studentAssessmentInstanceFile'),
    require('./middlewares/studentAssessmentAccess'),
    require('./pages/studentAssessmentInstanceFile/studentAssessmentInstanceFile'),
]);
app.use('/pl/course_instance/:course_instance_id/assessment_instance/:assessment_instance_id', [
    require('./middlewares/selectAndAuthzAssessmentInstance'),
    require('./middlewares/logPageView')('studentAssessmentInstance'),
    require('./middlewares/studentAssessmentAccess'),
    require('./pages/studentAssessmentInstanceHomework/studentAssessmentInstanceHomework'),
    require('./pages/studentAssessmentInstanceExam/studentAssessmentInstanceExam'),
]);
app.use('/pl/course_instance/:course_instance_id/instance_question/:instance_question_id', [
    require('./middlewares/selectAndAuthzInstanceQuestion'),
    // don't use logPageView here, we load it inside the page so it can get the variant_id
    require('./middlewares/studentAssessmentAccess'),
    require('./pages/studentInstanceQuestionHomework/studentInstanceQuestionHomework'),
    require('./pages/studentInstanceQuestionExam/studentInstanceQuestionExam'),
]);
app.use('/pl/course_instance/:course_instance_id/report_cheating', [
  function(req, res, next) {res.locals.navSubPage = 'report_cheating'; next();},
  require('./pages/studentReportCheating/studentReportCheating'),
]);
if (config.devMode) {
    app.use('/pl/course_instance/:course_instance_id/loadFromDisk', require('./pages/instructorLoadFromDisk/instructorLoadFromDisk'));
    app.use('/pl/course_instance/:course_instance_id/jobSequence', require('./middlewares/authzCourseInstanceAuthnHasInstructorView'));
    app.use('/pl/course_instance/:course_instance_id/jobSequence', require('./pages/instructorJobSequence/instructorJobSequence'));
}

// student - news_items
app.use('/pl/course_instance/:course_instance_id/news_items', require('./pages/news_items/news_items.js'));
app.use('/pl/course_instance/:course_instance_id/news_item', require('./pages/news_item/news_item.js'));


// Allow access to effectiveUser as a Student page, but only for users have authn (not authz) as Instructor
app.use('/pl/course_instance/:course_instance_id/effectiveUser', require('./middlewares/authzCourseInstanceAuthnHasInstructorView'));
app.use('/pl/course_instance/:course_instance_id/effectiveUser', require('./pages/instructorEffectiveUser/instructorEffectiveUser'));

// clientFiles
app.use('/pl/course_instance/:course_instance_id/clientFilesCourse', [
    require('./middlewares/studentAssessmentAccess'),
    require('./pages/clientFilesCourse/clientFilesCourse'),
]);
app.use('/pl/course_instance/:course_instance_id/clientFilesCourseInstance', [
    require('./middlewares/studentAssessmentAccess'),
    require('./pages/clientFilesCourseInstance/clientFilesCourseInstance'),
]);
app.use('/pl/course_instance/:course_instance_id/assessment/:assessment_id/clientFilesAssessment', [
    require('./middlewares/selectAndAuthzAssessment'),
    require('./middlewares/studentAssessmentAccess'),
    require('./pages/clientFilesAssessment/clientFilesAssessment'),
]);
app.use('/pl/course_instance/:course_instance_id/instance_question/:instance_question_id/clientFilesQuestion', [
    require('./middlewares/selectAndAuthzInstanceQuestion'),
    require('./middlewares/studentAssessmentAccess'),
    require('./pages/clientFilesQuestion/clientFilesQuestion'),
]);

// generatedFiles
app.use('/pl/course_instance/:course_instance_id/instance_question/:instance_question_id/generatedFilesQuestion', [
    require('./middlewares/selectAndAuthzInstanceQuestion'),
    require('./middlewares/studentAssessmentAccess'),
    require('./pages/studentGeneratedFilesQuestion/studentGeneratedFilesQuestion'),
]);

// legacy client file paths
app.use('/pl/course_instance/:course_instance_id/instance_question/:instance_question_id/file', [
    require('./middlewares/selectAndAuthzInstanceQuestion'),
    require('./middlewares/studentAssessmentAccess'),
    require('./pages/legacyQuestionFile/legacyQuestionFile'),
]);
app.use('/pl/course_instance/:course_instance_id/instance_question/:instance_question_id/text', [
    require('./middlewares/selectAndAuthzInstanceQuestion'),
    require('./middlewares/studentAssessmentAccess'),
    require('./pages/legacyQuestionText/legacyQuestionText'),
]);

//////////////////////////////////////////////////////////////////////
//////////////////////////////////////////////////////////////////////
//////////////////////////////////////////////////////////////////////
// Course pages //////////////////////////////////////////////////////

app.use(/^\/pl\/course\/[0-9]+\/?$/, function(req, res, _next) {res.redirect(res.locals.urlPrefix + '/course_admin');}); // redirect plain course URL to overview page

// single question

app.use('/pl/course/:course_id/question/:question_id', [
    require('./middlewares/selectAndAuthzInstructorQuestion'),
    require('./middlewares/ansifySyncErrorsAndWarnings.js'),
]);
app.use(/^(\/pl\/course\/[0-9]+\/question\/[0-9]+)\/?$/, (req, res, _next) => {
    // Redirect legacy question URLs to their preview page.
    // We need to maintain query parameters like `variant_id` so that the
    // preview page can render the correct variant.
    const newUrl = `${req.params[0]}/preview`;
    const newUrlParts = url.parse(newUrl);
    newUrlParts.query = req.query;
    res.redirect(url.format(newUrlParts));
});
app.use('/pl/course/:course_id/question/:question_id', function(req, res, next) {res.locals.navPage = 'question'; next();});
app.use('/pl/course/:course_id/question/:question_id/settings', [
    function(req, res, next) {res.locals.navSubPage = 'settings'; next();},
    require('./pages/instructorQuestionSettings/instructorQuestionSettings'),
]);
app.use('/pl/course/:course_id/question/:question_id/preview', [
    function(req, res, next) {res.locals.navSubPage = 'preview'; next();},
    require('./pages/shared/floatFormatters'),
    require('./pages/instructorQuestionPreview/instructorQuestionPreview'),
]);
app.use('/pl/course/:course_id/question/:question_id/statistics', [
    function(req, res, next) {res.locals.navSubPage = 'statistics'; next();},
    require('./pages/shared/assessmentStatDescriptions'),
    require('./pages/shared/floatFormatters'),
    require('./pages/instructorQuestionStatistics/instructorQuestionStatistics'),
]);
app.use('/pl/course/:course_id/question/:question_id/file_edit', [
    function(req, res, next) {res.locals.navSubPage = 'file_edit'; next();},
    require('./pages/instructorFileEditor/instructorFileEditor'),
]);
app.use('/pl/course/:course_id/question/:question_id/file_view', [
    function(req, res, next) {res.locals.navSubPage = 'file_view'; next();},
    require('./pages/instructorFileBrowser/instructorFileBrowser'),
]);
app.use('/pl/course/:course_id/question/:question_id/file_download', require('./pages/instructorFileDownload/instructorFileDownload'));


// course - news_items
app.use('/pl/course/:course_id/news_items', require('./pages/news_items/news_items.js'));
app.use('/pl/course/:course_id/news_item', require('./pages/news_item/news_item.js'));


app.use('/pl/course/:course_id/file_transfer', [
    require('./pages/instructorFileTransfer/instructorFileTransfer'),
]);

app.use('/pl/course/:course_id/edit_error', require('./pages/editError/editError'));

app.use(/^(\/pl\/course\/[0-9]+\/course_admin)\/?$/, (req, res, _next) => {
    res.redirect(`${req.params[0]}/instances`);
});
app.use('/pl/course/:course_id/course_admin', function(req, res, next) {res.locals.navPage = 'course_admin'; next();});
app.use('/pl/course/:course_id/course_admin/settings', [
    function(req, res, next) {res.locals.navSubPage = 'settings'; next();},
    require('./pages/instructorCourseAdminSettings/instructorCourseAdminSettings'),
]);
app.use('/pl/course/:course_id/course_admin/access', [
    function(req, res, next) {res.locals.navSubPage = 'access'; next();},
    require('./pages/instructorCourseAdminAccess/instructorCourseAdminAccess'),
]);
app.use('/pl/course/:course_id/course_admin/sets', [
    function(req, res, next) {res.locals.navSubPage = 'sets'; next();},
    require('./pages/instructorCourseAdminSets/instructorCourseAdminSets'),
]);
app.use('/pl/course/:course_id/course_admin/instances', [
    function(req, res, next) {res.locals.navSubPage = 'instances'; next();},
    require('./pages/instructorCourseAdminInstances/instructorCourseAdminInstances'),
]);
app.use('/pl/course/:course_id/course_admin/issues', [
    function(req, res, next) {res.locals.navSubPage = 'issues'; next();},
    require('./pages/instructorIssues/instructorIssues'),
]);
app.use('/pl/course/:course_id/course_admin/questions', [
    function(req, res, next) {res.locals.navSubPage = 'questions'; next();},
    require('./pages/instructorQuestions/instructorQuestions'),
]);
app.use('/pl/course/:course_id/course_admin/syncs', [
    function(req, res, next) {res.locals.navSubPage = 'syncs'; next();},
    require('./pages/courseSyncs/courseSyncs'),
]);
app.use('/pl/course/:course_id/course_admin/topics', [
    function(req, res, next) {res.locals.navSubPage = 'topics'; next();},
    require('./pages/instructorCourseAdminTopics/instructorCourseAdminTopics'),
]);
app.use('/pl/course/:course_id/course_admin/tags', [
    function(req, res, next) {res.locals.navSubPage = 'tags'; next();},
    require('./pages/instructorCourseAdminTags/instructorCourseAdminTags'),
]);
app.use('/pl/course/:course_id/course_admin/grading', [
    function(req, res, next) {res.locals.navSubPage = 'grading'; next();},
    require('./pages/instructorCourseAdminGrading/instructorCourseAdminGrading'),
]);
app.use('/pl/course/:course_id/course_admin/file_edit', [
    function(req, res, next) {res.locals.navSubPage = 'file_edit'; next();},
    require('./pages/instructorFileEditor/instructorFileEditor'),
]);
app.use('/pl/course/:course_id/course_admin/file_view', [
    function(req, res, next) {res.locals.navSubPage = 'file_view'; next();},
    require('./pages/instructorFileBrowser/instructorFileBrowser'),
]);
app.use('/pl/course/:course_id/course_admin/file_download', require('./pages/instructorFileDownload/instructorFileDownload'));

app.use('/pl/course/:course_id/loadFromDisk', require('./pages/instructorLoadFromDisk/instructorLoadFromDisk'));
app.use('/pl/course/:course_id/jobSequence', require('./pages/instructorJobSequence/instructorJobSequence'));

// clientFiles
app.use('/pl/course/:course_id/clientFilesCourse', require('./pages/clientFilesCourse/clientFilesCourse'));
app.use('/pl/course/:course_id/question/:question_id/clientFilesQuestion', [
    require('./middlewares/selectAndAuthzInstructorQuestion'),
    require('./pages/clientFilesQuestion/clientFilesQuestion'),
]);

// generatedFiles
app.use('/pl/course/:course_id/question/:question_id/generatedFilesQuestion', [
    require('./middlewares/selectAndAuthzInstructorQuestion'),
    require('./pages/instructorGeneratedFilesQuestion/instructorGeneratedFilesQuestion'),
]);

// legacy client file paths
app.use('/pl/course/:course_id/question/:question_id/file', [
    require('./middlewares/selectAndAuthzInstructorQuestion'),
    require('./pages/legacyQuestionFile/legacyQuestionFile'),
]);
app.use('/pl/course/:course_id/question/:question_id/text', [
    require('./middlewares/selectAndAuthzInstructorQuestion'),
    require('./pages/legacyQuestionText/legacyQuestionText'),
]);

//////////////////////////////////////////////////////////////////////
//////////////////////////////////////////////////////////////////////
//////////////////////////////////////////////////////////////////////
// Administrator pages ///////////////////////////////////////////////

app.use('/pl/administrator', require('./middlewares/authzIsAdministrator'));
app.use('/pl/administrator/overview', require('./pages/administratorOverview/administratorOverview'));
app.use('/pl/administrator/queries', require('./pages/administratorQueries/administratorQueries'));
app.use('/pl/administrator/query', require('./pages/administratorQuery/administratorQuery'));
app.use('/pl/administrator/jobSequence/', require('./pages/administratorJobSequence/administratorJobSequence'));
app.use('/pl/administrator/courseRequests/', require('./pages/administratorCourseRequests/administratorCourseRequests'));

//////////////////////////////////////////////////////////////////////
//////////////////////////////////////////////////////////////////////
//////////////////////////////////////////////////////////////////////
// Webhooks //////////////////////////////////////////////////////////
app.get('/pl/webhooks/ping', function(req, res, _next) {res.send('.');});
app.use('/pl/webhooks/grading', require('./webhooks/grading/grading'));

//////////////////////////////////////////////////////////////////////
//////////////////////////////////////////////////////////////////////
//////////////////////////////////////////////////////////////////////
// Error handling ////////////////////////////////////////////////////

// if no earlier routes matched, this will match and generate a 404 error
app.use([
  require('./middlewares/notFound'),
  require('./pages/error/error'),
]);

//////////////////////////////////////////////////////////////////////
//////////////////////////////////////////////////////////////////////
//////////////////////////////////////////////////////////////////////
// Server startup ////////////////////////////////////////////////////

var server;

module.exports.startServer = function(callback) {
    if (config.serverType === 'https') {
        var options = {
            key: fs.readFileSync(config.sslKeyFile),
            cert: fs.readFileSync(config.sslCertificateFile),
            ca: [fs.readFileSync(config.sslCAFile)],
        };
        server = https.createServer(options, app);
        server.listen(config.serverPort);
        server.timeout = 600000; // 10 minutes
        logger.verbose('server listening to HTTPS on port ' + config.serverPort);
        callback(null);
    } else if (config.serverType === 'http') {
        server = http.createServer(app);
        server.listen(config.serverPort);
        server.timeout = 600000; // 10 minutes
        logger.verbose('server listening to HTTP on port ' + config.serverPort);
        callback(null);
    } else {
        callback('unknown serverType: ' + config.serverType);
    }
};

module.exports.stopServer = function(callback) {
    if (!server) return callback(new Error('cannot stop an undefined server'));
    server.close(function(err) {
        if (ERR(err, callback)) return;
        callback(null);
    });
};

module.exports.insertDevUser = function(callback) {
    // add dev user as Administrator
    var sql
        = 'INSERT INTO users (uid, name)'
        + ' VALUES (\'dev@illinois.edu\', \'Dev User\')'
        + ' ON CONFLICT (uid) DO UPDATE'
        + ' SET name = EXCLUDED.name'
        + ' RETURNING user_id;';
    sqldb.queryOneRow(sql, [], function(err, result) {
        if (ERR(err, callback)) return;
        var user_id = result.rows[0].user_id;
        var sql
            = 'INSERT INTO administrators (user_id)'
            + ' VALUES ($user_id)'
            + ' ON CONFLICT (user_id) DO NOTHING;';
        var params = {user_id};
        sqldb.query(sql, params, function(err, _result) {
            if (ERR(err, callback)) return;
            callback(null);
        });
    });
};

if (config.startServer) {
    async.series([
        function(callback) {
            var pgConfig = {
                user: config.postgresqlUser,
                database: config.postgresqlDatabase,
                host: config.postgresqlHost,
                password: config.postgresqlPassword,
                max: 100,
                idleTimeoutMillis: 30000,
            };
            logger.verbose('Connecting to database ' + pgConfig.user + '@' + pgConfig.host + ':' + pgConfig.database);
            var idleErrorHandler = function(err) {
                logger.error('idle client error', err);
                // https://github.com/PrairieLearn/PrairieLearn/issues/2396
                process.exit(1);
            };
            sqldb.init(pgConfig, idleErrorHandler, function(err) {
                if (ERR(err, callback)) return;
                logger.verbose('Successfully connected to database');
                callback(null);
            });
        },
        function(callback) {
            migrations.init(path.join(__dirname, 'migrations'), 'prairielearn', function(err) {
                if (ERR(err, callback)) return;
                callback(null);
            });
        },
        function(callback) {
            sprocs.init(function(err) {
                if (ERR(err, callback)) return;
                callback(null);
            });
        },
        function(callback) {
            if ('migrate-and-exit' in argv && argv['migrate-and-exit']) {
                logger.info('option --migrate-and-exit passed, running DB setup and exiting');
                process.exit(0);
            } else {
                callback(null);
            }
        },
        function(callback) {
            const notify_with_new_server = false;
            news_items.init(notify_with_new_server, function(err) {
                if (ERR(err, callback)) return;
                callback(null);
            });
        },
        function(callback) {
            cron.init(function(err) {
                if (ERR(err, callback)) return;
                callback(null);
            });
        },
        (callback) => {
            redis.init((err) => {
                if (ERR(err, callback)) return;
                callback(null);
            });
        },
        (callback) => {
            cache.init((err) => {
                if (ERR(err, callback)) return;
                callback(null);
            });
        },
        (callback) => {
            aws.init((err) => {
                if (ERR(err, callback)) return;
                callback(null);
            });
        },
        (callback) => {
            externalGrader.init(assessment, function(err) {
                if (ERR(err, callback)) return;
                callback(null);
            });
        },
        (callback) => {
            externalGraderResults.init((err) => {
                if (ERR(err, callback)) return;
                callback(null);
            });
        },
        function(callback) {
            if (!config.devMode) return callback(null);
            module.exports.insertDevUser(function(err) {
                if (ERR(err, callback)) return;
                callback(null);
            });
        },
        function(callback) {
            load.initEstimator('request', 1);
            load.initEstimator('authed_request', 1);
            load.initEstimator('python', 1, false);
            load.initEstimator('python_worker_active', 1);
            load.initEstimator('python_worker_idle', 1, false);
            load.initEstimator('python_callback_waiting', 1);
            callback(null);
        },
        function(callback) {
            workers.init();
            callback(null);
        },
        function(callback) {
            logger.verbose('Starting server...');
            module.exports.startServer(function(err) {
                if (ERR(err, callback)) return;
                callback(null);
            });
        },
        function(callback) {
            socketServer.init(server, function(err) {
                if (ERR(err, callback)) return;
                callback(null);
            });
        },
        function(callback) {
            externalGradingSocket.init(function(err) {
                if (ERR(err, callback)) return;
                callback(null);
            });
        },
        function(callback) {
            util.callbackify(workspace.init)(err => {
                if (ERR(err, callback)) return;
                callback(null);
            });
        },
        function(callback) {
            serverJobs.init(function(err) {
                if (ERR(err, callback)) return;
                callback(null);
            });
        },
        function(callback) {
            freeformServer.init(function(err) {
              if (ERR(err, callback)) return;
              callback(null);
          });
        },
    ], function(err, data) {
        if (err) {
            logger.error('Error initializing PrairieLearn server:', err, data);
            logger.error('Exiting...');
            process.exit(1);
        } else {
            logger.info('PrairieLearn server ready, press Control-C to quit');
            if (config.devMode) {
                logger.info('Go to ' + config.serverType + '://localhost:' + config.serverPort + '/pl');
            }
            if ('exit' in argv) { logger.info('exit option passed, quitting...'); process.exit(0); }
        }
    });
}

module.exports.app = app;<|MERGE_RESOLUTION|>--- conflicted
+++ resolved
@@ -225,15 +225,9 @@
     workspaceProxy,
 ]);
 
-<<<<<<< HEAD
-// Limit to 1MB of JSON
-app.use(bodyParser.json({limit: 1024 * 1024}));
-app.use(bodyParser.urlencoded({extended: false, limit: 1e8}));
-=======
 // Limit to 5MB of JSON
 app.use(bodyParser.json({limit: 5 * 1024 * 1024}));
 app.use(bodyParser.urlencoded({extended: false, limit: 5 * 1536 * 1024}));
->>>>>>> e588d1cb
 app.use(cookieParser());
 app.use(passport.initialize());
 app.use(favicon(path.join(__dirname, 'public', 'favicon.ico')));
