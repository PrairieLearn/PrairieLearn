const ERR = require('async-stacktrace');
const util = require('util');
const fs = require('fs');
const path = require('path');
const favicon = require('serve-favicon');
const async = require('async');
const express = require('express');
const bodyParser = require('body-parser');
const cookieParser = require('cookie-parser');
const passport = require('passport');
const http = require('http');
const https = require('https');
const blocked = require('blocked');
const blockedAt = require('blocked-at');
const onFinished = require('on-finished');
const { v4: uuidv4 } = require('uuid');
const argv = require('yargs-parser') (process.argv.slice(2));
const multer = require('multer');
const filesize = require('filesize');
const url = require('url');
const { createProxyMiddleware } = require('http-proxy-middleware');

const logger = require('./lib/logger');
const config = require('./lib/config');
const load = require('./lib/load');
const aws = require('./lib/aws.js');
const externalGrader = require('./lib/externalGrader');
const externalGraderResults = require('./lib/externalGraderResults');
const externalGradingSocket = require('./lib/externalGradingSocket');
const workspace = require('./lib/workspace');
const assessment = require('./lib/assessment');
const { sqldb, migrations } = require('@prairielearn/prairielib');
const sprocs = require('./sprocs');
const news_items = require('./news_items');
const cron = require('./cron');
const redis = require('./lib/redis');
const socketServer = require('./lib/socket-server');
const serverJobs = require('./lib/server-jobs');
const freeformServer = require('./question-servers/freeform.js');
const cache = require('./lib/cache');
const workers = require('./lib/workers');


process.on('warning', e => console.warn(e)); // eslint-disable-line no-console

// If there is only one argument, legacy it into the config option
if (argv['_'].length == 1) {
    argv['config'] = argv['_'][0];
    argv['_'] = [];
}

if ('h' in argv || 'help' in argv) {
    var msg = `PrairieLearn command line options:
    -h, --help                          Display this help and exit
    --config <filename>
    <filename> and no other args        Load an alternative config filename
    --migrate-and-exit                  Run the DB initialization parts and exit
    --exit                              Run all the initialization and exit
`;

    console.log(msg); // eslint-disable-line no-console
    process.exit(0);
}

if (config.startServer) {
    logger.info('PrairieLearn server start');

    var configFilename = 'config.json';
    if ('config' in argv) {
        configFilename = argv['config'];
    }

    config.loadConfig(configFilename);

    if (config.logFilename) {
        logger.addFileLogging(config.logFilename);
        logger.verbose('activated file logging: ' + config.logFilename);
    }
}

if (config.blockedAtWarnEnable) {
    blockedAt((time, stack) => {
        const msg = `BLOCKED-AT: Blocked for ${time}ms`;
        logger.verbose(msg, {time, stack});
        console.log(msg + '\n' + stack.join('\n')); // eslint-disable-line no-console
    }, {threshold: config.blockedWarnThresholdMS}); // threshold in milliseconds
} else if (config.blockedWarnEnable) {
    blocked((time) => {
        const msg = `BLOCKED: Blocked for ${time}ms (set config.blockedAtWarnEnable for stack trace)`;
        logger.verbose(msg, {time});
        console.log(msg); // eslint-disable-line no-console
    }, {threshold: config.blockedWarnThresholdMS}); // threshold in milliseconds
}

const app = express();
app.set('views', path.join(__dirname, 'pages'));
app.set('view engine', 'ejs');
app.set('trust proxy', 'loopback');

config.devMode = (app.get('env') == 'development');

app.use(function(req, res, next) {config.setLocals(res.locals); next();});

if (config.hasAzure) {
    var OIDCStrategy = require('passport-azure-ad').OIDCStrategy;
    const azureConfig = {
        identityMetadata: config.azureIdentityMetadata,
        clientID: config.azureClientID,
        responseType: config.azureResponseType,
        responseMode: config.azureResponseMode,
        redirectUrl: config.azureRedirectUrl,
        allowHttpForRedirectUrl: config.azureAllowHttpForRedirectUrl,
        clientSecret: config.azureClientSecret,
        validateIssuer: config.azureValidateIssuer,
        isB2C: config.azureIsB2C,
        issuer: config.azureIssuer,
        passReqToCallback: config.azurePassReqToCallback,
        scope: config.azureScope,
        loggingLevel: config.azureLoggingLevel,
        nonceLifetime: config.azureNonceLifetime,
        nonceMaxAmount: config.azureNonceMaxAmount,
        useCookieInsteadOfSession: config.azureUseCookieInsteadOfSession,
        cookieEncryptionKeys: config.azureCookieEncryptionKeys,
        clockSkew: config.azureClockSkew,
    };
    passport.use(new OIDCStrategy(azureConfig, function(iss, sub, profile, accessToken, refreshToken, done) {return done(null, profile);}));
}

// special parsing of file upload paths -- this is inelegant having it
// separate from the route handlers but it seems to be necessary
// Special handling of file-upload routes so that we can parse multipart/form-data
const upload = multer({
    storage: multer.memoryStorage(),
    limits: {
        fieldSize: config.fileUploadMaxBytes,
        fileSize: config.fileUploadMaxBytes,
        parts: config.fileUploadMaxParts,
    },
});
config.fileUploadMaxBytesFormatted = filesize(config.fileUploadMaxBytes, {base: 10, round: 0});
app.post('/pl/course_instance/:course_instance_id/instructor/assessment/:assessment_id/uploads', upload.single('file'));
app.post('/pl/course_instance/:course_instance_id/instance_question/:instance_question_id', upload.single('file'));
app.post('/pl/course_instance/:course_instance_id/assessment_instance/:assessment_instance_id', upload.single('file'));
app.post('/pl/course_instance/:course_instance_id/instructor/question/:question_id', upload.single('file'));
app.post('/pl/course/:course_id/question/:question_id', upload.single('file'));
app.post('/pl/course/:course_id/question/:question_id/file_view', upload.single('file'));
app.post('/pl/course/:course_id/question/:question_id/file_view/*', upload.single('file'));
app.post('/pl/course_instance/:course_instance_id/instructor/assessment/:assessment_id/settings', upload.single('file'));
app.post('/pl/course_instance/:course_instance_id/instructor/instance_admin/settings', upload.single('file'));
app.post('/pl/course_instance/:course_instance_id/instructor/course_admin/settings', upload.single('file'));
app.post('/pl/course/:course_id/course_admin/settings', upload.single('file'));
app.post('/pl/course/:course_id/course_admin/file_view', upload.single('file'));
app.post('/pl/course/:course_id/course_admin/file_view/*', upload.single('file'));
app.post('/pl/course_instance/:course_instance_id/instructor/course_admin/file_view', upload.single('file'));
app.post('/pl/course_instance/:course_instance_id/instructor/course_admin/file_view/*', upload.single('file'));
app.post('/pl/course_instance/:course_instance_id/instructor/instance_admin/file_view', upload.single('file'));
app.post('/pl/course_instance/:course_instance_id/instructor/instance_admin/file_view/*', upload.single('file'));
app.post('/pl/course_instance/:course_instance_id/instructor/assessment/:assessment_id/file_view', upload.single('file'));
app.post('/pl/course_instance/:course_instance_id/instructor/assessment/:assessment_id/file_view/*', upload.single('file'));
app.post('/pl/course_instance/:course_instance_id/instructor/question/:question_id/file_view', upload.single('file'));
app.post('/pl/course_instance/:course_instance_id/instructor/question/:question_id/file_view/*', upload.single('file'));

// proxy workspaces to remote machines
const workspaceProxyOptions = {
    target: 'invalid',
    ws: true,
    pathRewrite: async (path) => {
        try {
            const match = path.match('/pl/workspace/([0-9]+)/container/(.*)');
            if (!match) throw new Error(`Could not match path: ${path}`);
            const workspace_id = parseInt(match[1]);
            const sql
                  = 'SELECT q.*'
                  + ' FROM questions AS q'
                  + ' JOIN variants AS v ON (v.question_id = q.id)'
                  + ' WHERE v.workspace_id = $workspace_id;';
            const result = await sqldb.queryOneRowAsync(sql, {workspace_id});
            let workspace_url_rewrite = result.rows[0].workspace_url_rewrite;
            if (workspace_url_rewrite == null) workspace_url_rewrite = true;
            if (!workspace_url_rewrite) {
                return path;
            }
            var pathSuffix = match[2];
            const newPath = '/' + pathSuffix;
            return newPath;
        } catch (err) {
            logger.error(`Error in pathRewrite for path=${path}: ${err}`);
            return path;
        }
    },
    logProvider: _provider => logger,
    router: async (req) => {
        try {
            const match = req.url.match(/^\/pl\/workspace\/([0-9]+)\/container\//);
            if (!match) throw new Error(`Could not match URL: ${req.url}`);
            const workspace_id = match[1];
            const result = await sqldb.queryOneRowAsync(`SELECT hostname FROM workspaces WHERE id = $workspace_id;`, {workspace_id});
            const url = `http://${result.rows[0].hostname}/`;
            return url;
        } catch (err) {
            logger.error(`Error in router for url=${req.url}: ${err}`);
            return 'not-matched';
        }
    },
};
const workspaceProxy = createProxyMiddleware((pathname) => {
    return pathname.match('/pl/workspace/([0-9])+/container/');
}, workspaceProxyOptions);
app.use(workspaceProxy);

// Limit to 1MB of JSON
app.use(bodyParser.json({limit: 1024 * 1024}));
app.use(bodyParser.urlencoded({extended: false, limit: 1536 * 1024}));
app.use(cookieParser());
app.use(passport.initialize());
app.use(favicon(path.join(__dirname, 'public', 'favicon.ico')));

if ('localRootFilesDir' in config) {
    logger.info(`localRootFilesDir: Mapping ${config.localRootFilesDir} into /`);
    app.use(express.static(config.localRootFilesDir));
}
app.use(express.static(path.join(__dirname, 'public')));
app.use('/MathJax', express.static(path.join(__dirname, 'node_modules', 'mathjax', 'es5')));
app.use('/node_modules', express.static(path.join(__dirname, 'node_modules')));

// Support legacy use of ace by v2 questions
app.use('/localscripts/calculationQuestion/ace', express.static(path.join(__dirname, 'node_modules/ace-builds/src-min-noconflict')));
app.use('/javascripts/ace', express.static(path.join(__dirname, 'node_modules/ace-builds/src-min-noconflict')));


// Middleware for all requests
// response_id is logged on request, response, and error to link them together
app.use(function(req, res, next) {res.locals.response_id = uuidv4(); next();});
app.use(function(req, res, next) {res.locals.config = config; next();});

// load accounting for requests
app.use(function(req, res, next) {load.startJob('request', res.locals.response_id); next();});
app.use(function(req, res, next) {
    onFinished(res, function (err, res) {
        if (ERR(err, () => {})) logger.verbose('request on-response-finished error', {err, response_id: res.locals.response_id});
        load.endJob('request', res.locals.response_id);
    });
    next();
});

// More middlewares
app.use(require('./middlewares/logResponse')); // defers to end of response
app.use(require('./middlewares/cors'));
app.use(require('./middlewares/date'));
app.use('/pl/oauth2login', require('./pages/authLoginOAuth2/authLoginOAuth2'));
app.use('/pl/oauth2callback', require('./pages/authCallbackOAuth2/authCallbackOAuth2'));
app.use('/pl/shibcallback', require('./pages/authCallbackShib/authCallbackShib'));
app.use('/pl/azure_login', require('./pages/authLoginAzure/authLoginAzure'));
app.use('/pl/azure_callback', require('./pages/authCallbackAzure/authCallbackAzure'));
app.use('/pl/lti', require('./pages/authCallbackLti/authCallbackLti'));
app.use('/pl/login', require('./pages/authLogin/authLogin'));
// disable SEB until we can fix the mcrypt issues
// app.use('/pl/downloadSEBConfig', require('./pages/studentSEBConfig/studentSEBConfig'));
app.use(require('./middlewares/authn')); // authentication, set res.locals.authn_user
app.use('/pl/api', require('./middlewares/authnToken')); // authn for the API, set res.locals.authn_user
app.use(require('./middlewares/csrfToken')); // sets and checks res.locals.__csrf_token
app.use(require('./middlewares/logRequest'));

// load accounting for authenticated accesses
app.use(function(req, res, next) {load.startJob('authed_request', res.locals.response_id); next();});
app.use(function(req, res, next) {
    onFinished(res, function (err, res) {
        if (ERR(err, () => {})) logger.verbose('authed_request on-response-finished error', {err, response_id: res.locals.response_id});
        load.endJob('authed_request', res.locals.response_id);
    });
    next();
});

// clear all cached course code in dev mode (no authorization needed)
if (config.devMode) {
    app.use(require('./middlewares/undefCourseCode'));
}

// clear cookies on the homepage to reset any stale session state
app.use(/^(\/?)$|^(\/pl\/?)$/, require('./middlewares/clearCookies'));

// some pages don't need authorization
app.use('/', [
  function(req, res, next) {res.locals.navPage = 'home'; next();},
  require('./pages/home/home'),
]);
app.use('/pl', [
  function(req, res, next) {res.locals.navPage = 'home'; next();},
  require('./pages/home/home'),
]);
app.use('/pl/settings', [
  function(req, res, next) {res.locals.navPage = 'user_settings'; next();},
  require('./pages/userSettings/userSettings'),
]);
app.use('/pl/enroll', [
  function(req, res, next) {res.locals.navPage = 'enroll'; next();},
  require('./pages/enroll/enroll'),
]);
app.use('/pl/logout', [
  function(req, res, next) {res.locals.navPage = 'logout'; next();},
  require('./pages/authLogout/authLogout'),
]);
app.use('/pl/password', [
  function(req, res, next) {res.locals.navPage = 'password'; next();},
  require('./pages/authPassword/authPassword'),
]);
app.use('/pl/news_items', [
  function(req, res, next) {res.locals.navPage = 'news'; next();},
  require('./pages/news_items/news_items.js'),
]);
app.use('/pl/news_item', [
  function(req, res, next) {res.locals.navPage = 'news'; next();},
  function(req, res, next) {res.locals.navSubPage = 'news_item'; next();},
  require('./pages/news_item/news_item.js'),
]);

app.use('/pl/workspace/', require('./pages/workspace/workspace'));
// dev-mode pages are mounted for both out-of-course access (here) and within-course access (see below)
if (config.devMode) {
    app.use('/pl/loadFromDisk', [
      function(req, res, next) {res.locals.navPage = 'load_from_disk'; next();},
      require('./pages/instructorLoadFromDisk/instructorLoadFromDisk'),
    ]);
    app.use('/pl/jobSequence', [
      function(req, res, next) {res.locals.navPage = 'job_sequence'; next();},
      require('./pages/instructorJobSequence/instructorJobSequence'),
    ]);
}

// all pages under /pl/course_instance require authorization
app.use('/pl/course_instance/:course_instance_id', [
  function(req, res, next) {res.locals.urlPrefix = '/pl/course_instance/' + req.params.course_instance_id; next();},
  function(req, res, next) {res.locals.navbarType = 'student'; next();},
  require('./middlewares/authzCourseInstance'),
]);

// Redirect plain course page to Instructor or Student assessments page.
// We have to do this after initial authz so we know whether we are an Instructor,
// but before instructor authz so we still get a chance to enforce that.
app.use(/^\/pl\/course_instance\/[0-9]+\/?$/, function(req, res, _next) {
    if (res.locals.authz_data.has_instructor_view) {
        res.redirect(res.locals.urlPrefix + '/instructor/instance_admin/assessments');
    } else {
        res.redirect(res.locals.urlPrefix + '/assessments');
    }
});

// Redirect Instructor effectiveUser page to the Student version if we don't have Instructor authz.
// This is needed to handle the redirection after we change effective user to a student.
app.use(/^\/pl\/course_instance\/[0-9]+\/instructor\/effectiveUser(\/?.*)$/, function(req, res, next) {
    if (!res.locals.authz_data.has_instructor_view) {
        res.redirect(res.locals.urlPrefix + '/effectiveUser');
    } else {
        next();
    }
});

// all pages under /pl/course_instance/*/instructor require instructor permissions
app.use('/pl/course_instance/:course_instance_id/instructor', require('./middlewares/authzCourseInstanceHasInstructorView'));
app.use('/pl/course_instance/:course_instance_id/instructor', function(req, res, next) {res.locals.urlPrefix = '/pl/course_instance/' + req.params.course_instance_id + '/instructor'; next();});
app.use('/pl/course_instance/:course_instance_id/instructor', function(req, res, next) {res.locals.navbarType = 'instructor'; next();});
app.use('/pl/course_instance/:course_instance_id/instructor', require('./middlewares/selectOpenIssueCount'));

// all pages under /pl/course require authorization
app.use('/pl/course/:course_id', require('./middlewares/authzCourse')); // set res.locals.course
app.use('/pl/course/:course_id', function(req, res, next) {res.locals.urlPrefix = '/pl/course/' + req.params.course_id; next();});
app.use('/pl/course/:course_id', function(req, res, next) {res.locals.navbarType = 'instructor'; next();});
app.use('/pl/course/:course_id', require('./middlewares/selectOpenIssueCount'));

// Serve element statics
app.use('/pl/static/elements', require('./pages/elementFiles/elementFiles'));
app.use('/pl/course_instance/:course_instance_id/elements', require('./pages/elementFiles/elementFiles'));
app.use('/pl/course_instance/:course_instance_id/instructor/elements', require('./pages/elementFiles/elementFiles'));
app.use('/pl/course/:course_id/elements', require('./pages/elementFiles/elementFiles'));

//////////////////////////////////////////////////////////////////////
//////////////////////////////////////////////////////////////////////
//////////////////////////////////////////////////////////////////////
// API ///////////////////////////////////////////////////////////////

app.use('/pl/api/v1', require('./api/v1'));

//////////////////////////////////////////////////////////////////////
//////////////////////////////////////////////////////////////////////
//////////////////////////////////////////////////////////////////////
// Instructor pages //////////////////////////////////////////////////

app.use('/pl/course_instance/:course_instance_id/instructor/effectiveUser', [
    require('./pages/instructorEffectiveUser/instructorEffectiveUser'),
]);

// single assessment

app.use('/pl/course_instance/:course_instance_id/instructor/assessment/:assessment_id', [
    require('./middlewares/selectAndAuthzAssessment'),
    require('./middlewares/selectAssessments'),
]);
app.use(/^(\/pl\/course_instance\/[0-9]+\/instructor\/assessment\/[0-9]+)\/?$/, (req, res, _next) => {
    res.redirect(`${req.params[0]}/questions`);
});
app.use('/pl/course_instance/:course_instance_id/instructor/assessment/:assessment_id', function(req, res, next) {res.locals.navPage = 'assessment'; next();});
app.use('/pl/course_instance/:course_instance_id/instructor/assessment/:assessment_id/settings', [
    function(req, res, next) {res.locals.navSubPage = 'settings'; next();},
    require('./pages/instructorAssessmentSettings/instructorAssessmentSettings'),
]);
app.use('/pl/course_instance/:course_instance_id/instructor/assessment/:assessment_id/questions', [
    function(req, res, next) {res.locals.navSubPage = 'questions'; next();},
    require('./pages/instructorAssessmentQuestions/instructorAssessmentQuestions'),
]);
app.use('/pl/course_instance/:course_instance_id/instructor/assessment/:assessment_id/access', [
    function(req, res, next) {res.locals.navSubPage = 'access'; next();},
    require('./pages/instructorAssessmentAccess/instructorAssessmentAccess'),
]);
app.use('/pl/course_instance/:course_instance_id/instructor/assessment/:assessment_id/assessment_statistics', [
    function(req, res, next) {res.locals.navSubPage = 'assessment_statistics'; next();},
    require('./pages/instructorAssessmentStatistics/instructorAssessmentStatistics'),
]);
app.use('/pl/course_instance/:course_instance_id/instructor/assessment/:assessment_id/question_statistics', [
    function(req, res, next) {res.locals.navSubPage = 'question_statistics'; next();},
    require('./pages/shared/assessmentStatDescriptions'),
    require('./pages/shared/floatFormatters'),
    require('./pages/instructorAssessmentQuestionStatistics/instructorAssessmentQuestionStatistics'),
]);
app.use('/pl/course_instance/:course_instance_id/instructor/assessment/:assessment_id/downloads', [
    function(req, res, next) {res.locals.navSubPage = 'downloads'; next();},
    require('./pages/instructorAssessmentDownloads/instructorAssessmentDownloads'),
]);
app.use('/pl/course_instance/:course_instance_id/instructor/assessment/:assessment_id/uploads', [
    function(req, res, next) {res.locals.navSubPage = 'uploads'; next();},
    require('./pages/instructorAssessmentUploads/instructorAssessmentUploads'),
]);
app.use('/pl/course_instance/:course_instance_id/instructor/assessment/:assessment_id/regrading', [
    function(req, res, next) {res.locals.navSubPage = 'regrading'; next();},
    require('./pages/instructorAssessmentRegrading/instructorAssessmentRegrading'),
]);
app.use('/pl/course_instance/:course_instance_id/instructor/assessment/:assessment_id/instances', [
    function(req, res, next) {res.locals.navSubPage = 'instances'; next();},
    require('./pages/instructorAssessmentInstances/instructorAssessmentInstances'),
]);
app.use('/pl/course_instance/:course_instance_id/instructor/assessment/:assessment_id/file_edit', [
    function(req, res, next) {res.locals.navSubPage = 'file_edit'; next();},
    require('./pages/instructorFileEditor/instructorFileEditor'),
]);
app.use('/pl/course_instance/:course_instance_id/instructor/assessment/:assessment_id/file_view', [
    function(req, res, next) {res.locals.navSubPage = 'file_view'; next();},
    require('./pages/instructorFileBrowser/instructorFileBrowser'),
]);
app.use('/pl/course_instance/:course_instance_id/instructor/assessment/:assessment_id/file_download', require('./pages/instructorFileDownload/instructorFileDownload'));


app.use('/pl/course_instance/:course_instance_id/instructor/assessment_instance/:assessment_instance_id', [
    require('./middlewares/selectAndAuthzAssessmentInstance'),
    require('./pages/shared/floatFormatters'),
    require('./pages/instructorAssessmentInstance/instructorAssessmentInstance'),
]);

// single question

app.use('/pl/course_instance/:course_instance_id/instructor/question/:question_id', [
    require('./middlewares/selectAndAuthzInstructorQuestion'),
]);
app.use(/^(\/pl\/course_instance\/[0-9]+\/instructor\/question\/[0-9]+)\/?$/, (req, res, _next) => {
    // Redirect legacy question URLs to their preview page.
    // We need to maintain query parameters like `variant_id` so that the
    // preview page can render the correct variant.
    const newUrl = `${req.params[0]}/preview`;
    const newUrlParts = url.parse(newUrl);
    newUrlParts.query = req.query;
    res.redirect(url.format(newUrlParts));
});
app.use('/pl/course_instance/:course_instance_id/instructor/question/:question_id', function(req, res, next) {res.locals.navPage = 'question'; next();});
app.use('/pl/course_instance/:course_instance_id/instructor/question/:question_id/settings', [
    function(req, res, next) {res.locals.navSubPage = 'settings'; next();},
    require('./pages/instructorQuestionSettings/instructorQuestionSettings'),
]);
app.use('/pl/course_instance/:course_instance_id/instructor/question/:question_id/preview', [
    function(req, res, next) {res.locals.navSubPage = 'preview'; next();},
    require('./pages/shared/floatFormatters'),
    require('./pages/instructorQuestionPreview/instructorQuestionPreview'),
]);
app.use('/pl/course_instance/:course_instance_id/instructor/question/:question_id/statistics', [
    function(req, res, next) {res.locals.navSubPage = 'statistics'; next();},
    require('./pages/shared/assessmentStatDescriptions'),
    require('./pages/shared/floatFormatters'),
    require('./pages/instructorQuestionStatistics/instructorQuestionStatistics'),
]);
app.use('/pl/course_instance/:course_instance_id/instructor/question/:question_id/file_edit', [
    function(req, res, next) {res.locals.navSubPage = 'file_edit'; next();},
    require('./pages/instructorFileEditor/instructorFileEditor'),
]);
app.use('/pl/course_instance/:course_instance_id/instructor/question/:question_id/file_view', [
    function(req, res, next) {res.locals.navSubPage = 'file_view'; next();},
    require('./pages/instructorFileBrowser/instructorFileBrowser'),
]);
app.use('/pl/course_instance/:course_instance_id/instructor/question/:question_id/file_download', require('./pages/instructorFileDownload/instructorFileDownload'));

app.use('/pl/course_instance/:course_instance_id/instructor/grading_job', require('./pages/instructorGradingJob/instructorGradingJob'));
app.use('/pl/course_instance/:course_instance_id/instructor/jobSequence', require('./pages/instructorJobSequence/instructorJobSequence'));
app.use('/pl/course_instance/:course_instance_id/instructor/loadFromDisk', require('./pages/instructorLoadFromDisk/instructorLoadFromDisk'));
app.use('/pl/course_instance/:course_instance_id/instructor/edit_error', require('./pages/editError/editError'));


// course instance - news_items
app.use('/pl/course_instance/:course_instance_id/instructor/news_items', require('./pages/news_items/news_items.js'));
app.use('/pl/course_instance/:course_instance_id/instructor/news_item', require('./pages/news_item/news_item.js'));


// course instance - course admin pages
app.use('/pl/course_instance/:course_instance_id/instructor/course_admin', [
    require('./middlewares/authzCourseInstanceHasCourseView'),
]);
app.use(/^(\/pl\/course_instance\/[0-9]+\/instructor\/course_admin)\/?$/, (req, res, _next) => {
    res.redirect(`${req.params[0]}/instances`);
});
app.use('/pl/course_instance/:course_instance_id/instructor/course_admin', function(req, res, next) {res.locals.navPage = 'course_admin'; next();});
app.use('/pl/course_instance/:course_instance_id/instructor/course_admin/settings', [
    function(req, res, next) {res.locals.navSubPage = 'settings'; next();},
    require('./pages/instructorCourseAdminSettings/instructorCourseAdminSettings'),
]);
app.use('/pl/course_instance/:course_instance_id/instructor/course_admin/access', [
    function(req, res, next) {res.locals.navSubPage = 'access'; next();},
    require('./pages/instructorCourseAdminAccess/instructorCourseAdminAccess'),
]);
app.use('/pl/course_instance/:course_instance_id/instructor/course_admin/sets', [
    function(req, res, next) {res.locals.navSubPage = 'sets'; next();},
    require('./pages/instructorCourseAdminSets/instructorCourseAdminSets'),
]);
app.use('/pl/course_instance/:course_instance_id/instructor/course_admin/instances', [
    function(req, res, next) {res.locals.navSubPage = 'instances'; next();},
    require('./pages/instructorCourseAdminInstances/instructorCourseAdminInstances'),
]);
app.use('/pl/course_instance/:course_instance_id/instructor/course_admin/issues', [
    function(req, res, next) {res.locals.navSubPage = 'issues'; next();},
    require('./pages/instructorIssues/instructorIssues'),
]);
app.use('/pl/course_instance/:course_instance_id/instructor/course_admin/questions', [
    function(req, res, next) {res.locals.navSubPage = 'questions'; next();},
    require('./pages/instructorQuestions/instructorQuestions'),
]);
app.use('/pl/course_instance/:course_instance_id/instructor/course_admin/syncs', [
    function(req, res, next) {res.locals.navSubPage = 'syncs'; next();},
    require('./pages/courseSyncs/courseSyncs'),
]);
app.use('/pl/course_instance/:course_instance_id/instructor/course_admin/topics', [
    function(req, res, next) {res.locals.navSubPage = 'topics'; next();},
    require('./pages/instructorCourseAdminTopics/instructorCourseAdminTopics'),
]);
app.use('/pl/course_instance/:course_instance_id/instructor/course_admin/tags', [
    function(req, res, next) {res.locals.navSubPage = 'tags'; next();},
    require('./pages/instructorCourseAdminTags/instructorCourseAdminTags'),
]);
app.use('/pl/course_instance/:course_instance_id/instructor/course_admin/grading', [
    function(req, res, next) {res.locals.navSubPage = 'grading'; next();},
    require('./pages/instructorCourseAdminGrading/instructorCourseAdminGrading'),
]);
app.use('/pl/course_instance/:course_instance_id/instructor/course_admin/file_edit', [
    function(req, res, next) {res.locals.navSubPage = 'file_edit'; next();},
    require('./pages/instructorFileEditor/instructorFileEditor'),
]);
app.use('/pl/course_instance/:course_instance_id/instructor/course_admin/file_view', [
    function(req, res, next) {res.locals.navSubPage = 'file_view'; next();},
    require('./pages/instructorFileBrowser/instructorFileBrowser'),
]);
app.use('/pl/course_instance/:course_instance_id/instructor/course_admin/file_download', require('./pages/instructorFileDownload/instructorFileDownload'));

// course instance - instance admin pages
app.use(/^(\/pl\/course_instance\/[0-9]+\/instructor\/instance_admin)\/?$/, (req, res, _next) => {
    res.redirect(`${req.params[0]}/assessments`);
});
app.use('/pl/course_instance/:course_instance_id/instructor', function(req, res, next) {res.locals.navbarType = 'instructor'; next();});
app.use('/pl/course_instance/:course_instance_id/instructor/instance_admin', function(req, res, next) {res.locals.navPage = 'instance_admin'; next();});
app.use('/pl/course_instance/:course_instance_id/instructor/instance_admin/settings', [
    function(req, res, next) {res.locals.navSubPage = 'settings'; next();},
    require('./pages/instructorInstanceAdminSettings/instructorInstanceAdminSettings'),
]);
app.use('/pl/course_instance/:course_instance_id/instructor/instance_admin/access', [
    function(req, res, next) {res.locals.navSubPage = 'access'; next();},
    require('./pages/instructorInstanceAdminAccess/instructorInstanceAdminAccess'),
]);
app.use('/pl/course_instance/:course_instance_id/instructor/instance_admin/assessments', [
    function(req, res, next) {res.locals.navSubPage = 'assessments'; next();},
    require('./pages/instructorAssessments/instructorAssessments'),
]);
app.use('/pl/course_instance/:course_instance_id/instructor/instance_admin/gradebook', [
    function(req, res, next) {res.locals.navSubPage = 'gradebook'; next();},
    require('./pages/instructorGradebook/instructorGradebook'),
]);
app.use('/pl/course_instance/:course_instance_id/instructor/instance_admin/lti', [
    function(req, res, next) {res.locals.navSubPage = 'lti'; next();},
    require('./pages/instructorInstanceAdminLti/instructorInstanceAdminLti'),
]);
app.use('/pl/course_instance/:course_instance_id/instructor/instance_admin/file_edit', [
    function(req, res, next) {res.locals.navSubPage = 'file_edit'; next();},
    require('./pages/instructorFileEditor/instructorFileEditor'),
]);
app.use('/pl/course_instance/:course_instance_id/instructor/instance_admin/file_view', [
    function(req, res, next) {res.locals.navSubPage = 'file_view'; next();},
    require('./pages/instructorFileBrowser/instructorFileBrowser'),
]);
app.use('/pl/course_instance/:course_instance_id/instructor/instance_admin/file_download', require('./pages/instructorFileDownload/instructorFileDownload'));

// clientFiles
app.use('/pl/course_instance/:course_instance_id/instructor/clientFilesCourse', require('./pages/clientFilesCourse/clientFilesCourse'));
app.use('/pl/course_instance/:course_instance_id/instructor/clientFilesCourseInstance', require('./pages/clientFilesCourseInstance/clientFilesCourseInstance'));
app.use('/pl/course_instance/:course_instance_id/instructor/assessment/:assessment_id/clientFilesAssessment', [
    require('./middlewares/selectAndAuthzAssessment'),
    require('./pages/clientFilesAssessment/clientFilesAssessment'),
]);
app.use('/pl/course_instance/:course_instance_id/instructor/question/:question_id/clientFilesQuestion', [
    require('./middlewares/selectAndAuthzInstructorQuestion'),
    require('./pages/clientFilesQuestion/clientFilesQuestion'),
]);

// generatedFiles
app.use('/pl/course_instance/:course_instance_id/instructor/question/:question_id/generatedFilesQuestion', [
    require('./middlewares/selectAndAuthzInstructorQuestion'),
    require('./pages/instructorGeneratedFilesQuestion/instructorGeneratedFilesQuestion'),
]);

// legacy client file paths
app.use('/pl/course_instance/:course_instance_id/instructor/question/:question_id/file', [
    require('./middlewares/selectAndAuthzInstructorQuestion'),
    require('./pages/legacyQuestionFile/legacyQuestionFile'),
]);
app.use('/pl/course_instance/:course_instance_id/instructor/question/:question_id/text', [
    require('./middlewares/selectAndAuthzInstructorQuestion'),
    require('./pages/legacyQuestionText/legacyQuestionText'),
]);

//////////////////////////////////////////////////////////////////////
//////////////////////////////////////////////////////////////////////
//////////////////////////////////////////////////////////////////////
// Student pages /////////////////////////////////////////////////////

// Exam/Homeworks student routes are polymorphic - they have multiple handlers, each of
// which checks the assessment type and calls next() if it's not the right type
app.use('/pl/course_instance/:course_instance_id/gradebook', [
    function(req, res, next) {res.locals.navSubPage = 'gradebook'; next();},
    require('./middlewares/logPageView')('studentGradebook'),
    require('./middlewares/studentAssessmentAccess'),
    require('./pages/studentGradebook/studentGradebook'),
]);
app.use('/pl/course_instance/:course_instance_id/assessments', [
    function(req, res, next) {res.locals.navSubPage = 'assessments'; next();},
    require('./middlewares/logPageView')('studentAssessments'),
    require('./middlewares/studentAssessmentAccess'),
    require('./pages/studentAssessments/studentAssessments'),
]);
app.use('/pl/course_instance/:course_instance_id/assessment/:assessment_id', [
    require('./middlewares/selectAndAuthzAssessment'),
    require('./middlewares/logPageView')('studentAssessment'),
    require('./middlewares/studentAssessmentAccess'),
    require('./pages/studentAssessmentHomework/studentAssessmentHomework'),
    require('./pages/studentAssessmentExam/studentAssessmentExam'),
]);
app.use('/pl/course_instance/:course_instance_id/assessment_instance/:assessment_instance_id/file', [
    require('./middlewares/selectAndAuthzAssessmentInstance'),
    require('./middlewares/logPageView')('studentAssessmentInstanceFile'),
    require('./middlewares/studentAssessmentAccess'),
    require('./pages/studentAssessmentInstanceFile/studentAssessmentInstanceFile'),
]);
app.use('/pl/course_instance/:course_instance_id/assessment_instance/:assessment_instance_id', [
    require('./middlewares/selectAndAuthzAssessmentInstance'),
    require('./middlewares/logPageView')('studentAssessmentInstance'),
    require('./middlewares/studentAssessmentAccess'),
    require('./pages/studentAssessmentInstanceHomework/studentAssessmentInstanceHomework'),
    require('./pages/studentAssessmentInstanceExam/studentAssessmentInstanceExam'),
]);
app.use('/pl/course_instance/:course_instance_id/instance_question/:instance_question_id', [
    require('./middlewares/selectAndAuthzInstanceQuestion'),
    // don't use logPageView here, we load it inside the page so it can get the variant_id
    require('./middlewares/studentAssessmentAccess'),
    require('./pages/studentInstanceQuestionHomework/studentInstanceQuestionHomework'),
    require('./pages/studentInstanceQuestionExam/studentInstanceQuestionExam'),
]);
app.use('/pl/course_instance/:course_instance_id/report_cheating', [
  function(req, res, next) {res.locals.navSubPage = 'report_cheating'; next();},
  require('./pages/studentReportCheating/studentReportCheating'),
]);
if (config.devMode) {
    app.use('/pl/course_instance/:course_instance_id/loadFromDisk', require('./pages/instructorLoadFromDisk/instructorLoadFromDisk'));
    app.use('/pl/course_instance/:course_instance_id/jobSequence', require('./middlewares/authzCourseInstanceAuthnHasInstructorView'));
    app.use('/pl/course_instance/:course_instance_id/jobSequence', require('./pages/instructorJobSequence/instructorJobSequence'));
}

// student - news_items
app.use('/pl/course_instance/:course_instance_id/news_items', require('./pages/news_items/news_items.js'));
app.use('/pl/course_instance/:course_instance_id/news_item', require('./pages/news_item/news_item.js'));


// Allow access to effectiveUser as a Student page, but only for users have authn (not authz) as Instructor
app.use('/pl/course_instance/:course_instance_id/effectiveUser', require('./middlewares/authzCourseInstanceAuthnHasInstructorView'));
app.use('/pl/course_instance/:course_instance_id/effectiveUser', require('./pages/instructorEffectiveUser/instructorEffectiveUser'));

// clientFiles
app.use('/pl/course_instance/:course_instance_id/clientFilesCourse', [
    require('./middlewares/studentAssessmentAccess'),
    require('./pages/clientFilesCourse/clientFilesCourse'),
]);
app.use('/pl/course_instance/:course_instance_id/clientFilesCourseInstance', [
    require('./middlewares/studentAssessmentAccess'),
    require('./pages/clientFilesCourseInstance/clientFilesCourseInstance'),
]);
app.use('/pl/course_instance/:course_instance_id/assessment/:assessment_id/clientFilesAssessment', [
    require('./middlewares/selectAndAuthzAssessment'),
    require('./middlewares/studentAssessmentAccess'),
    require('./pages/clientFilesAssessment/clientFilesAssessment'),
]);
app.use('/pl/course_instance/:course_instance_id/instance_question/:instance_question_id/clientFilesQuestion', [
    require('./middlewares/selectAndAuthzInstanceQuestion'),
    require('./middlewares/studentAssessmentAccess'),
    require('./pages/clientFilesQuestion/clientFilesQuestion'),
]);

// generatedFiles
app.use('/pl/course_instance/:course_instance_id/instance_question/:instance_question_id/generatedFilesQuestion', [
    require('./middlewares/selectAndAuthzInstanceQuestion'),
    require('./middlewares/studentAssessmentAccess'),
    require('./pages/studentGeneratedFilesQuestion/studentGeneratedFilesQuestion'),
]);

// legacy client file paths
app.use('/pl/course_instance/:course_instance_id/instance_question/:instance_question_id/file', [
    require('./middlewares/selectAndAuthzInstanceQuestion'),
    require('./middlewares/studentAssessmentAccess'),
    require('./pages/legacyQuestionFile/legacyQuestionFile'),
]);
app.use('/pl/course_instance/:course_instance_id/instance_question/:instance_question_id/text', [
    require('./middlewares/selectAndAuthzInstanceQuestion'),
    require('./middlewares/studentAssessmentAccess'),
    require('./pages/legacyQuestionText/legacyQuestionText'),
]);

//////////////////////////////////////////////////////////////////////
//////////////////////////////////////////////////////////////////////
//////////////////////////////////////////////////////////////////////
// Course pages //////////////////////////////////////////////////////

app.use(/^\/pl\/course\/[0-9]+\/?$/, function(req, res, _next) {res.redirect(res.locals.urlPrefix + '/course_admin');}); // redirect plain course URL to overview page

// single question

app.use('/pl/course/:course_id/question/:question_id', [
    require('./middlewares/selectAndAuthzInstructorQuestion'),
]);
app.use(/^(\/pl\/course\/[0-9]+\/question\/[0-9]+)\/?$/, (req, res, _next) => {
    // Redirect legacy question URLs to their preview page.
    // We need to maintain query parameters like `variant_id` so that the
    // preview page can render the correct variant.
    const newUrl = `${req.params[0]}/preview`;
    const newUrlParts = url.parse(newUrl);
    newUrlParts.query = req.query;
    res.redirect(url.format(newUrlParts));
});
app.use('/pl/course/:course_id/question/:question_id', function(req, res, next) {res.locals.navPage = 'question'; next();});
app.use('/pl/course/:course_id/question/:question_id/settings', [
    function(req, res, next) {res.locals.navSubPage = 'settings'; next();},
    require('./pages/instructorQuestionSettings/instructorQuestionSettings'),
]);
app.use('/pl/course/:course_id/question/:question_id/preview', [
    function(req, res, next) {res.locals.navSubPage = 'preview'; next();},
    require('./pages/shared/floatFormatters'),
    require('./pages/instructorQuestionPreview/instructorQuestionPreview'),
]);
app.use('/pl/course/:course_id/question/:question_id/statistics', [
    function(req, res, next) {res.locals.navSubPage = 'statistics'; next();},
    require('./pages/shared/assessmentStatDescriptions'),
    require('./pages/shared/floatFormatters'),
    require('./pages/instructorQuestionStatistics/instructorQuestionStatistics'),
]);
app.use('/pl/course/:course_id/question/:question_id/file_edit', [
    function(req, res, next) {res.locals.navSubPage = 'file_edit'; next();},
    require('./pages/instructorFileEditor/instructorFileEditor'),
]);
app.use('/pl/course/:course_id/question/:question_id/file_view', [
    function(req, res, next) {res.locals.navSubPage = 'file_view'; next();},
    require('./pages/instructorFileBrowser/instructorFileBrowser'),
]);
app.use('/pl/course/:course_id/question/:question_id/file_download', require('./pages/instructorFileDownload/instructorFileDownload'));


// course - news_items
app.use('/pl/course/:course_id/news_items', require('./pages/news_items/news_items.js'));
app.use('/pl/course/:course_id/news_item', require('./pages/news_item/news_item.js'));


app.use('/pl/course/:course_id/file_transfer', [
    require('./pages/instructorFileTransfer/instructorFileTransfer'),
]);

app.use('/pl/course/:course_id/edit_error', require('./pages/editError/editError'));

app.use(/^(\/pl\/course\/[0-9]+\/course_admin)\/?$/, (req, res, _next) => {
    res.redirect(`${req.params[0]}/instances`);
});
app.use('/pl/course/:course_id/course_admin', function(req, res, next) {res.locals.navPage = 'course_admin'; next();});
app.use('/pl/course/:course_id/course_admin/settings', [
    function(req, res, next) {res.locals.navSubPage = 'settings'; next();},
    require('./pages/instructorCourseAdminSettings/instructorCourseAdminSettings'),
]);
app.use('/pl/course/:course_id/course_admin/access', [
    function(req, res, next) {res.locals.navSubPage = 'access'; next();},
    require('./pages/instructorCourseAdminAccess/instructorCourseAdminAccess'),
]);
app.use('/pl/course/:course_id/course_admin/sets', [
    function(req, res, next) {res.locals.navSubPage = 'sets'; next();},
    require('./pages/instructorCourseAdminSets/instructorCourseAdminSets'),
]);
app.use('/pl/course/:course_id/course_admin/instances', [
    function(req, res, next) {res.locals.navSubPage = 'instances'; next();},
    require('./pages/instructorCourseAdminInstances/instructorCourseAdminInstances'),
]);
app.use('/pl/course/:course_id/course_admin/issues', [
    function(req, res, next) {res.locals.navSubPage = 'issues'; next();},
    require('./pages/instructorIssues/instructorIssues'),
]);
app.use('/pl/course/:course_id/course_admin/questions', [
    function(req, res, next) {res.locals.navSubPage = 'questions'; next();},
    require('./pages/instructorQuestions/instructorQuestions'),
]);
app.use('/pl/course/:course_id/course_admin/syncs', [
    function(req, res, next) {res.locals.navSubPage = 'syncs'; next();},
    require('./pages/courseSyncs/courseSyncs'),
]);
app.use('/pl/course/:course_id/course_admin/topics', [
    function(req, res, next) {res.locals.navSubPage = 'topics'; next();},
    require('./pages/instructorCourseAdminTopics/instructorCourseAdminTopics'),
]);
app.use('/pl/course/:course_id/course_admin/tags', [
    function(req, res, next) {res.locals.navSubPage = 'tags'; next();},
    require('./pages/instructorCourseAdminTags/instructorCourseAdminTags'),
]);
app.use('/pl/course/:course_id/course_admin/grading', [
    function(req, res, next) {res.locals.navSubPage = 'grading'; next();},
    require('./pages/instructorCourseAdminGrading/instructorCourseAdminGrading'),
]);
app.use('/pl/course/:course_id/course_admin/file_edit', [
    function(req, res, next) {res.locals.navSubPage = 'file_edit'; next();},
    require('./pages/instructorFileEditor/instructorFileEditor'),
]);
app.use('/pl/course/:course_id/course_admin/file_view', [
    function(req, res, next) {res.locals.navSubPage = 'file_view'; next();},
    require('./pages/instructorFileBrowser/instructorFileBrowser'),
]);
app.use('/pl/course/:course_id/course_admin/file_download', require('./pages/instructorFileDownload/instructorFileDownload'));

app.use('/pl/course/:course_id/loadFromDisk', require('./pages/instructorLoadFromDisk/instructorLoadFromDisk'));
app.use('/pl/course/:course_id/jobSequence', require('./pages/instructorJobSequence/instructorJobSequence'));

// clientFiles
app.use('/pl/course/:course_id/clientFilesCourse', require('./pages/clientFilesCourse/clientFilesCourse'));
app.use('/pl/course/:course_id/question/:question_id/clientFilesQuestion', [
    require('./middlewares/selectAndAuthzInstructorQuestion'),
    require('./pages/clientFilesQuestion/clientFilesQuestion'),
]);

// generatedFiles
app.use('/pl/course/:course_id/question/:question_id/generatedFilesQuestion', [
    require('./middlewares/selectAndAuthzInstructorQuestion'),
    require('./pages/instructorGeneratedFilesQuestion/instructorGeneratedFilesQuestion'),
]);

// legacy client file paths
app.use('/pl/course/:course_id/question/:question_id/file', [
    require('./middlewares/selectAndAuthzInstructorQuestion'),
    require('./pages/legacyQuestionFile/legacyQuestionFile'),
]);
app.use('/pl/course/:course_id/question/:question_id/text', [
    require('./middlewares/selectAndAuthzInstructorQuestion'),
    require('./pages/legacyQuestionText/legacyQuestionText'),
]);

//////////////////////////////////////////////////////////////////////
//////////////////////////////////////////////////////////////////////
//////////////////////////////////////////////////////////////////////
// Administrator pages ///////////////////////////////////////////////

app.use('/pl/administrator', require('./middlewares/authzIsAdministrator'));
app.use('/pl/administrator/overview', require('./pages/administratorOverview/administratorOverview'));
app.use('/pl/administrator/queries', require('./pages/administratorQueries/administratorQueries'));
app.use('/pl/administrator/query', require('./pages/administratorQuery/administratorQuery'));

//////////////////////////////////////////////////////////////////////
//////////////////////////////////////////////////////////////////////
//////////////////////////////////////////////////////////////////////
// Webhooks //////////////////////////////////////////////////////////
app.get('/pl/webhooks/ping', function(req, res, _next) {res.send('.');});
app.use('/pl/webhooks/grading', require('./webhooks/grading/grading'));

//////////////////////////////////////////////////////////////////////
//////////////////////////////////////////////////////////////////////
//////////////////////////////////////////////////////////////////////
// Error handling ////////////////////////////////////////////////////

// if no earlier routes matched, this will match and generate a 404 error
app.use([
  require('./middlewares/notFound'),
  require('./pages/error/error'),
]);

//////////////////////////////////////////////////////////////////////
//////////////////////////////////////////////////////////////////////
//////////////////////////////////////////////////////////////////////
// Server startup ////////////////////////////////////////////////////

var server;

module.exports.startServer = function(callback) {
    if (config.serverType === 'https') {
        var options = {
            key: fs.readFileSync(config.sslKeyFile),
            cert: fs.readFileSync(config.sslCertificateFile),
            ca: [fs.readFileSync(config.sslCAFile)],
        };
        server = https.createServer(options, app);
        server.listen(config.serverPort);
        server.timeout = 600000; // 10 minutes
        logger.verbose('server listening to HTTPS on port ' + config.serverPort);
        callback(null);
    } else if (config.serverType === 'http') {
        server = http.createServer(app);
        server.listen(config.serverPort);
        server.timeout = 600000; // 10 minutes
        logger.verbose('server listening to HTTP on port ' + config.serverPort);
        callback(null);
    } else {
        callback('unknown serverType: ' + config.serverType);
    }
};

module.exports.stopServer = function(callback) {
    if (!server) return callback(new Error('cannot stop an undefined server'));
    server.close(function(err) {
        if (ERR(err, callback)) return;
        callback(null);
    });
};

module.exports.insertDevUser = function(callback) {
    // add dev user as Administrator
    var sql
        = 'INSERT INTO users (uid, name)'
        + ' VALUES (\'dev@illinois.edu\', \'Dev User\')'
        + ' ON CONFLICT (uid) DO UPDATE'
        + ' SET name = EXCLUDED.name'
        + ' RETURNING user_id;';
    sqldb.queryOneRow(sql, [], function(err, result) {
        if (ERR(err, callback)) return;
        var user_id = result.rows[0].user_id;
        var sql
            = 'INSERT INTO administrators (user_id)'
            + ' VALUES ($user_id)'
            + ' ON CONFLICT (user_id) DO NOTHING;';
        var params = {user_id};
        sqldb.query(sql, params, function(err, _result) {
            if (ERR(err, callback)) return;
            callback(null);
        });
    });
};

if (config.startServer) {
    async.series([
        function(callback) {
            var pgConfig = {
                user: config.postgresqlUser,
                database: config.postgresqlDatabase,
                host: config.postgresqlHost,
                password: config.postgresqlPassword,
                max: 100,
                idleTimeoutMillis: 30000,
            };
            logger.verbose('Connecting to database ' + pgConfig.user + '@' + pgConfig.host + ':' + pgConfig.database);
            var idleErrorHandler = function(err) {
                logger.error('idle client error', err);
                // https://github.com/PrairieLearn/PrairieLearn/issues/2396
                process.exit(1);
            };
            sqldb.init(pgConfig, idleErrorHandler, function(err) {
                if (ERR(err, callback)) return;
                logger.verbose('Successfully connected to database');
                callback(null);
            });
        },
        function(callback) {
            migrations.init(path.join(__dirname, 'migrations'), 'prairielearn', function(err) {
                if (ERR(err, callback)) return;
                callback(null);
            });
        },
        function(callback) {
            sprocs.init(function(err) {
                if (ERR(err, callback)) return;
                callback(null);
            });
        },
        function(callback) {
            if ('migrate-and-exit' in argv && argv['migrate-and-exit']) {
                logger.info('option --migrate-and-exit passed, running DB setup and exiting');
                process.exit(0);
            } else {
                callback(null);
            }
        },
        function(callback) {
            const notify_with_new_server = false;
            news_items.init(notify_with_new_server, function(err) {
                if (ERR(err, callback)) return;
                callback(null);
            });
        },
        function(callback) {
            cron.init(function(err) {
                if (ERR(err, callback)) return;
                callback(null);
            });
        },
        (callback) => {
            redis.init((err) => {
                if (ERR(err, callback)) return;
                callback(null);
            });
        },
        (callback) => {
            cache.init((err) => {
                if (ERR(err, callback)) return;
                callback(null);
            });
        },
        (callback) => {
            aws.init((err) => {
                if (ERR(err, callback)) return;
                callback(null);
            });
        },
        (callback) => {
            externalGrader.init(assessment, function(err) {
                if (ERR(err, callback)) return;
                callback(null);
            });
        },
        (callback) => {
            externalGraderResults.init((err) => {
                if (ERR(err, callback)) return;
                callback(null);
            });
        },
        function(callback) {
            if (!config.devMode) return callback(null);
            module.exports.insertDevUser(function(err) {
                if (ERR(err, callback)) return;
                callback(null);
            });
        },
        function(callback) {
            load.initEstimator('request', 1);
            load.initEstimator('authed_request', 1);
            load.initEstimator('python', 1, false);
            load.initEstimator('python_worker_active', 1);
            load.initEstimator('python_worker_idle', 1, false);
            load.initEstimator('python_callback_waiting', 1);
            callback(null);
        },
        function(callback) {
            workers.init();
            callback(null);
        },
        function(callback) {
            logger.verbose('Starting server...');
            module.exports.startServer(function(err) {
                if (ERR(err, callback)) return;
                callback(null);
            });
        },
        function(callback) {
            socketServer.init(server, function(err) {
                if (ERR(err, callback)) return;
                callback(null);
            });
        },
        function(callback) {
            externalGradingSocket.init(function(err) {
                if (ERR(err, callback)) return;
                callback(null);
            });
        },
        function(callback) {
<<<<<<< HEAD
            workspace.init(function(err) {
=======
            util.callbackify(workspace.init)(err => {
>>>>>>> 6301b3fa
                if (ERR(err, callback)) return;
                callback(null);
            });
        },
        function(callback) {
            serverJobs.init(function(err) {
                if (ERR(err, callback)) return;
                callback(null);
            });
        },
        function(callback) {
            freeformServer.init(function(err) {
              if (ERR(err, callback)) return;
              callback(null);
          });
        },
    ], function(err, data) {
        if (err) {
            logger.error('Error initializing PrairieLearn server:', err, data);
            logger.error('Exiting...');
            process.exit(1);
        } else {
            logger.info('PrairieLearn server ready, press Control-C to quit');
            if (config.devMode) {
                logger.info('Go to ' + config.serverType + '://localhost:' + config.serverPort + '/pl');
            }
            if ('exit' in argv) { logger.info('exit option passed, quitting...'); process.exit(0); }
        }
    });
}

module.exports.app = app;<|MERGE_RESOLUTION|>--- conflicted
+++ resolved
@@ -1085,11 +1085,7 @@
             });
         },
         function(callback) {
-<<<<<<< HEAD
-            workspace.init(function(err) {
-=======
             util.callbackify(workspace.init)(err => {
->>>>>>> 6301b3fa
                 if (ERR(err, callback)) return;
                 callback(null);
             });
