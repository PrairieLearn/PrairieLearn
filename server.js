--- conflicted
+++ resolved
@@ -164,9 +164,8 @@
     target: 'invalid',
     ws: true,
     logProvider: _provider => logger,
-<<<<<<< HEAD
     router: async (req) => {
-        // let url = `http://${config.workspaceContainerLocalhost}:${config.workspaceContainerPort}/`;
+        // let url = `http://${config.workspaceDevHostHostname}:${config.workspaceDevHostPort}/`;
         let url = 'not-matched';
         const workspace_id = req.url.match(/^\/workspace\/([0-9]+)\/container\//)[1];
         const result = await sqldb.queryZeroOrOneRowAsync(`SELECT hostname FROM workspaces WHERE id = ${workspace_id};`, []);
@@ -174,10 +173,6 @@
             url = `http://${result.rows[0].hostname}/`;
         }
         logger.info(`server.js proxy: workspace_id=${workspace_id}, url=${url}`);
-=======
-    router: async () => {
-        let url = `http://${config.workspaceDevHostHostname}:${config.workspaceDevHostPort}/`;
->>>>>>> aff3d2f6
         return url;
     },
 };
