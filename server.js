--- conflicted
+++ resolved
@@ -934,11 +934,7 @@
     '/pl/course_instance/:course_instance_id/instructor/instance_question/:instance_question_id/submission/:submission_id/file',
     [
       require('./middlewares/selectAndAuthzInstanceQuestion'),
-<<<<<<< HEAD
-      require('./pages/submissionFiles/submissionFiles'),
-=======
       require('./pages/submissionFile/submissionFile'),
->>>>>>> ac48e8d6
     ]
   );
 
@@ -1242,11 +1238,7 @@
     '/pl/course_instance/:course_instance_id/instructor/question/:question_id/submission/:submission_id/file',
     [
       require('./middlewares/selectAndAuthzInstructorQuestion'),
-<<<<<<< HEAD
-      require('./pages/submissionFiles/submissionFiles'),
-=======
       require('./pages/submissionFile/submissionFile'),
->>>>>>> ac48e8d6
     ]
   );
 
@@ -1386,11 +1378,7 @@
     [
       require('./middlewares/selectAndAuthzInstanceQuestion'),
       require('./middlewares/studentAssessmentAccess'),
-<<<<<<< HEAD
-      require('./pages/submissionFiles/submissionFiles'),
-=======
       require('./pages/submissionFile/submissionFile'),
->>>>>>> ac48e8d6
     ]
   );
 
@@ -1611,11 +1599,7 @@
   // Submission files
   app.use('/pl/course/:course_id/question/:question_id/submission/:submission_id/file', [
     require('./middlewares/selectAndAuthzInstructorQuestion'),
-<<<<<<< HEAD
-    require('./pages/submissionFiles/submissionFiles'),
-=======
     require('./pages/submissionFile/submissionFile'),
->>>>>>> ac48e8d6
   ]);
 
   // legacy client file paths
