// IMPORTANT: this must come first so that it can properly instrument our
// dependencies like `pg` and `express`.
const tracing = require('./lib/tracing');

const ERR = require('async-stacktrace');
const util = require('util');
const fs = require('fs');
const path = require('path');
const debug = require('debug')('prairielearn:' + path.basename(__filename, '.js'));
const favicon = require('serve-favicon');
const async = require('async');
const express = require('express');
const bodyParser = require('body-parser');
const cookieParser = require('cookie-parser');
const passport = require('passport');
const Bowser = require('bowser');
const http = require('http');
const https = require('https');
const blocked = require('blocked');
const blockedAt = require('blocked-at');
const onFinished = require('on-finished');
const { v4: uuidv4 } = require('uuid');
const argv = require('yargs-parser')(process.argv.slice(2));
const multer = require('multer');
const filesize = require('filesize');
const url = require('url');
const { createProxyMiddleware } = require('http-proxy-middleware');

const logger = require('./lib/logger');
const config = require('./lib/config');
const load = require('./lib/load');
const awsHelper = require('./lib/aws.js');
const externalGrader = require('./lib/externalGrader');
const externalGraderResults = require('./lib/externalGraderResults');
const externalGradingSocket = require('./lib/externalGradingSocket');
const workspace = require('./lib/workspace');
const assessment = require('./lib/assessment');
const sqldb = require('./prairielib/lib/sql-db');
const migrations = require('./prairielib/lib/migrations');
const sprocs = require('./sprocs');
const news_items = require('./news_items');
const cron = require('./cron');
const redis = require('./lib/redis');
const socketServer = require('./lib/socket-server');
const serverJobs = require('./lib/server-jobs');
const freeformServer = require('./question-servers/freeform.js');
const cache = require('./lib/cache');
const { LocalCache } = require('./lib/local-cache');
const workers = require('./lib/workers');
const assets = require('./lib/assets');

process.on('warning', (e) => console.warn(e)); // eslint-disable-line no-console

// If there is only one argument, legacy it into the config option
if (argv['_'].length === 1) {
  argv['config'] = argv['_'][0];
  argv['_'] = [];
}

if ('h' in argv || 'help' in argv) {
  var msg = `PrairieLearn command line options:
    -h, --help                          Display this help and exit
    --config <filename>
    <filename> and no other args        Load an alternative config filename
    --migrate-and-exit                  Run the DB initialization parts and exit
    --exit                              Run all the initialization and exit
`;

  console.log(msg); // eslint-disable-line no-console
  process.exit(0);
}

/**
 * Creates the express application and sets up all PrairieLearn routes.
 * @return {Express App} The express "app" object that was created.
 */
module.exports.initExpress = function () {
  const app = express();
  app.set('views', path.join(__dirname, 'pages'));
  app.set('view engine', 'ejs');
  app.set('trust proxy', config.trustProxy);
  config.devMode = app.get('env') === 'development';

  // Set res.locals variables first, so they will be available on
  // all pages including the error page (which we could jump to at
  // any point.
  app.use((req, res, next) => {
    res.locals.asset_path = assets.assetPath;
    res.locals.node_modules_asset_path = assets.nodeModulesAssetPath;
    next();
  });
  app.use(function (req, res, next) {
    res.locals.config = config;
    next();
  });
  app.use(function (req, res, next) {
    config.setLocals(res.locals);
    next();
  });

  // browser detection - data format is https://lancedikson.github.io/bowser/docs/global.html#ParsedResult
  app.use(function (req, res, next) {
    if (req.headers['user-agent']) {
      res.locals.userAgent = Bowser.parse(req.headers['user-agent']);
    } else {
      res.locals.userAgent = null;
    }
    next();
  });

  // special parsing of file upload paths -- this is inelegant having it
  // separate from the route handlers but it seems to be necessary
  // Special handling of file-upload routes so that we can parse multipart/form-data
  const upload = multer({
    storage: multer.memoryStorage(),
    limits: {
      fieldSize: config.fileUploadMaxBytes,
      fileSize: config.fileUploadMaxBytes,
      parts: config.fileUploadMaxParts,
    },
  });
  config.fileUploadMaxBytesFormatted = filesize(config.fileUploadMaxBytes, {
    base: 10,
    round: 0,
  });
  app.post(
    '/pl/scan_paper',
    // Exception for PDF uploads, which may be quite a bit bigger than other file uploads
    multer({
      storage: multer.memoryStorage(),
      limits: {
        fieldSize: 2.5e7, // exception: 25MB, as we anticipate a large PDF file
        fileSize: 2.5e7,
        parts: config.fileUploadMaxParts,
      },
    }).single('file')
  );
  app.post(
    '/pl/course_instance/:course_instance_id/instructor/assessment/:assessment_id/uploads',
    upload.single('file')
  );
  app.post(
    '/pl/course_instance/:course_instance_id/instance_question/:instance_question_id',
    upload.single('file')
  );
  app.post(
    '/pl/course_instance/:course_instance_id/assessment_instance/:assessment_instance_id',
    upload.single('file')
  );
  app.post(
    '/pl/course_instance/:course_instance_id/instructor/question/:question_id',
    upload.single('file')
  );
  app.post('/pl/course/:course_id/question/:question_id', upload.single('file'));
  app.post('/pl/course/:course_id/question/:question_id/file_view', upload.single('file'));
  app.post('/pl/course/:course_id/question/:question_id/file_view/*', upload.single('file'));
  app.post(
    '/pl/course_instance/:course_instance_id/instructor/assessment/:assessment_id/settings',
    upload.single('file')
  );
  app.post(
    '/pl/course_instance/:course_instance_id/instructor/instance_admin/settings',
    upload.single('file')
  );
  app.post(
    '/pl/course_instance/:course_instance_id/instructor/course_admin/settings',
    upload.single('file')
  );
  app.post('/pl/course/:course_id/course_admin/settings', upload.single('file'));
  app.post('/pl/course/:course_id/course_admin/file_view', upload.single('file'));
  app.post('/pl/course/:course_id/course_admin/file_view/*', upload.single('file'));
  app.post(
    '/pl/course_instance/:course_instance_id/instructor/course_admin/file_view',
    upload.single('file')
  );
  app.post(
    '/pl/course_instance/:course_instance_id/instructor/course_admin/file_view/*',
    upload.single('file')
  );
  app.post(
    '/pl/course_instance/:course_instance_id/instructor/instance_admin/file_view',
    upload.single('file')
  );
  app.post(
    '/pl/course_instance/:course_instance_id/instructor/instance_admin/file_view/*',
    upload.single('file')
  );
  app.post(
    '/pl/course_instance/:course_instance_id/instructor/assessment/:assessment_id/file_view',
    upload.single('file')
  );
  app.post(
    '/pl/course_instance/:course_instance_id/instructor/assessment/:assessment_id/file_view/*',
    upload.single('file')
  );
  app.post(
    '/pl/course_instance/:course_instance_id/instructor/question/:question_id/file_view',
    upload.single('file')
  );
  app.post(
    '/pl/course_instance/:course_instance_id/instructor/question/:question_id/file_view/*',
    upload.single('file')
  );
  app.post(
    '/pl/course_instance/:course_instance_id/instructor/assessment/:assessment_id/groups',
    upload.single('file')
  );

  // proxy workspaces to remote machines
  let workspaceUrlRewriteCache = new LocalCache(config.workspaceUrlRewriteCacheMaxAgeSec);
  const workspaceProxyOptions = {
    target: 'invalid',
    ws: true,
    pathRewrite: async (path) => {
      try {
        const match = path.match('/pl/workspace/([0-9]+)/container/(.*)');
        if (!match) throw new Error(`Could not match path: ${path}`);
        const workspace_id = parseInt(match[1]);
        let workspace_url_rewrite = workspaceUrlRewriteCache.get(workspace_id);
        if (workspace_url_rewrite == null) {
          debug(`pathRewrite: querying workspace_url_rewrite for workspace_id=${workspace_id}`);
          const sql =
            'SELECT q.workspace_url_rewrite' +
            ' FROM questions AS q' +
            ' JOIN variants AS v ON (v.question_id = q.id)' +
            ' WHERE v.workspace_id = $workspace_id;';
          const result = await sqldb.queryOneRowAsync(sql, { workspace_id });
          workspace_url_rewrite = result.rows[0].workspace_url_rewrite;
          if (workspace_url_rewrite == null) workspace_url_rewrite = true;
          workspaceUrlRewriteCache.set(workspace_id, workspace_url_rewrite);
        }
        debug(
          `pathRewrite: found workspace_url_rewrite=${workspace_url_rewrite} for workspace_id=${workspace_id}`
        );
        if (!workspace_url_rewrite) {
          return path;
        }
        var pathSuffix = match[2];
        const newPath = '/' + pathSuffix;
        return newPath;
      } catch (err) {
        logger.error(`Error in pathRewrite for path=${path}: ${err}`);
        return path;
      }
    },
    logLevel: 'silent',
    logProvider: (_provider) => logger,
    router: async (req) => {
      try {
        const match = req.url.match(/^\/pl\/workspace\/([0-9]+)\/container\//);
        if (!match) throw new Error(`Could not match URL: ${req.url}`);
        const workspace_id = match[1];
        const result = await sqldb.queryOneRowAsync(
          `SELECT hostname FROM workspaces WHERE id = $workspace_id;`,
          { workspace_id }
        );
        const url = `http://${result.rows[0].hostname}/`;
        return url;
      } catch (err) {
        logger.error(`Error in router for url=${req.url}: ${err}`);
        return 'not-matched';
      }
    },
    onError: (err, req, res) => {
      logger.error(`Error proxying workspace request: ${err}`, {
        err,
        url: req.url,
      });
      /* Check to make sure we weren't already in the middle of sending a response
               before replying with an error 500 */
      if (res && !res.headersSent) {
        if (res.status && res.send) {
          res.status(500).send('Error proxying workspace request');
        }
      }
    },
  };
  const workspaceProxy = createProxyMiddleware((pathname) => {
    return pathname.match('/pl/workspace/([0-9])+/container/');
  }, workspaceProxyOptions);
  const workspaceAuthRouter = express.Router();
  workspaceAuthRouter.use([
    // We use a short-lived cookie to cache a successful
    // authn/authz for a specific workspace. We run the following
    // middlewares in this separate sub-router so that we can
    // short-circuit out of authzWorkspaceCookieCheck if we find
    // the workspace-authz cookie. Short-circuiting will exit this
    // sub-router immediately, so we can either exit this
    // sub-router by finding the cookie, or by running regular
    // authn/authz.

    require('./middlewares/authzWorkspaceCookieCheck'), // short-circuits if we have the workspace-authz cookie
    require('./middlewares/date'),
    require('./middlewares/authn'), // jumps to error handler if authn fails
    require('./middlewares/authzWorkspace'), // jumps to error handler if authz fails
    require('./middlewares/authzWorkspaceCookieSet'), // sets the workspace-authz cookie
  ]);
  app.use('/pl/workspace/:workspace_id/container', [
    cookieParser(),
    (req, res, next) => {
      res.locals.workspace_id = req.params.workspace_id;
      next();
    }, // needed for workspaceAuthRouter
    workspaceAuthRouter,
    workspaceProxy,
  ]);

  // Limit to 5MB of JSON
  app.use(bodyParser.json({ limit: 5 * 1024 * 1024 }));
  app.use(bodyParser.urlencoded({ extended: false, limit: 5 * 1536 * 1024 }));
  app.use(cookieParser());
  app.use(passport.initialize());
  if (config.devMode) app.use(favicon(path.join(__dirname, 'public', 'favicon-dev.ico')));
  else app.use(favicon(path.join(__dirname, 'public', 'favicon.ico')));

  if ('localRootFilesDir' in config) {
    logger.info(`localRootFilesDir: Mapping ${config.localRootFilesDir} into /`);
    app.use(express.static(config.localRootFilesDir));
  }

  // To allow for more aggressive caching of static files served from public/,
  // we use an `assets/` path that includes a cachebuster in the path.
  // In requests for resources, the cachebuster will be a hash of the contents
  // of `/public`, which we will compute at startup. See `lib/assets.js` for
  // implementation details.
  app.use(
    '/assets/:cachebuster',
    express.static(path.join(__dirname, 'public'), {
      // In dev mode, assets are likely to change while the server is running,
      // so we'll prevent them from being cached.
      maxAge: config.devMode ? 0 : '31536000s',
      immutable: true,
    })
  );
  // This route is kept around for legacy reasons - new code should prefer the
  // "cacheable" route above.
  app.use(express.static(path.join(__dirname, 'public')));

  // To allow for more aggressive caching of files served from node_modules/,
  // we insert a hash of the module version into the resource path. This allows
  // us to treat those files as immutable and cache them essentially forever.
  app.use(
    '/cacheable_node_modules/:cachebuster',
    express.static(path.join(__dirname, 'node_modules'), {
      maxAge: '31536000s',
      immutable: true,
    })
  );
  // This is included for backwards-compatibility with pages that might still
  // expect to be able to load files from the `/node_modules` route.
  app.use('/node_modules', express.static(path.join(__dirname, 'node_modules')));

  // Included for backwards-compatibility; new code should load MathJax from
  // `/cacheable_node_modules` instead.
  app.use('/MathJax', express.static(path.join(__dirname, 'node_modules', 'mathjax', 'es5')));

  // Support legacy use of ace by v2 questions
  app.use(
    '/localscripts/calculationQuestion/ace',
    express.static(path.join(__dirname, 'node_modules/ace-builds/src-min-noconflict'))
  );
  app.use(
    '/javascripts/ace',
    express.static(path.join(__dirname, 'node_modules/ace-builds/src-min-noconflict'))
  );

  // Middleware for all requests
  // response_id is logged on request, response, and error to link them together
  app.use(function (req, res, next) {
    res.locals.response_id = uuidv4();
    next();
  });

  // load accounting for requests
  app.use(function (req, res, next) {
    load.startJob('request', res.locals.response_id);
    next();
  });
  app.use(function (req, res, next) {
    onFinished(res, function (err, res) {
      if (ERR(err, () => {})) {
        logger.verbose('request on-response-finished error', {
          err,
          response_id: res.locals.response_id,
        });
      }
      load.endJob('request', res.locals.response_id);
    });
    next();
  });

  // More middlewares
  app.use(require('./middlewares/logResponse')); // defers to end of response
  app.use(require('./middlewares/cors'));
  app.use(require('./middlewares/date'));
  app.use(require('./middlewares/effectiveRequestChanged'));
  app.use('/pl/oauth2login', require('./pages/authLoginOAuth2/authLoginOAuth2'));
  app.use('/pl/oauth2callback', require('./pages/authCallbackOAuth2/authCallbackOAuth2'));
  app.use('/pl/shibcallback', require('./pages/authCallbackShib/authCallbackShib'));
  app.use('/pl/azure_login', require('./pages/authLoginAzure/authLoginAzure'));
  app.use('/pl/azure_callback', require('./pages/authCallbackAzure/authCallbackAzure'));
  app.use('/pl/lti', require('./pages/authCallbackLti/authCallbackLti'));
  app.use('/pl/login', require('./pages/authLogin/authLogin'));
  // disable SEB until we can fix the mcrypt issues
  // app.use('/pl/downloadSEBConfig', require('./pages/studentSEBConfig/studentSEBConfig'));
  app.use(require('./middlewares/authn')); // authentication, set res.locals.authn_user
  app.use('/pl/api', require('./middlewares/authnToken')); // authn for the API, set res.locals.authn_user
  app.use(require('./middlewares/csrfToken')); // sets and checks res.locals.__csrf_token
  app.use(require('./middlewares/logRequest'));

  // load accounting for authenticated accesses
  app.use(function (req, res, next) {
    load.startJob('authed_request', res.locals.response_id);
    next();
  });
  app.use(function (req, res, next) {
    onFinished(res, function (err, res) {
      if (ERR(err, () => {})) {
        logger.verbose('authed_request on-response-finished error', {
          err,
          response_id: res.locals.response_id,
        });
      }
      load.endJob('authed_request', res.locals.response_id);
    });
    next();
  });

  // clear all cached course code in dev mode (no authorization needed)
  if (config.devMode) {
    app.use(require('./middlewares/undefCourseCode'));
  }

  // clear cookies on the homepage to reset any stale session state
  app.use(/^(\/?)$|^(\/pl\/?)$/, require('./middlewares/clearCookies'));

  // some pages don't need authorization
  app.use('/', [
    function (req, res, next) {
      res.locals.navPage = 'home';
      next();
    },
    require('./pages/home/home'),
  ]);
  app.use('/pl', [
    function (req, res, next) {
      res.locals.navPage = 'home';
      next();
    },
    require('./pages/home/home'),
  ]);
  app.use('/pl/settings', [
    function (req, res, next) {
      res.locals.navPage = 'user_settings';
      next();
    },
    require('./pages/userSettings/userSettings'),
  ]);
  app.use('/pl/enroll', [
    function (req, res, next) {
      res.locals.navPage = 'enroll';
      next();
    },
    require('./pages/enroll/enroll'),
  ]);
  app.use('/pl/logout', [
    function (req, res, next) {
      res.locals.navPage = 'logout';
      next();
    },
    require('./pages/authLogout/authLogout'),
  ]);
  app.use('/pl/password', [
    function (req, res, next) {
      res.locals.navPage = 'password';
      next();
    },
    require('./pages/authPassword/authPassword'),
  ]);
  app.use('/pl/news_items', [
    function (req, res, next) {
      res.locals.navPage = 'news';
      next();
    },
    require('./pages/news_items/news_items.js'),
  ]);
  app.use('/pl/news_item', [
    function (req, res, next) {
      res.locals.navPage = 'news';
      next();
    },
    function (req, res, next) {
      res.locals.navSubPage = 'news_item';
      next();
    },
    require('./pages/news_item/news_item.js'),
  ]);
<<<<<<< HEAD

  app.use('/pl/scrap_paper', [require('./pages/instructorScrapPaper/instructorScrapPaper.js')]);
  app.use('/pl/scan_paper', [require('./pages/instructorScanPaper/instructorScanPaper.js')]);
=======
>>>>>>> 80e7e45e
  app.use('/pl/request_course', [
    function (req, res, next) {
      res.locals.navPage = 'request_course';
      next();
    },
    require('./pages/instructorRequestCourse/instructorRequestCourse.js'),
  ]);

  app.use('/pl/workspace/:workspace_id', [
    (req, res, next) => {
      res.locals.workspace_id = req.params.workspace_id;
      next();
    },
    require('./middlewares/authzWorkspace'),
    require('./pages/workspace/workspace'),
  ]);
  // dev-mode pages are mounted for both out-of-course access (here) and within-course access (see below)
  if (config.devMode) {
    app.use('/pl/loadFromDisk', [
      function (req, res, next) {
        res.locals.navPage = 'load_from_disk';
        next();
      },
      require('./pages/instructorLoadFromDisk/instructorLoadFromDisk'),
    ]);
    app.use('/pl/jobSequence', [
      function (req, res, next) {
        res.locals.navPage = 'job_sequence';
        next();
      },
      require('./pages/instructorJobSequence/instructorJobSequence'),
    ]);
  }

  // Redirect plain course instance page either to student or instructor assessments page
  app.use(/^(\/pl\/course_instance\/[0-9]+)\/?$/, (req, res, _next) => {
    res.redirect(`${req.params[0]}/assessments`);
  });
  app.use(/^(\/pl\/course_instance\/[0-9]+\/instructor)\/?$/, (req, res, _next) => {
    res.redirect(`${req.params[0]}/instance_admin/assessments`);
  });

  // is the course instance being accessed through the student or instructor page route
  app.use('/pl/course_instance/:course_instance_id', function (req, res, next) {
    res.locals.viewType = 'student';
    next();
  });
  app.use('/pl/course_instance/:course_instance_id/instructor', function (req, res, next) {
    res.locals.viewType = 'instructor';
    next();
  });

  // all pages under /pl/course_instance require authorization
  app.use('/pl/course_instance/:course_instance_id', [
    require('./middlewares/authzCourseOrInstance'), // sets res.locals.course and res.locals.courseInstance
    function (req, res, next) {
      res.locals.urlPrefix = '/pl/course_instance/' + req.params.course_instance_id;
      next();
    },
    function (req, res, next) {
      res.locals.navbarType = 'student';
      next();
    },
    require('./middlewares/ansifySyncErrorsAndWarnings.js'),
  ]);

  // Some course instance student pages only require course instance authorization (already checked)
  app.use(
    '/pl/course_instance/:course_instance_id/news_items',
    require('./pages/news_items/news_items.js')
  );
  app.use(
    '/pl/course_instance/:course_instance_id/news_item',
    require('./pages/news_item/news_item.js')
  );

  // Some course instance student pages only require the authn user to have permissions
  app.use('/pl/course_instance/:course_instance_id/effectiveUser', [
    require('./middlewares/authzAuthnHasCoursePreviewOrInstanceView'),
    require('./pages/instructorEffectiveUser/instructorEffectiveUser'),
  ]);

  app.use('/pl/course_instance/:course_instance_id/instructor/scrap_paper', [
    require('./pages/instructorScrapPaper/instructorScrapPaper.js'),
  ]);
  // app.use('/pl/course_instance/:course_instance_id/instructor/scan_paper',
  // [
  //   require('./pages/instructorScrapPaper/instructorScanPaper.js'),
  // ]);
  // All course instance instructor pages require the authn user to have permissions
  app.use('/pl/course_instance/:course_instance_id/instructor', [
    require('./middlewares/authzAuthnHasCoursePreviewOrInstanceView'),
    require('./middlewares/selectOpenIssueCount'),
    function (req, res, next) {
      res.locals.navbarType = 'instructor';
      next();
    },
    function (req, res, next) {
      res.locals.urlPrefix = '/pl/course_instance/' + req.params.course_instance_id + '/instructor';
      next();
    },
  ]);

  // Some course instance instructor pages only require the authn user to have permissions (already checked)
  app.use(
    '/pl/course_instance/:course_instance_id/instructor/effectiveUser',
    require('./pages/instructorEffectiveUser/instructorEffectiveUser')
  );
  app.use(
    '/pl/course_instance/:course_instance_id/instructor/news_items',
    require('./pages/news_items/news_items.js')
  );
  app.use(
    '/pl/course_instance/:course_instance_id/instructor/news_item',
    require('./pages/news_item/news_item.js')
  );

  // All other course instance student pages require the effective user to have permissions
  app.use(
    '/pl/course_instance/:course_instance_id',
    require('./middlewares/authzHasCourseInstanceAccess')
  );

  // All other course instance instructor pages require the effective user to have permissions
  app.use(
    '/pl/course_instance/:course_instance_id/instructor',
    require('./middlewares/authzHasCoursePreviewOrInstanceView')
  );

  // all pages under /pl/course require authorization
  app.use('/pl/course/:course_id', [
    require('./middlewares/authzCourseOrInstance'), // set res.locals.course
    require('./middlewares/ansifySyncErrorsAndWarnings.js'),
    require('./middlewares/selectOpenIssueCount'),
    function (req, res, next) {
      res.locals.navbarType = 'instructor';
      next();
    },
    function (req, res, next) {
      res.locals.urlPrefix = '/pl/course/' + req.params.course_id;
      next();
    },
  ]);

  // Serve element statics. As with core PrairieLearn assets and files served
  // from `node_modules`, we include a cachebuster in the URL. This allows
  // files to be treated as immutable in production and cached aggressively.
  app.use(
    '/pl/static/cacheableElements/:cachebuster',
    require('./pages/elementFiles/elementFiles')
  );
  app.use(
    '/pl/course_instance/:course_instance_id/cacheableElements/:cachebuster',
    require('./pages/elementFiles/elementFiles')
  );
  app.use(
    '/pl/course_instance/:course_instance_id/instructor/cacheableElements/:cachebuster',
    require('./pages/elementFiles/elementFiles')
  );
  app.use(
    '/pl/course/:course_id/cacheableElements/:cachebuster',
    require('./pages/elementFiles/elementFiles')
  );
  app.use(
    '/pl/course_instance/:course_instance_id/cacheableElementExtensions/:cachebuster',
    require('./pages/elementExtensionFiles/elementExtensionFiles')
  );
  app.use(
    '/pl/course_instance/:course_instance_id/instructor/cacheableElementExtensions/:cachebuster',
    require('./pages/elementExtensionFiles/elementExtensionFiles')
  );
  app.use(
    '/pl/course/:course_id/cacheableElementExtensions/:cachebuster',
    require('./pages/elementExtensionFiles/elementExtensionFiles')
  );

  // For backwards compatibility, we continue to serve the non-cached element
  // files.
  // TODO: if we can determine that these routes are no longer receiving
  // traffic in the future, we can delete these.
  app.use('/pl/static/elements', require('./pages/elementFiles/elementFiles'));
  app.use(
    '/pl/course_instance/:course_instance_id/elements',
    require('./pages/elementFiles/elementFiles')
  );
  app.use(
    '/pl/course_instance/:course_instance_id/instructor/elements',
    require('./pages/elementFiles/elementFiles')
  );
  app.use('/pl/course/:course_id/elements', require('./pages/elementFiles/elementFiles'));
  app.use(
    '/pl/course_instance/:course_instance_id/elementExtensions',
    require('./pages/elementExtensionFiles/elementExtensionFiles')
  );
  app.use(
    '/pl/course_instance/:course_instance_id/instructor/elementExtensions',
    require('./pages/elementExtensionFiles/elementExtensionFiles')
  );
  app.use(
    '/pl/course/:course_id/elementExtensions',
    require('./pages/elementExtensionFiles/elementExtensionFiles')
  );

  //////////////////////////////////////////////////////////////////////
  //////////////////////////////////////////////////////////////////////
  //////////////////////////////////////////////////////////////////////
  // API ///////////////////////////////////////////////////////////////

  app.use('/pl/api/v1', require('./api/v1'));

  //////////////////////////////////////////////////////////////////////
  //////////////////////////////////////////////////////////////////////
  //////////////////////////////////////////////////////////////////////
  // Instructor pages //////////////////////////////////////////////////

  // single assessment
  app.use('/pl/course_instance/:course_instance_id/instructor/assessment/:assessment_id', [
    require('./middlewares/selectAndAuthzAssessment'),
    require('./middlewares/ansifySyncErrorsAndWarnings.js'),
    require('./middlewares/selectAssessments'),
  ]);
  app.use(
    /^(\/pl\/course_instance\/[0-9]+\/instructor\/assessment\/[0-9]+)\/?$/,
    (req, res, _next) => {
      res.redirect(`${req.params[0]}/questions`);
    }
  );
  app.use(
    '/pl/course_instance/:course_instance_id/instructor/assessment/:assessment_id',
    function (req, res, next) {
      res.locals.navPage = 'assessment';
      next();
    }
  );
  app.use('/pl/course_instance/:course_instance_id/instructor/assessment/:assessment_id/settings', [
    function (req, res, next) {
      res.locals.navSubPage = 'settings';
      next();
    },
    require('./pages/instructorAssessmentSettings/instructorAssessmentSettings'),
  ]);
  app.use(
    '/pl/course_instance/:course_instance_id/instructor/assessment/:assessment_id/questions',
    [
      function (req, res, next) {
        res.locals.navSubPage = 'questions';
        next();
      },
      require('./pages/instructorAssessmentQuestions/instructorAssessmentQuestions'),
    ]
  );
  app.use('/pl/course_instance/:course_instance_id/instructor/assessment/:assessment_id/groups', [
    function (req, res, next) {
      res.locals.navSubPage = 'groups';
      next();
    },
    require('./pages/instructorAssessmentGroups/instructorAssessmentGroups'),
  ]);
  app.use('/pl/course_instance/:course_instance_id/instructor/assessment/:assessment_id/access', [
    function (req, res, next) {
      res.locals.navSubPage = 'access';
      next();
    },
    require('./pages/instructorAssessmentAccess/instructorAssessmentAccess'),
  ]);
  app.use(
    '/pl/course_instance/:course_instance_id/instructor/assessment/:assessment_id/assessment_statistics',
    [
      function (req, res, next) {
        res.locals.navSubPage = 'assessment_statistics';
        next();
      },
      require('./pages/instructorAssessmentStatistics/instructorAssessmentStatistics'),
    ]
  );
  app.use(
    '/pl/course_instance/:course_instance_id/instructor/assessment/:assessment_id/question_statistics',
    [
      function (req, res, next) {
        res.locals.navSubPage = 'question_statistics';
        next();
      },
      require('./pages/shared/assessmentStatDescriptions'),
      require('./pages/shared/floatFormatters'),
      require('./pages/instructorAssessmentQuestionStatistics/instructorAssessmentQuestionStatistics'),
    ]
  );
  app.use(
    '/pl/course_instance/:course_instance_id/instructor/assessment/:assessment_id/downloads',
    [
      function (req, res, next) {
        res.locals.navSubPage = 'downloads';
        next();
      },
      require('./pages/instructorAssessmentDownloads/instructorAssessmentDownloads'),
    ]
  );
  app.use('/pl/course_instance/:course_instance_id/instructor/assessment/:assessment_id/uploads', [
    function (req, res, next) {
      res.locals.navSubPage = 'uploads';
      next();
    },
    require('./pages/instructorAssessmentUploads/instructorAssessmentUploads'),
  ]);
  app.use(
    '/pl/course_instance/:course_instance_id/instructor/assessment/:assessment_id/regrading',
    [
      function (req, res, next) {
        res.locals.navSubPage = 'regrading';
        next();
      },
      require('./pages/instructorAssessmentRegrading/instructorAssessmentRegrading'),
    ]
  );
  app.use(
    '/pl/course_instance/:course_instance_id/instructor/assessment/:assessment_id/manual_grading',
    [
      function (req, res, next) {
        res.locals.navSubPage = 'manual_grading';
        next();
      },
      require('./pages/instructorAssessmentManualGrading/instructorAssessmentManualGrading'),
    ]
  );
  app.use(
    '/pl/course_instance/:course_instance_id/instructor/assessment/:assessment_id/instances',
    [
      function (req, res, next) {
        res.locals.navSubPage = 'instances';
        next();
      },
      require('./pages/instructorAssessmentInstances/instructorAssessmentInstances'),
    ]
  );
  app.use(
    '/pl/course_instance/:course_instance_id/instructor/assessment/:assessment_id/file_edit',
    [
      function (req, res, next) {
        res.locals.navSubPage = 'file_edit';
        next();
      },
      require('./pages/instructorFileEditor/instructorFileEditor'),
    ]
  );
  app.use(
    '/pl/course_instance/:course_instance_id/instructor/assessment/:assessment_id/file_view',
    [
      function (req, res, next) {
        res.locals.navSubPage = 'file_view';
        next();
      },
      require('./pages/instructorFileBrowser/instructorFileBrowser'),
    ]
  );
  app.use(
    '/pl/course_instance/:course_instance_id/instructor/assessment/:assessment_id/file_download',
    require('./pages/instructorFileDownload/instructorFileDownload')
  );

  app.use(
    '/pl/course_instance/:course_instance_id/instructor/assessment_instance/:assessment_instance_id',
    [
      require('./middlewares/selectAndAuthzAssessmentInstance'),
      require('./pages/shared/floatFormatters'),
      require('./pages/instructorAssessmentInstance/instructorAssessmentInstance'),
    ]
  );

  // single question
  app.use('/pl/course_instance/:course_instance_id/instructor/question/:question_id', [
    require('./middlewares/selectAndAuthzInstructorQuestion'),
    require('./middlewares/ansifySyncErrorsAndWarnings.js'),
  ]);
  app.use(
    /^(\/pl\/course_instance\/[0-9]+\/instructor\/question\/[0-9]+)\/?$/,
    (req, res, _next) => {
      // Redirect legacy question URLs to their preview page.
      // We need to maintain query parameters like `variant_id` so that the
      // preview page can render the correct variant.
      const newUrl = `${req.params[0]}/preview`;
      const newUrlParts = url.parse(newUrl);
      newUrlParts.query = req.query;
      res.redirect(url.format(newUrlParts));
    }
  );
  app.use(
    '/pl/course_instance/:course_instance_id/instructor/question/:question_id',
    function (req, res, next) {
      res.locals.navPage = 'question';
      next();
    }
  );
  app.use('/pl/course_instance/:course_instance_id/instructor/question/:question_id/settings', [
    function (req, res, next) {
      res.locals.navSubPage = 'settings';
      next();
    },
    require('./pages/instructorQuestionSettings/instructorQuestionSettings'),
  ]);
  app.use('/pl/course_instance/:course_instance_id/instructor/question/:question_id/preview', [
    function (req, res, next) {
      res.locals.navSubPage = 'preview';
      next();
    },
    require('./pages/shared/floatFormatters'),
    require('./pages/instructorQuestionPreview/instructorQuestionPreview'),
  ]);
  app.use('/pl/course_instance/:course_instance_id/instructor/question/:question_id/statistics', [
    function (req, res, next) {
      res.locals.navSubPage = 'statistics';
      next();
    },
    require('./pages/shared/assessmentStatDescriptions'),
    require('./pages/shared/floatFormatters'),
    require('./pages/instructorQuestionStatistics/instructorQuestionStatistics'),
  ]);
  app.use('/pl/course_instance/:course_instance_id/instructor/question/:question_id/file_edit', [
    function (req, res, next) {
      res.locals.navSubPage = 'file_edit';
      next();
    },
    require('./pages/instructorFileEditor/instructorFileEditor'),
  ]);
  app.use('/pl/course_instance/:course_instance_id/instructor/question/:question_id/file_view', [
    function (req, res, next) {
      res.locals.navSubPage = 'file_view';
      next();
    },
    require('./pages/instructorFileBrowser/instructorFileBrowser'),
  ]);
  app.use(
    '/pl/course_instance/:course_instance_id/instructor/question/:question_id/file_download',
    require('./pages/instructorFileDownload/instructorFileDownload')
  );

  app.use(
    '/pl/course_instance/:course_instance_id/instructor/grading_job',
    require('./pages/instructorGradingJob/instructorGradingJob')
  );
  app.use(
    '/pl/course_instance/:course_instance_id/instructor/jobSequence',
    require('./pages/instructorJobSequence/instructorJobSequence')
  );
  app.use(
    '/pl/course_instance/:course_instance_id/instructor/loadFromDisk',
    require('./pages/instructorLoadFromDisk/instructorLoadFromDisk')
  );
  app.use(
    '/pl/course_instance/:course_instance_id/instructor/edit_error',
    require('./pages/editError/editError')
  );

  // course instance - course admin pages
  app.use(/^(\/pl\/course_instance\/[0-9]+\/instructor\/course_admin)\/?$/, (req, res, _next) => {
    res.redirect(`${req.params[0]}/instances`);
  });
  app.use(
    '/pl/course_instance/:course_instance_id/instructor/course_admin',
    function (req, res, next) {
      res.locals.navPage = 'course_admin';
      next();
    }
  );
  app.use('/pl/course_instance/:course_instance_id/instructor/course_admin/settings', [
    function (req, res, next) {
      res.locals.navSubPage = 'settings';
      next();
    },
    require('./pages/instructorCourseAdminSettings/instructorCourseAdminSettings'),
  ]);
  app.use('/pl/course_instance/:course_instance_id/instructor/course_admin/staff', [
    function (req, res, next) {
      res.locals.navSubPage = 'staff';
      next();
    },
    require('./pages/instructorCourseAdminStaff/instructorCourseAdminStaff'),
  ]);
  app.use('/pl/course_instance/:course_instance_id/instructor/course_admin/sets', [
    function (req, res, next) {
      res.locals.navSubPage = 'sets';
      next();
    },
    require('./pages/instructorCourseAdminSets/instructorCourseAdminSets'),
  ]);
  app.use('/pl/course_instance/:course_instance_id/instructor/course_admin/instances', [
    function (req, res, next) {
      res.locals.navSubPage = 'instances';
      next();
    },
    require('./pages/instructorCourseAdminInstances/instructorCourseAdminInstances'),
  ]);
  app.use('/pl/course_instance/:course_instance_id/instructor/course_admin/issues', [
    function (req, res, next) {
      res.locals.navSubPage = 'issues';
      next();
    },
    require('./pages/instructorIssues/instructorIssues'),
  ]);
  app.use('/pl/course_instance/:course_instance_id/instructor/course_admin/questions', [
    function (req, res, next) {
      res.locals.navSubPage = 'questions';
      next();
    },
    require('./pages/instructorQuestions/instructorQuestions'),
  ]);
  app.use('/pl/course_instance/:course_instance_id/instructor/course_admin/syncs', [
    function (req, res, next) {
      res.locals.navSubPage = 'syncs';
      next();
    },
    require('./pages/courseSyncs/courseSyncs'),
  ]);
  app.use('/pl/course_instance/:course_instance_id/instructor/course_admin/topics', [
    function (req, res, next) {
      res.locals.navSubPage = 'topics';
      next();
    },
    require('./pages/instructorCourseAdminTopics/instructorCourseAdminTopics'),
  ]);
  app.use('/pl/course_instance/:course_instance_id/instructor/course_admin/tags', [
    function (req, res, next) {
      res.locals.navSubPage = 'tags';
      next();
    },
    require('./pages/instructorCourseAdminTags/instructorCourseAdminTags'),
  ]);
  app.use('/pl/course_instance/:course_instance_id/instructor/course_admin/file_edit', [
    function (req, res, next) {
      res.locals.navSubPage = 'file_edit';
      next();
    },
    require('./pages/instructorFileEditor/instructorFileEditor'),
  ]);
  app.use('/pl/course_instance/:course_instance_id/instructor/course_admin/file_view', [
    function (req, res, next) {
      res.locals.navSubPage = 'file_view';
      next();
    },
    require('./pages/instructorFileBrowser/instructorFileBrowser'),
  ]);
  app.use(
    '/pl/course_instance/:course_instance_id/instructor/course_admin/file_download',
    require('./pages/instructorFileDownload/instructorFileDownload')
  );

  // course instance - instance admin pages
  app.use(/^(\/pl\/course_instance\/[0-9]+\/instructor\/instance_admin)\/?$/, (req, res, _next) => {
    res.redirect(`${req.params[0]}/assessments`);
  });
  app.use(
    '/pl/course_instance/:course_instance_id/instructor/instance_admin',
    function (req, res, next) {
      res.locals.navPage = 'instance_admin';
      next();
    }
  );
  app.use('/pl/course_instance/:course_instance_id/instructor/instance_admin/settings', [
    function (req, res, next) {
      res.locals.navSubPage = 'settings';
      next();
    },
    require('./pages/instructorInstanceAdminSettings/instructorInstanceAdminSettings'),
  ]);
  app.use('/pl/course_instance/:course_instance_id/instructor/instance_admin/access', [
    function (req, res, next) {
      res.locals.navSubPage = 'access';
      next();
    },
    require('./pages/instructorInstanceAdminAccess/instructorInstanceAdminAccess'),
  ]);
  app.use('/pl/course_instance/:course_instance_id/instructor/instance_admin/assessments', [
    function (req, res, next) {
      res.locals.navSubPage = 'assessments';
      next();
    },
    require('./pages/instructorAssessments/instructorAssessments'),
  ]);
  app.use('/pl/course_instance/:course_instance_id/instructor/instance_admin/gradebook', [
    function (req, res, next) {
      res.locals.navSubPage = 'gradebook';
      next();
    },
    require('./pages/instructorGradebook/instructorGradebook'),
  ]);
  app.use('/pl/course_instance/:course_instance_id/instructor/instance_admin/lti', [
    function (req, res, next) {
      res.locals.navSubPage = 'lti';
      next();
    },
    require('./pages/instructorInstanceAdminLti/instructorInstanceAdminLti'),
  ]);
  app.use('/pl/course_instance/:course_instance_id/instructor/instance_admin/file_edit', [
    function (req, res, next) {
      res.locals.navSubPage = 'file_edit';
      next();
    },
    require('./pages/instructorFileEditor/instructorFileEditor'),
  ]);
  app.use('/pl/course_instance/:course_instance_id/instructor/instance_admin/file_view', [
    function (req, res, next) {
      res.locals.navSubPage = 'file_view';
      next();
    },
    require('./pages/instructorFileBrowser/instructorFileBrowser'),
  ]);
  app.use(
    '/pl/course_instance/:course_instance_id/instructor/instance_admin/file_download',
    require('./pages/instructorFileDownload/instructorFileDownload')
  );

  // clientFiles
  app.use(
    '/pl/course_instance/:course_instance_id/instructor/clientFilesCourse',
    require('./pages/clientFilesCourse/clientFilesCourse')
  );
  app.use(
    '/pl/course_instance/:course_instance_id/instructor/clientFilesCourseInstance',
    require('./pages/clientFilesCourseInstance/clientFilesCourseInstance')
  );
  app.use(
    '/pl/course_instance/:course_instance_id/instructor/assessment/:assessment_id/clientFilesAssessment',
    [
      require('./middlewares/selectAndAuthzAssessment'),
      require('./pages/clientFilesAssessment/clientFilesAssessment'),
    ]
  );
  app.use(
    '/pl/course_instance/:course_instance_id/instructor/question/:question_id/clientFilesQuestion',
    [
      require('./middlewares/selectAndAuthzInstructorQuestion'),
      require('./pages/clientFilesQuestion/clientFilesQuestion'),
    ]
  );

  // generatedFiles
  app.use(
    '/pl/course_instance/:course_instance_id/instructor/question/:question_id/generatedFilesQuestion',
    [
      require('./middlewares/selectAndAuthzInstructorQuestion'),
      require('./pages/instructorGeneratedFilesQuestion/instructorGeneratedFilesQuestion'),
    ]
  );

  // legacy client file paths
  // handle routes with and without /preview/ in them to handle URLs with and without trailing slashes
  app.use('/pl/course_instance/:course_instance_id/instructor/question/:question_id/file', [
    require('./middlewares/selectAndAuthzInstructorQuestion'),
    require('./pages/legacyQuestionFile/legacyQuestionFile'),
  ]);
  app.use('/pl/course_instance/:course_instance_id/instructor/question/:question_id/preview/file', [
    require('./middlewares/selectAndAuthzInstructorQuestion'),
    require('./pages/legacyQuestionFile/legacyQuestionFile'),
  ]);
  app.use('/pl/course_instance/:course_instance_id/instructor/question/:question_id/text', [
    require('./middlewares/selectAndAuthzInstructorQuestion'),
    require('./pages/legacyQuestionText/legacyQuestionText'),
  ]);
  app.use('/pl/course_instance/:course_instance_id/instructor/question/:question_id/preview/text', [
    require('./middlewares/selectAndAuthzInstructorQuestion'),
    require('./pages/legacyQuestionText/legacyQuestionText'),
  ]);

  //////////////////////////////////////////////////////////////////////
  //////////////////////////////////////////////////////////////////////
  //////////////////////////////////////////////////////////////////////
  // Student pages /////////////////////////////////////////////////////

  // Exam/Homeworks student routes are polymorphic - they have multiple handlers, each of
  // which checks the assessment type and calls next() if it's not the right type
  app.use('/pl/course_instance/:course_instance_id/gradebook', [
    function (req, res, next) {
      res.locals.navSubPage = 'gradebook';
      next();
    },
    require('./middlewares/logPageView')('studentGradebook'),
    require('./middlewares/studentAssessmentAccess'),
    require('./pages/studentGradebook/studentGradebook'),
  ]);
  app.use('/pl/course_instance/:course_instance_id/assessments', [
    function (req, res, next) {
      res.locals.navSubPage = 'assessments';
      next();
    },
    require('./middlewares/logPageView')('studentAssessments'),
    require('./middlewares/studentAssessmentAccess'),
    require('./pages/studentAssessments/studentAssessments'),
  ]);
  app.use('/pl/course_instance/:course_instance_id/assessment/:assessment_id', [
    require('./middlewares/selectAndAuthzAssessment'),
    require('./middlewares/logPageView')('studentAssessment'),
    require('./middlewares/studentAssessmentAccess'),
    require('./pages/studentAssessmentHomework/studentAssessmentHomework'),
    require('./pages/studentAssessmentExam/studentAssessmentExam'),
  ]);
  app.use(
    '/pl/course_instance/:course_instance_id/assessment_instance/:assessment_instance_id/file',
    [
      require('./middlewares/selectAndAuthzAssessmentInstance'),
      require('./middlewares/logPageView')('studentAssessmentInstanceFile'),
      require('./middlewares/studentAssessmentAccess'),
      require('./pages/studentAssessmentInstanceFile/studentAssessmentInstanceFile'),
    ]
  );
  app.use(
    '/pl/course_instance/:course_instance_id/assessment_instance/:assessment_instance_id/time_remaining',
    [
      require('./middlewares/selectAndAuthzAssessmentInstance'),
      require('./middlewares/studentAssessmentAccess'),
      require('./pages/studentAssessmentInstanceTimeRemaining/studentAssessmentInstanceTimeRemaining'),
    ]
  );
  app.use('/pl/course_instance/:course_instance_id/assessment_instance/:assessment_instance_id', [
    require('./middlewares/selectAndAuthzAssessmentInstance'),
    require('./middlewares/logPageView')('studentAssessmentInstance'),
    require('./middlewares/studentAssessmentAccess'),
    require('./pages/studentAssessmentInstanceHomework/studentAssessmentInstanceHomework'),
    require('./pages/studentAssessmentInstanceExam/studentAssessmentInstanceExam'),
  ]);
  app.use(
    '/pl/course_instance/:course_instance_id/instructor/assessment/:assessment_id/assessment_question/:assessment_question_id/next_ungraded',
    [
      function (req, res, next) {
        res.locals.assessment_question_id = req.params.assessment_question_id;
        res.locals.prior_instance_question_id = req.query.instance_question;
        next();
      },
      require('./pages/instructorQuestionManualGrading/instructorQuestionManualGradingNextInstanceQuestion'),
    ]
  );
  app.use(
    '/pl/course_instance/:course_instance_id/instructor/assessment/:assessment_id/assessment_question/:assessment_question_id/manual_grading',
    [
      function (req, res, next) {
        res.locals.navSubPage = 'manual_grading';
        next();
      },
      function (req, res, next) {
        res.locals.assessment_question_id = req.params.assessment_question_id;
        next();
      },
      require('./pages/instructorAssessmentQuestionManualGrading/instructorAssessmentQuestionManualGrading'),
    ]
  );
  app.use(
    '/pl/course_instance/:course_instance_id/instructor/instance_question/:instance_question_id/manual_grading',
    [
      function (req, res, next) {
        res.locals.navSubPage = 'manual_grading';
        next();
      },
      require('./middlewares/selectAndAuthzInstanceQuestion'),
      require('./pages/instructorQuestionManualGrading/instructorQuestionManualGrading'),
    ]
  );
  app.use('/pl/course_instance/:course_instance_id/instance_question/:instance_question_id', [
    require('./middlewares/selectAndAuthzInstanceQuestion'),
    // don't use logPageView here, we load it inside the page so it can get the variant_id
    require('./middlewares/studentAssessmentAccess'),
    require('./pages/studentInstanceQuestionHomework/studentInstanceQuestionHomework'),
    require('./pages/studentInstanceQuestionExam/studentInstanceQuestionExam'),
  ]);
  app.use('/pl/course_instance/:course_instance_id/report_cheating', [
    function (req, res, next) {
      res.locals.navSubPage = 'report_cheating';
      next();
    },
    require('./pages/studentReportCheating/studentReportCheating'),
  ]);
  if (config.devMode) {
    app.use(
      '/pl/course_instance/:course_instance_id/loadFromDisk',
      require('./pages/instructorLoadFromDisk/instructorLoadFromDisk')
    );
    app.use(
      '/pl/course_instance/:course_instance_id/jobSequence',
      require('./pages/instructorJobSequence/instructorJobSequence')
    );
  }

  // clientFiles
  app.use('/pl/course_instance/:course_instance_id/clientFilesCourse', [
    require('./middlewares/studentAssessmentAccess'),
    require('./pages/clientFilesCourse/clientFilesCourse'),
  ]);
  app.use('/pl/course_instance/:course_instance_id/clientFilesCourseInstance', [
    require('./middlewares/studentAssessmentAccess'),
    require('./pages/clientFilesCourseInstance/clientFilesCourseInstance'),
  ]);
  app.use(
    '/pl/course_instance/:course_instance_id/assessment/:assessment_id/clientFilesAssessment',
    [
      require('./middlewares/selectAndAuthzAssessment'),
      require('./middlewares/studentAssessmentAccess'),
      require('./pages/clientFilesAssessment/clientFilesAssessment'),
    ]
  );
  app.use(
    '/pl/course_instance/:course_instance_id/instance_question/:instance_question_id/clientFilesQuestion',
    [
      require('./middlewares/selectAndAuthzInstanceQuestion'),
      require('./middlewares/studentAssessmentAccess'),
      require('./pages/clientFilesQuestion/clientFilesQuestion'),
    ]
  );

  // generatedFiles
  app.use(
    '/pl/course_instance/:course_instance_id/instance_question/:instance_question_id/generatedFilesQuestion',
    [
      require('./middlewares/selectAndAuthzInstanceQuestion'),
      require('./middlewares/studentAssessmentAccess'),
      require('./pages/studentGeneratedFilesQuestion/studentGeneratedFilesQuestion'),
    ]
  );

  // legacy client file paths
  app.use('/pl/course_instance/:course_instance_id/instance_question/:instance_question_id/file', [
    require('./middlewares/selectAndAuthzInstanceQuestion'),
    require('./middlewares/studentAssessmentAccess'),
    require('./pages/legacyQuestionFile/legacyQuestionFile'),
  ]);
  app.use('/pl/course_instance/:course_instance_id/instance_question/:instance_question_id/text', [
    require('./middlewares/selectAndAuthzInstanceQuestion'),
    require('./middlewares/studentAssessmentAccess'),
    require('./pages/legacyQuestionText/legacyQuestionText'),
  ]);

  //////////////////////////////////////////////////////////////////////
  //////////////////////////////////////////////////////////////////////
  //////////////////////////////////////////////////////////////////////
  // Course pages //////////////////////////////////////////////////////

  app.use(/^\/pl\/course\/[0-9]+\/?$/, function (req, res, _next) {
    res.redirect(res.locals.urlPrefix + '/course_admin');
  }); // redirect plain course URL to overview page

  // Some course pages only require the authn user to have permission (aleady checked)
  app.use(
    '/pl/course/:course_id/effectiveUser',
    require('./pages/instructorEffectiveUser/instructorEffectiveUser')
  );
  app.use('/pl/course/:course_id/news_items', require('./pages/news_items/news_items.js'));
  app.use('/pl/course/:course_id/news_item', require('./pages/news_item/news_item.js'));

  // All other course pages require the effective user to have permission
  app.use('/pl/course/:course_id', require('./middlewares/authzHasCoursePreview'));

  // single question

  app.use('/pl/course/:course_id/question/:question_id', [
    require('./middlewares/selectAndAuthzInstructorQuestion'),
    require('./middlewares/ansifySyncErrorsAndWarnings.js'),
  ]);
  app.use(/^(\/pl\/course\/[0-9]+\/question\/[0-9]+)\/?$/, (req, res, _next) => {
    // Redirect legacy question URLs to their preview page.
    // We need to maintain query parameters like `variant_id` so that the
    // preview page can render the correct variant.
    const newUrl = `${req.params[0]}/preview`;
    const newUrlParts = url.parse(newUrl);
    newUrlParts.query = req.query;
    res.redirect(url.format(newUrlParts));
  });
  app.use('/pl/course/:course_id/question/:question_id', function (req, res, next) {
    res.locals.navPage = 'question';
    next();
  });
  app.use('/pl/course/:course_id/question/:question_id/settings', [
    function (req, res, next) {
      res.locals.navSubPage = 'settings';
      next();
    },
    require('./pages/instructorQuestionSettings/instructorQuestionSettings'),
  ]);
  app.use('/pl/course/:course_id/question/:question_id/preview', [
    function (req, res, next) {
      res.locals.navSubPage = 'preview';
      next();
    },
    require('./pages/shared/floatFormatters'),
    require('./pages/instructorQuestionPreview/instructorQuestionPreview'),
  ]);
  app.use('/pl/course/:course_id/question/:question_id/statistics', [
    function (req, res, next) {
      res.locals.navSubPage = 'statistics';
      next();
    },
    require('./pages/shared/assessmentStatDescriptions'),
    require('./pages/shared/floatFormatters'),
    require('./pages/instructorQuestionStatistics/instructorQuestionStatistics'),
  ]);
  app.use('/pl/course/:course_id/question/:question_id/file_edit', [
    function (req, res, next) {
      res.locals.navSubPage = 'file_edit';
      next();
    },
    require('./pages/instructorFileEditor/instructorFileEditor'),
  ]);
  app.use('/pl/course/:course_id/question/:question_id/file_view', [
    function (req, res, next) {
      res.locals.navSubPage = 'file_view';
      next();
    },
    require('./pages/instructorFileBrowser/instructorFileBrowser'),
  ]);
  app.use(
    '/pl/course/:course_id/question/:question_id/file_download',
    require('./pages/instructorFileDownload/instructorFileDownload')
  );

  app.use('/pl/course/:course_id/file_transfer', [
    require('./pages/instructorFileTransfer/instructorFileTransfer'),
  ]);

  app.use('/pl/course/:course_id/edit_error', require('./pages/editError/editError'));

  app.use(/^(\/pl\/course\/[0-9]+\/course_admin)\/?$/, (req, res, _next) => {
    res.redirect(`${req.params[0]}/instances`);
  });
  app.use('/pl/course/:course_id/course_admin', function (req, res, next) {
    res.locals.navPage = 'course_admin';
    next();
  });
  app.use('/pl/course/:course_id/course_admin/settings', [
    function (req, res, next) {
      res.locals.navSubPage = 'settings';
      next();
    },
    require('./pages/instructorCourseAdminSettings/instructorCourseAdminSettings'),
  ]);
  app.use('/pl/course/:course_id/course_admin/staff', [
    function (req, res, next) {
      res.locals.navSubPage = 'staff';
      next();
    },
    require('./pages/instructorCourseAdminStaff/instructorCourseAdminStaff'),
  ]);
  app.use('/pl/course/:course_id/course_admin/sets', [
    function (req, res, next) {
      res.locals.navSubPage = 'sets';
      next();
    },
    require('./pages/instructorCourseAdminSets/instructorCourseAdminSets'),
  ]);
  app.use('/pl/course/:course_id/course_admin/instances', [
    function (req, res, next) {
      res.locals.navSubPage = 'instances';
      next();
    },
    require('./pages/instructorCourseAdminInstances/instructorCourseAdminInstances'),
  ]);
  app.use('/pl/course/:course_id/course_admin/issues', [
    function (req, res, next) {
      res.locals.navSubPage = 'issues';
      next();
    },
    require('./pages/instructorIssues/instructorIssues'),
  ]);
  app.use('/pl/course/:course_id/course_admin/questions', [
    function (req, res, next) {
      res.locals.navSubPage = 'questions';
      next();
    },
    require('./pages/instructorQuestions/instructorQuestions'),
  ]);
  app.use('/pl/course/:course_id/course_admin/syncs', [
    function (req, res, next) {
      res.locals.navSubPage = 'syncs';
      next();
    },
    require('./pages/courseSyncs/courseSyncs'),
  ]);
  app.use('/pl/course/:course_id/course_admin/topics', [
    function (req, res, next) {
      res.locals.navSubPage = 'topics';
      next();
    },
    require('./pages/instructorCourseAdminTopics/instructorCourseAdminTopics'),
  ]);
  app.use('/pl/course/:course_id/course_admin/tags', [
    function (req, res, next) {
      res.locals.navSubPage = 'tags';
      next();
    },
    require('./pages/instructorCourseAdminTags/instructorCourseAdminTags'),
  ]);
  app.use('/pl/course/:course_id/course_admin/file_edit', [
    function (req, res, next) {
      res.locals.navSubPage = 'file_edit';
      next();
    },
    require('./pages/instructorFileEditor/instructorFileEditor'),
  ]);
  app.use('/pl/course/:course_id/course_admin/file_view', [
    function (req, res, next) {
      res.locals.navSubPage = 'file_view';
      next();
    },
    require('./pages/instructorFileBrowser/instructorFileBrowser'),
  ]);
  app.use(
    '/pl/course/:course_id/course_admin/file_download',
    require('./pages/instructorFileDownload/instructorFileDownload')
  );

  app.use(
    '/pl/course/:course_id/loadFromDisk',
    require('./pages/instructorLoadFromDisk/instructorLoadFromDisk')
  );
  app.use(
    '/pl/course/:course_id/jobSequence',
    require('./pages/instructorJobSequence/instructorJobSequence')
  );

  // clientFiles
  app.use(
    '/pl/course/:course_id/clientFilesCourse',
    require('./pages/clientFilesCourse/clientFilesCourse')
  );
  app.use('/pl/course/:course_id/question/:question_id/clientFilesQuestion', [
    require('./middlewares/selectAndAuthzInstructorQuestion'),
    require('./pages/clientFilesQuestion/clientFilesQuestion'),
  ]);

  // generatedFiles
  app.use('/pl/course/:course_id/question/:question_id/generatedFilesQuestion', [
    require('./middlewares/selectAndAuthzInstructorQuestion'),
    require('./pages/instructorGeneratedFilesQuestion/instructorGeneratedFilesQuestion'),
  ]);

  // legacy client file paths
  // handle routes with and without /preview/ in them to handle URLs with and without trailing slashes
  app.use('/pl/course/:course_id/question/:question_id/file', [
    require('./middlewares/selectAndAuthzInstructorQuestion'),
    require('./pages/legacyQuestionFile/legacyQuestionFile'),
  ]);
  app.use('/pl/course/:course_id/question/:question_id/preview/file', [
    require('./middlewares/selectAndAuthzInstructorQuestion'),
    require('./pages/legacyQuestionFile/legacyQuestionFile'),
  ]);
  app.use('/pl/course/:course_id/question/:question_id/text', [
    require('./middlewares/selectAndAuthzInstructorQuestion'),
    require('./pages/legacyQuestionText/legacyQuestionText'),
  ]);
  app.use('/pl/course/:course_id/question/:question_id/preview/text', [
    require('./middlewares/selectAndAuthzInstructorQuestion'),
    require('./pages/legacyQuestionText/legacyQuestionText'),
  ]);

  //////////////////////////////////////////////////////////////////////
  //////////////////////////////////////////////////////////////////////
  //////////////////////////////////////////////////////////////////////
  // Administrator pages ///////////////////////////////////////////////

  app.use('/pl/administrator', require('./middlewares/authzIsAdministrator'));
  app.use(
    '/pl/administrator/overview',
    require('./pages/administratorOverview/administratorOverview')
  );
  app.use(
    '/pl/administrator/queries',
    require('./pages/administratorQueries/administratorQueries')
  );
  app.use('/pl/administrator/query', require('./pages/administratorQuery/administratorQuery'));
  app.use(
    '/pl/administrator/jobSequence/',
    require('./pages/administratorJobSequence/administratorJobSequence')
  );
  app.use(
    '/pl/administrator/courseRequests/',
    require('./pages/administratorCourseRequests/administratorCourseRequests')
  );

  //////////////////////////////////////////////////////////////////////
  //////////////////////////////////////////////////////////////////////
  //////////////////////////////////////////////////////////////////////
  // Webhooks //////////////////////////////////////////////////////////
  app.get('/pl/webhooks/ping', function (req, res, _next) {
    res.send('.');
  });
  app.use('/pl/webhooks/grading', require('./webhooks/grading/grading'));

  //////////////////////////////////////////////////////////////////////
  //////////////////////////////////////////////////////////////////////
  //////////////////////////////////////////////////////////////////////
  // Error handling ////////////////////////////////////////////////////

  // if no earlier routes matched, this will match and generate a 404 error
  app.use(require('./middlewares/notFound'));

  app.use(require('./middlewares/redirectEffectiveAccessDenied'));
  app.use(require('./pages/error/error'));

  return app;
};

//////////////////////////////////////////////////////////////////////
//////////////////////////////////////////////////////////////////////
//////////////////////////////////////////////////////////////////////
// Server startup ////////////////////////////////////////////////////

var server;

module.exports.startServerAsync = async () => {
  const app = module.exports.initExpress();

  if (config.serverType === 'https') {
    const key = await fs.promises.readFile(config.sslKeyFile);
    const cert = await fs.promises.readFile(config.sslCertificateFile);
    const ca = [await fs.promises.readFile(config.sslCAFile)];
    var options = { key, cert, ca };
    server = https.createServer(options, app);
    server.listen(config.serverPort);
    server.timeout = 600000; // 10 minutes
    logger.verbose('server listening to HTTPS on port ' + config.serverPort);
  } else if (config.serverType === 'http') {
    server = http.createServer(app);
    server.listen(config.serverPort);
    server.timeout = 600000; // 10 minutes
    logger.verbose('server listening to HTTP on port ' + config.serverPort);
  } else {
    throw new Error('unknown serverType: ' + config.serverType);
  }

  return app;
};
module.exports.startServer = util.callbackify(module.exports.startServerAsync);

module.exports.stopServer = function (callback) {
  if (!server) return callback(new Error('cannot stop an undefined server'));
  server.close(function (err) {
    if (ERR(err, callback)) return;
    callback(null);
  });
};

module.exports.insertDevUser = function (callback) {
  // add dev user as Administrator
  var sql =
    'INSERT INTO users (uid, name)' +
    " VALUES ('dev@illinois.edu', 'Dev User')" +
    ' ON CONFLICT (uid) DO UPDATE' +
    ' SET name = EXCLUDED.name' +
    ' RETURNING user_id;';
  sqldb.queryOneRow(sql, [], function (err, result) {
    if (ERR(err, callback)) return;
    var user_id = result.rows[0].user_id;
    var sql =
      'INSERT INTO administrators (user_id)' +
      ' VALUES ($user_id)' +
      ' ON CONFLICT (user_id) DO NOTHING;';
    var params = { user_id };
    sqldb.query(sql, params, function (err, _result) {
      if (ERR(err, callback)) return;
      callback(null);
    });
  });
};

if (config.startServer) {
  async.series(
    [
      async () => {
        logger.verbose('PrairieLearn server start');

        let configFilename = 'config.json';
        if ('config' in argv) {
          configFilename = argv['config'];
        }

        // Before we start executing any real code, ensure that tracing has
        // been configured correctly.
        await tracing.waitForStart();

        // Load config values from AWS as early as possible so we can use them
        // to set values for e.g. the database connection
        await config.loadConfigAsync(configFilename);
        await awsHelper.init();
        await awsHelper.loadConfigSecrets();

        // This should be done as soon as we load our config so that we can
        // start exporting spans.
        await tracing.init(config);

        if (config.logFilename) {
          logger.addFileLogging(config.logFilename);
          logger.verbose('activated file logging: ' + config.logFilename);
        }
      },
      async () => {
        if (config.blockedAtWarnEnable) {
          blockedAt(
            (time, stack) => {
              const msg = `BLOCKED-AT: Blocked for ${time}ms`;
              logger.verbose(msg, { time, stack });
              console.log(msg + '\n' + stack.join('\n')); // eslint-disable-line no-console
            },
            { threshold: config.blockedWarnThresholdMS }
          ); // threshold in milliseconds
        } else if (config.blockedWarnEnable) {
          blocked(
            (time) => {
              const msg = `BLOCKED: Blocked for ${time}ms (set config.blockedAtWarnEnable for stack trace)`;
              logger.verbose(msg, { time });
              console.log(msg); // eslint-disable-line no-console
            },
            { threshold: config.blockedWarnThresholdMS }
          ); // threshold in milliseconds
        }
      },
      async () => {
        if (!config.hasAzure) return;

        let OIDCStrategy = require('passport-azure-ad').OIDCStrategy;
        const azureConfig = {
          identityMetadata: config.azureIdentityMetadata,
          clientID: config.azureClientID,
          responseType: config.azureResponseType,
          responseMode: config.azureResponseMode,
          redirectUrl: config.azureRedirectUrl,
          allowHttpForRedirectUrl: config.azureAllowHttpForRedirectUrl,
          clientSecret: config.azureClientSecret,
          validateIssuer: config.azureValidateIssuer,
          isB2C: config.azureIsB2C,
          issuer: config.azureIssuer,
          passReqToCallback: config.azurePassReqToCallback,
          scope: config.azureScope,
          loggingLevel: config.azureLoggingLevel,
          nonceLifetime: config.azureNonceLifetime,
          nonceMaxAmount: config.azureNonceMaxAmount,
          useCookieInsteadOfSession: config.azureUseCookieInsteadOfSession,
          cookieEncryptionKeys: config.azureCookieEncryptionKeys,
          clockSkew: config.azureClockSkew,
        };
        passport.use(
          new OIDCStrategy(azureConfig, function (
            iss,
            sub,
            profile,
            accessToken,
            refreshToken,
            done
          ) {
            return done(null, profile);
          })
        );
      },
      function (callback) {
        var pgConfig = {
          user: config.postgresqlUser,
          database: config.postgresqlDatabase,
          host: config.postgresqlHost,
          password: config.postgresqlPassword,
          max: config.postgresqlPoolSize,
          idleTimeoutMillis: config.postgresqlIdleTimeoutMillis,
        };
        logger.verbose(
          'Connecting to database ' + pgConfig.user + '@' + pgConfig.host + ':' + pgConfig.database
        );
        var idleErrorHandler = function (err) {
          logger.error('idle client error', err);
          // https://github.com/PrairieLearn/PrairieLearn/issues/2396
          process.exit(1);
        };
        sqldb.init(pgConfig, idleErrorHandler, function (err) {
          if (ERR(err, callback)) return;
          logger.verbose('Successfully connected to database');
          callback(null);
        });
      },
      function (callback) {
        if (!config.runMigrations) return callback(null);
        migrations.init(path.join(__dirname, 'migrations'), 'prairielearn', function (err) {
          if (ERR(err, callback)) return;
          callback(null);
        });
      },
      function (callback) {
        if ('migrate-and-exit' in argv && argv['migrate-and-exit']) {
          logger.info('option --migrate-and-exit passed, running DB setup and exiting');
          process.exit(0);
        } else {
          callback(null);
        }
      },
      async () => {
        // We create and activate a random DB schema name
        // (https://www.postgresql.org/docs/12/ddl-schemas.html)
        // after we have run the migrations but before we create
        // the sprocs. This means all tables (from migrations) are
        // in the public schema, but all sprocs are in the random
        // schema. Every server invocation thus has its own copy
        // of its sprocs, allowing us to update servers while old
        // servers are still running. See docs/dev-guide.md for
        // more info.
        await sqldb.setRandomSearchSchemaAsync(config.instanceId);
      },
      function (callback) {
        sprocs.init(function (err) {
          if (ERR(err, callback)) return;
          callback(null);
        });
      },
      function (callback) {
        const notify_with_new_server = false;
        news_items.init(notify_with_new_server, function (err) {
          if (ERR(err, callback)) return;
          callback(null);
        });
      },
      function (callback) {
        cron.init(function (err) {
          if (ERR(err, callback)) return;
          callback(null);
        });
      },
      (callback) => {
        redis.init((err) => {
          if (ERR(err, callback)) return;
          callback(null);
        });
      },
      (callback) => {
        cache.init((err) => {
          if (ERR(err, callback)) return;
          callback(null);
        });
      },
      (callback) => {
        externalGrader.init(assessment, function (err) {
          if (ERR(err, callback)) return;
          callback(null);
        });
      },
      (callback) => {
        if (!config.externalGradingEnableResults) return callback(null);
        externalGraderResults.init((err) => {
          if (ERR(err, callback)) return;
          callback(null);
        });
      },
      async () => await assets.init(),
      function (callback) {
        load.initEstimator('request', 1);
        load.initEstimator('authed_request', 1);
        load.initEstimator('python', 1, false);
        load.initEstimator('python_worker_active', 1);
        load.initEstimator('python_worker_idle', 1, false);
        load.initEstimator('python_callback_waiting', 1);
        callback(null);
      },
      function (callback) {
        workers.init();
        callback(null);
      },
      async () => {
        logger.verbose('Starting server...');
        await module.exports.startServerAsync();
      },
      function (callback) {
        if (!config.devMode) return callback(null);
        module.exports.insertDevUser(function (err) {
          if (ERR(err, callback)) return;
          callback(null);
        });
      },
      function (callback) {
        socketServer.init(server, function (err) {
          if (ERR(err, callback)) return;
          callback(null);
        });
      },
      function (callback) {
        externalGradingSocket.init(function (err) {
          if (ERR(err, callback)) return;
          callback(null);
        });
      },
      function (callback) {
        util.callbackify(workspace.init)((err) => {
          if (ERR(err, callback)) return;
          callback(null);
        });
      },
      function (callback) {
        serverJobs.init(function (err) {
          if (ERR(err, callback)) return;
          callback(null);
        });
      },
      function (callback) {
        freeformServer.init(function (err) {
          if (ERR(err, callback)) return;
          callback(null);
        });
      },
    ],
    function (err, data) {
      if (err) {
        logger.error('Error initializing PrairieLearn server:', err, data);
        logger.error('Exiting...');
        process.exit(1);
      } else {
        logger.info('PrairieLearn server ready, press Control-C to quit');
        if (config.devMode) {
          logger.info('Go to ' + config.serverType + '://localhost:' + config.serverPort);
        }
        if ('exit' in argv) {
          logger.info('exit option passed, quitting...');
          process.exit(0);
        }
      }
    }
  );
}<|MERGE_RESOLUTION|>--- conflicted
+++ resolved
@@ -495,12 +495,6 @@
     },
     require('./pages/news_item/news_item.js'),
   ]);
-<<<<<<< HEAD
-
-  app.use('/pl/scrap_paper', [require('./pages/instructorScrapPaper/instructorScrapPaper.js')]);
-  app.use('/pl/scan_paper', [require('./pages/instructorScanPaper/instructorScanPaper.js')]);
-=======
->>>>>>> 80e7e45e
   app.use('/pl/request_course', [
     function (req, res, next) {
       res.locals.navPage = 'request_course';
