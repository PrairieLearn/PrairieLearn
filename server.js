const ERR = require('async-stacktrace');
const util = require('util');
const fs = require('fs');
const path = require('path');
const debug = require('debug')('prairielearn:' + path.basename(__filename, '.js'));
const favicon = require('serve-favicon');
const async = require('async');
const express = require('express');
const bodyParser = require('body-parser');
const cookieParser = require('cookie-parser');
const passport = require('passport');
const Bowser = require('bowser');
const http = require('http');
const https = require('https');
const blocked = require('blocked');
const blockedAt = require('blocked-at');
const onFinished = require('on-finished');
const { v4: uuidv4 } = require('uuid');
const argv = require('yargs-parser') (process.argv.slice(2));
const multer = require('multer');
const filesize = require('filesize');
const url = require('url');
const { createProxyMiddleware } = require('http-proxy-middleware');

const logger = require('./lib/logger');
const config = require('./lib/config');
const load = require('./lib/load');
const awsHelper = require('./lib/aws.js');
const externalGrader = require('./lib/externalGrader');
const externalGraderResults = require('./lib/externalGraderResults');
const externalGradingSocket = require('./lib/externalGradingSocket');
const workspace = require('./lib/workspace');
const assessment = require('./lib/assessment');
const { sqldb, migrations } = require('@prairielearn/prairielib');
const sprocs = require('./sprocs');
const news_items = require('./news_items');
const cron = require('./cron');
const redis = require('./lib/redis');
const socketServer = require('./lib/socket-server');
const serverJobs = require('./lib/server-jobs');
const freeformServer = require('./question-servers/freeform.js');
const cache = require('./lib/cache');
const { LocalCache } = require('./lib/local-cache');
const workers = require('./lib/workers');
const assets = require('./lib/assets');


process.on('warning', e => console.warn(e)); // eslint-disable-line no-console

// If there is only one argument, legacy it into the config option
if (argv['_'].length == 1) {
    argv['config'] = argv['_'][0];
    argv['_'] = [];
}

if ('h' in argv || 'help' in argv) {
    var msg = `PrairieLearn command line options:
    -h, --help                          Display this help and exit
    --config <filename>
    <filename> and no other args        Load an alternative config filename
    --migrate-and-exit                  Run the DB initialization parts and exit
    --exit                              Run all the initialization and exit
`;

    console.log(msg); // eslint-disable-line no-console
    process.exit(0);
}

/**
 * Creates the express application and sets up all PrairieLearn routes.
 * @return {Express App} The express "app" object that was created.
 */
module.exports.initExpress = function() {
    const app = express();
    app.set('views', path.join(__dirname, 'pages'));
    app.set('view engine', 'ejs');
    app.set('trust proxy', config.trustProxy);
    config.devMode = (app.get('env') == 'development');

    // Set res.locals variables first, so they will be available on
    // all pages including the error page (which we could jump to at
    // any point.
    app.use((req, res, next) => {
        res.locals.asset_path = assets.assetPath;
        res.locals.node_modules_asset_path = assets.nodeModulesAssetPath;
        next();
    });
    app.use(function(req, res, next) {res.locals.config = config; next();});
    app.use(function(req, res, next) {config.setLocals(res.locals); next();});

    // browser detection - data format is https://lancedikson.github.io/bowser/docs/global.html#ParsedResult
    app.use(function(req, res, next) {
        if (req.headers['user-agent']) {
            res.locals.userAgent = Bowser.parse(req.headers['user-agent']);
        } else {
            res.locals.userAgent = null;
        }
        next();
    });

    // special parsing of file upload paths -- this is inelegant having it
    // separate from the route handlers but it seems to be necessary
    // Special handling of file-upload routes so that we can parse multipart/form-data
    const upload = multer({
        storage: multer.memoryStorage(),
        limits: {
            fieldSize: config.fileUploadMaxBytes,
            fileSize: config.fileUploadMaxBytes,
            parts: config.fileUploadMaxParts,
        },
    });
    config.fileUploadMaxBytesFormatted = filesize(config.fileUploadMaxBytes, {base: 10, round: 0});
    app.post('/pl/course_instance/:course_instance_id/instructor/assessment/:assessment_id/uploads', upload.single('file'));
    app.post('/pl/course_instance/:course_instance_id/instance_question/:instance_question_id', upload.single('file'));
    app.post('/pl/course_instance/:course_instance_id/assessment_instance/:assessment_instance_id', upload.single('file'));
    app.post('/pl/course_instance/:course_instance_id/instructor/question/:question_id', upload.single('file'));
    app.post('/pl/course/:course_id/question/:question_id', upload.single('file'));
    app.post('/pl/course/:course_id/question/:question_id/file_view', upload.single('file'));
    app.post('/pl/course/:course_id/question/:question_id/file_view/*', upload.single('file'));
    app.post('/pl/course_instance/:course_instance_id/instructor/assessment/:assessment_id/settings', upload.single('file'));
    app.post('/pl/course_instance/:course_instance_id/instructor/instance_admin/settings', upload.single('file'));
    app.post('/pl/course_instance/:course_instance_id/instructor/course_admin/settings', upload.single('file'));
    app.post('/pl/course/:course_id/course_admin/settings', upload.single('file'));
    app.post('/pl/course/:course_id/course_admin/file_view', upload.single('file'));
    app.post('/pl/course/:course_id/course_admin/file_view/*', upload.single('file'));
    app.post('/pl/course_instance/:course_instance_id/instructor/course_admin/file_view', upload.single('file'));
    app.post('/pl/course_instance/:course_instance_id/instructor/course_admin/file_view/*', upload.single('file'));
    app.post('/pl/course_instance/:course_instance_id/instructor/instance_admin/file_view', upload.single('file'));
    app.post('/pl/course_instance/:course_instance_id/instructor/instance_admin/file_view/*', upload.single('file'));
    app.post('/pl/course_instance/:course_instance_id/instructor/assessment/:assessment_id/file_view', upload.single('file'));
    app.post('/pl/course_instance/:course_instance_id/instructor/assessment/:assessment_id/file_view/*', upload.single('file'));
    app.post('/pl/course_instance/:course_instance_id/instructor/question/:question_id/file_view', upload.single('file'));
    app.post('/pl/course_instance/:course_instance_id/instructor/question/:question_id/file_view/*', upload.single('file'));
    app.post('/pl/course_instance/:course_instance_id/instructor/assessment/:assessment_id/groups', upload.single('file'));

    // proxy workspaces to remote machines
    let workspaceUrlRewriteCache = new LocalCache(config.workspaceUrlRewriteCacheMaxAgeSec);
    const workspaceProxyOptions = {
        target: 'invalid',
        ws: true,
        pathRewrite: async (path) => {
            try {
                const match = path.match('/pl/workspace/([0-9]+)/container/(.*)');
                if (!match) throw new Error(`Could not match path: ${path}`);
                const workspace_id = parseInt(match[1]);
                let workspace_url_rewrite = workspaceUrlRewriteCache.get(workspace_id);
                if (workspace_url_rewrite == null) {
                    debug(`pathRewrite: querying workspace_url_rewrite for workspace_id=${workspace_id}`);
                    const sql
                          = 'SELECT q.workspace_url_rewrite'
                          + ' FROM questions AS q'
                          + ' JOIN variants AS v ON (v.question_id = q.id)'
                          + ' WHERE v.workspace_id = $workspace_id;';
                    const result = await sqldb.queryOneRowAsync(sql, {workspace_id});
                    workspace_url_rewrite = result.rows[0].workspace_url_rewrite;
                    if (workspace_url_rewrite == null) workspace_url_rewrite = true;
                    workspaceUrlRewriteCache.set(workspace_id, workspace_url_rewrite);
                }
                debug(`pathRewrite: found workspace_url_rewrite=${workspace_url_rewrite} for workspace_id=${workspace_id}`);
                if (!workspace_url_rewrite) {
                    return path;
                }
                var pathSuffix = match[2];
                const newPath = '/' + pathSuffix;
                return newPath;
            } catch (err) {
                logger.error(`Error in pathRewrite for path=${path}: ${err}`);
                return path;
            }
        },
        logLevel: 'silent',
        logProvider: _provider => logger,
        router: async (req) => {
            try {
                const match = req.url.match(/^\/pl\/workspace\/([0-9]+)\/container\//);
                if (!match) throw new Error(`Could not match URL: ${req.url}`);
                const workspace_id = match[1];
                const result = await sqldb.queryOneRowAsync(`SELECT hostname FROM workspaces WHERE id = $workspace_id;`, {workspace_id});
                const url = `http://${result.rows[0].hostname}/`;
                return url;
            } catch (err) {
                logger.error(`Error in router for url=${req.url}: ${err}`);
                return 'not-matched';
            }
        },
        onError: (err, req, res) => {
            logger.error(`Error proxying workspace request: ${err}`, {err, url: req.url});
            /* Check to make sure we weren't already in the middle of sending a response
               before replying with an error 500 */
            if (res && !res.headersSent) {
                if (res.status && res.send) {
                    res.status(500).send('Error proxying workspace request');
                }
            }
        },
    };
    const workspaceProxy = createProxyMiddleware((pathname) => {
        return pathname.match('/pl/workspace/([0-9])+/container/');
    }, workspaceProxyOptions);
    app.use('/pl/workspace/:workspace_id/container', [
        cookieParser(),
        require('./middlewares/date'),
        require('./middlewares/authn'),
        require('./middlewares/authzWorkspace'),
        workspaceProxy,
    ]);

    // Limit to 5MB of JSON
    app.use(bodyParser.json({limit: 5 * 1024 * 1024}));
    app.use(bodyParser.urlencoded({extended: false, limit: 5 * 1536 * 1024}));
    app.use(cookieParser());
    app.use(passport.initialize());
    if (config.devMode)
        app.use(favicon(path.join(__dirname, 'public', 'favicon-dev.ico')));
    else
        app.use(favicon(path.join(__dirname, 'public', 'favicon.ico')));

    if ('localRootFilesDir' in config) {
        logger.info(`localRootFilesDir: Mapping ${config.localRootFilesDir} into /`);
        app.use(express.static(config.localRootFilesDir));
    }

    // To allow for more aggressive caching of static files served from public/,
    // we use an `assets/` path that includes a cachebuster in the path.
    // In requests for resources, the cachebuster will be a hash of the contents
    // of `/public`, which we will compute at startup. See `lib/assets.js` for
    // implementation details.
    app.use('/assets/:cachebuster', express.static(path.join(__dirname, 'public'), {
        // In dev mode, assets are likely to change while the server is running,
        // so we'll prevent them from being cached.
        maxAge: config.devMode ? '0' : '31557600',
        immutable: true,
    }));
    // This route is kept around for legacy reasons - new code should prefer the
    // "cacheable" route above.
    app.use(express.static(path.join(__dirname, 'public')));

    // To allow for more aggressive caching of files served from node_modules/,
    // we insert a hash of the module version into the resource path. This allows
    // us to treat those files as immutable and cache them essentially forever.
    app.use('/cacheable_node_modules/:cachebuster', express.static(path.join(__dirname, 'node_modules'), {
        maxAge: '31557600',
        immutable: true,
    }));
    // This is included for backwards-compatibility with pages that might still
    // expect to be able to load files from the `/node_modules` route.
    app.use('/node_modules', express.static(path.join(__dirname, 'node_modules')));

    // Included for backwards-compatibility; new code should load MathJax from
    // `/cacheable_node_modules` instead.
    app.use('/MathJax', express.static(path.join(__dirname, 'node_modules', 'mathjax', 'es5')));

    // Support legacy use of ace by v2 questions
    app.use('/localscripts/calculationQuestion/ace', express.static(path.join(__dirname, 'node_modules/ace-builds/src-min-noconflict')));
    app.use('/javascripts/ace', express.static(path.join(__dirname, 'node_modules/ace-builds/src-min-noconflict')));

    // Middleware for all requests
    // response_id is logged on request, response, and error to link them together
    app.use(function(req, res, next) {res.locals.response_id = uuidv4(); next();});

    // load accounting for requests
    app.use(function(req, res, next) {load.startJob('request', res.locals.response_id); next();});
    app.use(function(req, res, next) {
        onFinished(res, function (err, res) {
            if (ERR(err, () => {})) logger.verbose('request on-response-finished error', {err, response_id: res.locals.response_id});
            load.endJob('request', res.locals.response_id);
        });
        next();
    });

    // More middlewares
    app.use(require('./middlewares/logResponse')); // defers to end of response
    app.use(require('./middlewares/cors'));
    app.use(require('./middlewares/date'));
    app.use('/pl/oauth2login', require('./pages/authLoginOAuth2/authLoginOAuth2'));
    app.use('/pl/oauth2callback', require('./pages/authCallbackOAuth2/authCallbackOAuth2'));
    app.use('/pl/shibcallback', require('./pages/authCallbackShib/authCallbackShib'));
    app.use('/pl/azure_login', require('./pages/authLoginAzure/authLoginAzure'));
    app.use('/pl/azure_callback', require('./pages/authCallbackAzure/authCallbackAzure'));
    app.use('/pl/lti', require('./pages/authCallbackLti/authCallbackLti'));
    app.use('/pl/login', require('./pages/authLogin/authLogin'));
    // disable SEB until we can fix the mcrypt issues
    // app.use('/pl/downloadSEBConfig', require('./pages/studentSEBConfig/studentSEBConfig'));
    app.use(require('./middlewares/authn')); // authentication, set res.locals.authn_user
    app.use('/pl/api', require('./middlewares/authnToken')); // authn for the API, set res.locals.authn_user
    app.use(require('./middlewares/csrfToken')); // sets and checks res.locals.__csrf_token
    app.use(require('./middlewares/logRequest'));

    // load accounting for authenticated accesses
    app.use(function(req, res, next) {load.startJob('authed_request', res.locals.response_id); next();});
    app.use(function(req, res, next) {
        onFinished(res, function (err, res) {
            if (ERR(err, () => {})) logger.verbose('authed_request on-response-finished error', {err, response_id: res.locals.response_id});
            load.endJob('authed_request', res.locals.response_id);
        });
        next();
    });

    // clear all cached course code in dev mode (no authorization needed)
    if (config.devMode) {
        app.use(require('./middlewares/undefCourseCode'));
    }

    // clear cookies on the homepage to reset any stale session state
    app.use(/^(\/?)$|^(\/pl\/?)$/, require('./middlewares/clearCookies'));

    // some pages don't need authorization
    app.use('/', [
      function(req, res, next) {res.locals.navPage = 'home'; next();},
      require('./pages/home/home'),
    ]);
    app.use('/pl', [
      function(req, res, next) {res.locals.navPage = 'home'; next();},
      require('./pages/home/home'),
    ]);
    app.use('/pl/settings', [
      function(req, res, next) {res.locals.navPage = 'user_settings'; next();},
      require('./pages/userSettings/userSettings'),
    ]);
    app.use('/pl/enroll', [
      function(req, res, next) {res.locals.navPage = 'enroll'; next();},
      require('./pages/enroll/enroll'),
    ]);
    app.use('/pl/logout', [
      function(req, res, next) {res.locals.navPage = 'logout'; next();},
      require('./pages/authLogout/authLogout'),
    ]);
    app.use('/pl/password', [
      function(req, res, next) {res.locals.navPage = 'password'; next();},
      require('./pages/authPassword/authPassword'),
    ]);
    app.use('/pl/news_items', [
      function(req, res, next) {res.locals.navPage = 'news'; next();},
      require('./pages/news_items/news_items.js'),
    ]);
    app.use('/pl/news_item', [
      function(req, res, next) {res.locals.navPage = 'news'; next();},
      function(req, res, next) {res.locals.navSubPage = 'news_item'; next();},
      require('./pages/news_item/news_item.js'),
    ]);
    app.use('/pl/request_course', [
        function(req, res, next) {res.locals.navPage = 'request_course'; next();},
        require('./pages/instructorRequestCourse/instructorRequestCourse.js'),
    ]);

    app.use('/pl/workspace/:workspace_id', [
        require('./middlewares/authzWorkspace'),
        require('./pages/workspace/workspace'),
    ]);
    // dev-mode pages are mounted for both out-of-course access (here) and within-course access (see below)
    if (config.devMode) {
        app.use('/pl/loadFromDisk', [
          function(req, res, next) {res.locals.navPage = 'load_from_disk'; next();},
          require('./pages/instructorLoadFromDisk/instructorLoadFromDisk'),
        ]);
        app.use('/pl/jobSequence', [
          function(req, res, next) {res.locals.navPage = 'job_sequence'; next();},
          require('./pages/instructorJobSequence/instructorJobSequence'),
        ]);
    }

    // all pages under /pl/course_instance require authorization
    app.use('/pl/course_instance/:course_instance_id', [
      function(req, res, next) {res.locals.urlPrefix = '/pl/course_instance/' + req.params.course_instance_id; next();},
      function(req, res, next) {res.locals.navbarType = 'student'; next();},
      require('./middlewares/authzCourseInstance'),
      require('./middlewares/ansifySyncErrorsAndWarnings.js'),
    ]);

    // Redirect plain course page to Instructor or Student assessments page.
    // We have to do this after initial authz so we know whether we are an Instructor,
    // but before instructor authz so we still get a chance to enforce that.
    app.use(/^\/pl\/course_instance\/[0-9]+\/?$/, function(req, res, _next) {
        if (res.locals.authz_data.has_instructor_view) {
            res.redirect(res.locals.urlPrefix + '/instructor/instance_admin/assessments');
        } else {
            res.redirect(res.locals.urlPrefix + '/assessments');
        }
    });

    // Redirect Instructor effectiveUser page to the Student version if we don't have Instructor authz.
    // This is needed to handle the redirection after we change effective user to a student.
    app.use(/^\/pl\/course_instance\/[0-9]+\/instructor\/effectiveUser(\/?.*)$/, function(req, res, next) {
        if (!res.locals.authz_data.has_instructor_view) {
            res.redirect(res.locals.urlPrefix + '/effectiveUser');
        } else {
            next();
        }
    });

    // all pages under /pl/course_instance/*/instructor require instructor permissions
    app.use('/pl/course_instance/:course_instance_id/instructor', require('./middlewares/authzCourseInstanceHasInstructorView'));
    app.use('/pl/course_instance/:course_instance_id/instructor', function(req, res, next) {res.locals.urlPrefix = '/pl/course_instance/' + req.params.course_instance_id + '/instructor'; next();});
    app.use('/pl/course_instance/:course_instance_id/instructor', function(req, res, next) {res.locals.navbarType = 'instructor'; next();});
    app.use('/pl/course_instance/:course_instance_id/instructor', require('./middlewares/selectOpenIssueCount'));

    // all pages under /pl/course require authorization
    app.use('/pl/course/:course_id', require('./middlewares/authzCourse')); // set res.locals.course
    app.use('/pl/course/:course_id', require('./middlewares/ansifySyncErrorsAndWarnings.js'));
    app.use('/pl/course/:course_id', function(req, res, next) {res.locals.urlPrefix = '/pl/course/' + req.params.course_id; next();});
    app.use('/pl/course/:course_id', function(req, res, next) {res.locals.navbarType = 'instructor'; next();});
    app.use('/pl/course/:course_id', require('./middlewares/selectOpenIssueCount'));

    // Serve element statics
    app.use('/pl/static/elements', require('./pages/elementFiles/elementFiles'));
    app.use('/pl/course_instance/:course_instance_id/elements', require('./pages/elementFiles/elementFiles'));
    app.use('/pl/course_instance/:course_instance_id/instructor/elements', require('./pages/elementFiles/elementFiles'));
    app.use('/pl/course/:course_id/elements', require('./pages/elementFiles/elementFiles'));

    //////////////////////////////////////////////////////////////////////
    //////////////////////////////////////////////////////////////////////
    //////////////////////////////////////////////////////////////////////
    // API ///////////////////////////////////////////////////////////////

    app.use('/pl/api/v1', require('./api/v1'));

    //////////////////////////////////////////////////////////////////////
    //////////////////////////////////////////////////////////////////////
    //////////////////////////////////////////////////////////////////////
    // Instructor pages //////////////////////////////////////////////////

    app.use('/pl/course_instance/:course_instance_id/instructor/effectiveUser', [
        require('./pages/instructorEffectiveUser/instructorEffectiveUser'),
    ]);

    // single assessment
    app.use('/pl/course_instance/:course_instance_id/instructor/assessment/:assessment_id', [
        require('./middlewares/selectAndAuthzAssessment'),
        require('./middlewares/ansifySyncErrorsAndWarnings.js'),
        require('./middlewares/selectAssessments'),
    ]);
    app.use(/^(\/pl\/course_instance\/[0-9]+\/instructor\/assessment\/[0-9]+)\/?$/, (req, res, _next) => {
        res.redirect(`${req.params[0]}/questions`);
    });
    app.use('/pl/course_instance/:course_instance_id/instructor/assessment/:assessment_id', function(req, res, next) {res.locals.navPage = 'assessment'; next();});
    app.use('/pl/course_instance/:course_instance_id/instructor/assessment/:assessment_id/settings', [
        function(req, res, next) {res.locals.navSubPage = 'settings'; next();},
        require('./pages/instructorAssessmentSettings/instructorAssessmentSettings'),
    ]);
    app.use('/pl/course_instance/:course_instance_id/instructor/assessment/:assessment_id/questions', [
        function(req, res, next) {res.locals.navSubPage = 'questions'; next();},
        require('./pages/instructorAssessmentQuestions/instructorAssessmentQuestions'),
    ]);
    app.use('/pl/course_instance/:course_instance_id/instructor/assessment/:assessment_id/groups', [
        function(req, res, next) {res.locals.navSubPage = 'groups'; next();},
        require('./pages/instructorAssessmentGroups/instructorAssessmentGroups'),
    ]);
    app.use('/pl/course_instance/:course_instance_id/instructor/assessment/:assessment_id/access', [
        function(req, res, next) {res.locals.navSubPage = 'access'; next();},
        require('./pages/instructorAssessmentAccess/instructorAssessmentAccess'),
    ]);
    app.use('/pl/course_instance/:course_instance_id/instructor/assessment/:assessment_id/assessment_statistics', [
        function(req, res, next) {res.locals.navSubPage = 'assessment_statistics'; next();},
        require('./pages/instructorAssessmentStatistics/instructorAssessmentStatistics'),
    ]);
    app.use('/pl/course_instance/:course_instance_id/instructor/assessment/:assessment_id/question_statistics', [
        function(req, res, next) {res.locals.navSubPage = 'question_statistics'; next();},
        require('./pages/shared/assessmentStatDescriptions'),
        require('./pages/shared/floatFormatters'),
        require('./pages/instructorAssessmentQuestionStatistics/instructorAssessmentQuestionStatistics'),
    ]);
    app.use('/pl/course_instance/:course_instance_id/instructor/assessment/:assessment_id/downloads', [
        function(req, res, next) {res.locals.navSubPage = 'downloads'; next();},
        require('./pages/instructorAssessmentDownloads/instructorAssessmentDownloads'),
    ]);
    app.use('/pl/course_instance/:course_instance_id/instructor/assessment/:assessment_id/uploads', [
        function(req, res, next) {res.locals.navSubPage = 'uploads'; next();},
        require('./pages/instructorAssessmentUploads/instructorAssessmentUploads'),
    ]);
    app.use('/pl/course_instance/:course_instance_id/instructor/assessment/:assessment_id/regrading', [
        function(req, res, next) {res.locals.navSubPage = 'regrading'; next();},
        require('./pages/instructorAssessmentRegrading/instructorAssessmentRegrading'),
    ]);
    app.use('/pl/course_instance/:course_instance_id/instructor/assessment/:assessment_id/manual_grading', [
        function(req, res, next) {res.locals.navSubPage = 'manual_grading'; next();},
        require('./pages/instructorAssessmentManualGrading/instructorAssessmentManualGrading'),
    ]);
    app.use('/pl/course_instance/:course_instance_id/instructor/assessment/:assessment_id/instances', [
        function(req, res, next) {res.locals.navSubPage = 'instances'; next();},
        require('./pages/instructorAssessmentInstances/instructorAssessmentInstances'),
    ]);
    app.use('/pl/course_instance/:course_instance_id/instructor/assessment/:assessment_id/file_edit', [
        function(req, res, next) {res.locals.navSubPage = 'file_edit'; next();},
        require('./pages/instructorFileEditor/instructorFileEditor'),
    ]);
    app.use('/pl/course_instance/:course_instance_id/instructor/assessment/:assessment_id/file_view', [
        function(req, res, next) {res.locals.navSubPage = 'file_view'; next();},
        require('./pages/instructorFileBrowser/instructorFileBrowser'),
    ]);
    app.use('/pl/course_instance/:course_instance_id/instructor/assessment/:assessment_id/file_download', require('./pages/instructorFileDownload/instructorFileDownload'));

    app.use('/pl/course_instance/:course_instance_id/instructor/assessment_instance/:assessment_instance_id', [
        require('./middlewares/selectAndAuthzAssessmentInstance'),
        require('./pages/shared/floatFormatters'),
        require('./pages/instructorAssessmentInstance/instructorAssessmentInstance'),
    ]);

    // single question
    app.use('/pl/course_instance/:course_instance_id/instructor/question/:question_id', [
        require('./middlewares/selectAndAuthzInstructorQuestion'),
        require('./middlewares/ansifySyncErrorsAndWarnings.js'),
    ]);
    app.use(/^(\/pl\/course_instance\/[0-9]+\/instructor\/question\/[0-9]+)\/?$/, (req, res, _next) => {
        // Redirect legacy question URLs to their preview page.
        // We need to maintain query parameters like `variant_id` so that the
        // preview page can render the correct variant.
        const newUrl = `${req.params[0]}/preview`;
        const newUrlParts = url.parse(newUrl);
        newUrlParts.query = req.query;
        res.redirect(url.format(newUrlParts));
    });
    app.use('/pl/course_instance/:course_instance_id/instructor/question/:question_id', function(req, res, next) {res.locals.navPage = 'question'; next();});
    app.use('/pl/course_instance/:course_instance_id/instructor/question/:question_id/settings', [
        function(req, res, next) {res.locals.navSubPage = 'settings'; next();},
        require('./pages/instructorQuestionSettings/instructorQuestionSettings'),
    ]);
    app.use('/pl/course_instance/:course_instance_id/instructor/question/:question_id/preview', [
        function(req, res, next) {res.locals.navSubPage = 'preview'; next();},
        require('./pages/shared/floatFormatters'),
        require('./pages/instructorQuestionPreview/instructorQuestionPreview'),
    ]);
    app.use('/pl/course_instance/:course_instance_id/instructor/question/:question_id/statistics', [
        function(req, res, next) {res.locals.navSubPage = 'statistics'; next();},
        require('./pages/shared/assessmentStatDescriptions'),
        require('./pages/shared/floatFormatters'),
        require('./pages/instructorQuestionStatistics/instructorQuestionStatistics'),
    ]);
    app.use('/pl/course_instance/:course_instance_id/instructor/question/:question_id/file_edit', [
        function(req, res, next) {res.locals.navSubPage = 'file_edit'; next();},
        require('./pages/instructorFileEditor/instructorFileEditor'),
    ]);
    app.use('/pl/course_instance/:course_instance_id/instructor/question/:question_id/file_view', [
        function(req, res, next) {res.locals.navSubPage = 'file_view'; next();},
        require('./pages/instructorFileBrowser/instructorFileBrowser'),
    ]);
    app.use('/pl/course_instance/:course_instance_id/instructor/question/:question_id/file_download', require('./pages/instructorFileDownload/instructorFileDownload'));

    app.use('/pl/course_instance/:course_instance_id/instructor/grading_job', require('./pages/instructorGradingJob/instructorGradingJob'));
    app.use('/pl/course_instance/:course_instance_id/instructor/jobSequence', require('./pages/instructorJobSequence/instructorJobSequence'));
    app.use('/pl/course_instance/:course_instance_id/instructor/loadFromDisk', require('./pages/instructorLoadFromDisk/instructorLoadFromDisk'));
    app.use('/pl/course_instance/:course_instance_id/instructor/edit_error', require('./pages/editError/editError'));

    // course instance - news_items
    app.use('/pl/course_instance/:course_instance_id/instructor/news_items', require('./pages/news_items/news_items.js'));
    app.use('/pl/course_instance/:course_instance_id/instructor/news_item', require('./pages/news_item/news_item.js'));

    // course instance - course admin pages
    app.use('/pl/course_instance/:course_instance_id/instructor/course_admin', [
        require('./middlewares/authzCourseInstanceHasCourseView'),
    ]);
    app.use(/^(\/pl\/course_instance\/[0-9]+\/instructor\/course_admin)\/?$/, (req, res, _next) => {
        res.redirect(`${req.params[0]}/instances`);
    });
    app.use('/pl/course_instance/:course_instance_id/instructor/course_admin', function(req, res, next) {res.locals.navPage = 'course_admin'; next();});
    app.use('/pl/course_instance/:course_instance_id/instructor/course_admin/settings', [
        function(req, res, next) {res.locals.navSubPage = 'settings'; next();},
        require('./pages/instructorCourseAdminSettings/instructorCourseAdminSettings'),
    ]);
    app.use('/pl/course_instance/:course_instance_id/instructor/course_admin/access', [
        function(req, res, next) {res.locals.navSubPage = 'access'; next();},
        require('./pages/instructorCourseAdminAccess/instructorCourseAdminAccess'),
    ]);
    app.use('/pl/course_instance/:course_instance_id/instructor/course_admin/sets', [
        function(req, res, next) {res.locals.navSubPage = 'sets'; next();},
        require('./pages/instructorCourseAdminSets/instructorCourseAdminSets'),
    ]);
    app.use('/pl/course_instance/:course_instance_id/instructor/course_admin/instances', [
        function(req, res, next) {res.locals.navSubPage = 'instances'; next();},
        require('./pages/instructorCourseAdminInstances/instructorCourseAdminInstances'),
    ]);
    app.use('/pl/course_instance/:course_instance_id/instructor/course_admin/issues', [
        function(req, res, next) {res.locals.navSubPage = 'issues'; next();},
        require('./pages/instructorIssues/instructorIssues'),
    ]);
    app.use('/pl/course_instance/:course_instance_id/instructor/course_admin/questions', [
        function(req, res, next) {res.locals.navSubPage = 'questions'; next();},
        require('./pages/instructorQuestions/instructorQuestions'),
    ]);
    app.use('/pl/course_instance/:course_instance_id/instructor/course_admin/syncs', [
        function(req, res, next) {res.locals.navSubPage = 'syncs'; next();},
        require('./pages/courseSyncs/courseSyncs'),
    ]);
    app.use('/pl/course_instance/:course_instance_id/instructor/course_admin/topics', [
        function(req, res, next) {res.locals.navSubPage = 'topics'; next();},
        require('./pages/instructorCourseAdminTopics/instructorCourseAdminTopics'),
    ]);
    app.use('/pl/course_instance/:course_instance_id/instructor/course_admin/tags', [
        function(req, res, next) {res.locals.navSubPage = 'tags'; next();},
        require('./pages/instructorCourseAdminTags/instructorCourseAdminTags'),
    ]);
    app.use('/pl/course_instance/:course_instance_id/instructor/course_admin/grading', [
        function(req, res, next) {res.locals.navSubPage = 'grading'; next();},
        require('./pages/instructorCourseAdminGrading/instructorCourseAdminGrading'),
    ]);
    app.use('/pl/course_instance/:course_instance_id/instructor/course_admin/file_edit', [
        function(req, res, next) {res.locals.navSubPage = 'file_edit'; next();},
        require('./pages/instructorFileEditor/instructorFileEditor'),
    ]);
    app.use('/pl/course_instance/:course_instance_id/instructor/course_admin/file_view', [
        function(req, res, next) {res.locals.navSubPage = 'file_view'; next();},
        require('./pages/instructorFileBrowser/instructorFileBrowser'),
    ]);
    app.use('/pl/course_instance/:course_instance_id/instructor/course_admin/file_download', require('./pages/instructorFileDownload/instructorFileDownload'));

    // course instance - instance admin pages
    app.use(/^(\/pl\/course_instance\/[0-9]+\/instructor\/instance_admin)\/?$/, (req, res, _next) => {
        res.redirect(`${req.params[0]}/assessments`);
    });
    app.use('/pl/course_instance/:course_instance_id/instructor', function(req, res, next) {res.locals.navbarType = 'instructor'; next();});
    app.use('/pl/course_instance/:course_instance_id/instructor/instance_admin', function(req, res, next) {res.locals.navPage = 'instance_admin'; next();});
    app.use('/pl/course_instance/:course_instance_id/instructor/instance_admin/settings', [
        function(req, res, next) {res.locals.navSubPage = 'settings'; next();},
        require('./pages/instructorInstanceAdminSettings/instructorInstanceAdminSettings'),
    ]);
    app.use('/pl/course_instance/:course_instance_id/instructor/instance_admin/access', [
        function(req, res, next) {res.locals.navSubPage = 'access'; next();},
        require('./pages/instructorInstanceAdminAccess/instructorInstanceAdminAccess'),
    ]);
    app.use('/pl/course_instance/:course_instance_id/instructor/instance_admin/assessments', [
        function(req, res, next) {res.locals.navSubPage = 'assessments'; next();},
        require('./pages/instructorAssessments/instructorAssessments'),
    ]);
    app.use('/pl/course_instance/:course_instance_id/instructor/instance_admin/gradebook', [
        function(req, res, next) {res.locals.navSubPage = 'gradebook'; next();},
        require('./pages/instructorGradebook/instructorGradebook'),
    ]);
    app.use('/pl/course_instance/:course_instance_id/instructor/instance_admin/lti', [
        function(req, res, next) {res.locals.navSubPage = 'lti'; next();},
        require('./pages/instructorInstanceAdminLti/instructorInstanceAdminLti'),
    ]);
    app.use('/pl/course_instance/:course_instance_id/instructor/instance_admin/file_edit', [
        function(req, res, next) {res.locals.navSubPage = 'file_edit'; next();},
        require('./pages/instructorFileEditor/instructorFileEditor'),
    ]);
    app.use('/pl/course_instance/:course_instance_id/instructor/instance_admin/file_view', [
        function(req, res, next) {res.locals.navSubPage = 'file_view'; next();},
        require('./pages/instructorFileBrowser/instructorFileBrowser'),
    ]);
    app.use('/pl/course_instance/:course_instance_id/instructor/instance_admin/file_download', require('./pages/instructorFileDownload/instructorFileDownload'));

    // clientFiles
    app.use('/pl/course_instance/:course_instance_id/instructor/clientFilesCourse', require('./pages/clientFilesCourse/clientFilesCourse'));
    app.use('/pl/course_instance/:course_instance_id/instructor/clientFilesCourseInstance', require('./pages/clientFilesCourseInstance/clientFilesCourseInstance'));
    app.use('/pl/course_instance/:course_instance_id/instructor/assessment/:assessment_id/clientFilesAssessment', [
        require('./middlewares/selectAndAuthzAssessment'),
        require('./pages/clientFilesAssessment/clientFilesAssessment'),
    ]);
    app.use('/pl/course_instance/:course_instance_id/instructor/question/:question_id/clientFilesQuestion', [
        require('./middlewares/selectAndAuthzInstructorQuestion'),
        require('./pages/clientFilesQuestion/clientFilesQuestion'),
    ]);

    // generatedFiles
    app.use('/pl/course_instance/:course_instance_id/instructor/question/:question_id/generatedFilesQuestion', [
        require('./middlewares/selectAndAuthzInstructorQuestion'),
        require('./pages/instructorGeneratedFilesQuestion/instructorGeneratedFilesQuestion'),
    ]);

    // legacy client file paths
    app.use('/pl/course_instance/:course_instance_id/instructor/question/:question_id/file', [
        require('./middlewares/selectAndAuthzInstructorQuestion'),
        require('./pages/legacyQuestionFile/legacyQuestionFile'),
    ]);
    app.use('/pl/course_instance/:course_instance_id/instructor/question/:question_id/text', [
        require('./middlewares/selectAndAuthzInstructorQuestion'),
        require('./pages/legacyQuestionText/legacyQuestionText'),
    ]);

    //////////////////////////////////////////////////////////////////////
    //////////////////////////////////////////////////////////////////////
    //////////////////////////////////////////////////////////////////////
    // Student pages /////////////////////////////////////////////////////

    // Exam/Homeworks student routes are polymorphic - they have multiple handlers, each of
    // which checks the assessment type and calls next() if it's not the right type
    app.use('/pl/course_instance/:course_instance_id/gradebook', [
        function(req, res, next) {res.locals.navSubPage = 'gradebook'; next();},
        require('./middlewares/logPageView')('studentGradebook'),
        require('./middlewares/studentAssessmentAccess'),
        require('./pages/studentGradebook/studentGradebook'),
    ]);
    app.use('/pl/course_instance/:course_instance_id/assessments', [
        function(req, res, next) {res.locals.navSubPage = 'assessments'; next();},
        require('./middlewares/logPageView')('studentAssessments'),
        require('./middlewares/studentAssessmentAccess'),
        require('./pages/studentAssessments/studentAssessments'),
    ]);
    app.use('/pl/course_instance/:course_instance_id/assessment/:assessment_id', [
        require('./middlewares/selectAndAuthzAssessment'),
        require('./middlewares/logPageView')('studentAssessment'),
        require('./middlewares/studentAssessmentAccess'),
        require('./pages/studentAssessmentHomework/studentAssessmentHomework'),
        require('./pages/studentAssessmentExam/studentAssessmentExam'),
    ]);
    app.use('/pl/course_instance/:course_instance_id/assessment_instance/:assessment_instance_id/file', [
        require('./middlewares/selectAndAuthzAssessmentInstance'),
        require('./middlewares/logPageView')('studentAssessmentInstanceFile'),
        require('./middlewares/studentAssessmentAccess'),
        require('./pages/studentAssessmentInstanceFile/studentAssessmentInstanceFile'),
    ]);
    app.use('/pl/course_instance/:course_instance_id/assessment_instance/:assessment_instance_id/time_remaining', [
        require('./middlewares/selectAndAuthzAssessmentInstance'),
        require('./middlewares/studentAssessmentAccess'),
        require('./pages/studentAssessmentInstanceTimeRemaining/studentAssessmentInstanceTimeRemaining'),
    ]);
    app.use('/pl/course_instance/:course_instance_id/assessment_instance/:assessment_instance_id', [
        require('./middlewares/selectAndAuthzAssessmentInstance'),
        require('./middlewares/logPageView')('studentAssessmentInstance'),
        require('./middlewares/studentAssessmentAccess'),
        require('./pages/studentAssessmentInstanceHomework/studentAssessmentInstanceHomework'),
        require('./pages/studentAssessmentInstanceExam/studentAssessmentInstanceExam'),
    ]);
    app.use('/pl/course_instance/:course_instance_id/instructor/assessment/:assessment_id/assessment_question/:assessment_question_id/next_ungraded', [
        function(req, res, next) {res.locals.assessment_question_id = req.params.assessment_question_id; next();},
        require('./pages/instructorQuestionManualGrading/instructorQuestionManualGradingNextInstanceQuestion'),
    ]);
<<<<<<< HEAD
    app.use('/pl/course_instance/:course_instance_id/instructor/assessment/:assessment_id/instance_question/:instance_question_id/abort_grading', [
        function(req, res, next) {
            res.locals.instance_question_id = req.params.instance_question_id;
            res.locals.course_instance_id = req.params.course_instance_id;
            res.locals.assessment_id = req.params.assessment_id;
            next();
        },
        require('./middlewares/selectAndAuthzAssessment'),
        require('./pages/instructorQuestionManualGrading/instructorQuestionManualGradingAbortInstanceQuestion'),
=======
    app.use('/pl/course_instance/:course_instance_id/instructor/assessment/:assessment_id/assessment_question/:assessment_question_id/manual_grading', [
        function(req, res, next) {res.locals.navSubPage = 'manual_grading'; next();},
        function(req, res, next) {res.locals.assessment_question_id = req.params.assessment_question_id; next();},
        require('./pages/instructorAssessmentQuestionManualGrading/instructorAssessmentQuestionManualGrading'),
>>>>>>> 4e9833b2
    ]);
    app.use('/pl/course_instance/:course_instance_id/instructor/instance_question/:instance_question_id/manual_grading', [
        function(req, res, next) {res.locals.navSubPage = 'manual_grading'; next();},
        require('./middlewares/selectAndAuthzInstanceQuestion'),
        require('./pages/instructorQuestionManualGrading/instructorQuestionManualGrading'),
    ]);
    app.use('/pl/course_instance/:course_instance_id/instance_question/:instance_question_id', [
        require('./middlewares/selectAndAuthzInstanceQuestion'),
        // don't use logPageView here, we load it inside the page so it can get the variant_id
        require('./middlewares/studentAssessmentAccess'),
        require('./pages/studentInstanceQuestionHomework/studentInstanceQuestionHomework'),
        require('./pages/studentInstanceQuestionExam/studentInstanceQuestionExam'),
    ]);
    app.use('/pl/course_instance/:course_instance_id/report_cheating', [
      function(req, res, next) {res.locals.navSubPage = 'report_cheating'; next();},
      require('./pages/studentReportCheating/studentReportCheating'),
    ]);
    if (config.devMode) {
        app.use('/pl/course_instance/:course_instance_id/loadFromDisk', require('./pages/instructorLoadFromDisk/instructorLoadFromDisk'));
        app.use('/pl/course_instance/:course_instance_id/jobSequence', require('./middlewares/authzCourseInstanceAuthnHasInstructorView'));
        app.use('/pl/course_instance/:course_instance_id/jobSequence', require('./pages/instructorJobSequence/instructorJobSequence'));
    }

    // Serve extension statics
    app.use('/pl/course_instance/:course_instance_id/elementExtensions', require('./pages/elementExtensionFiles/elementExtensionFiles'));
    app.use('/pl/course_instance/:course_instance_id/instructor/elementExtensions', require('./pages/elementExtensionFiles/elementExtensionFiles'));
    app.use('/pl/course/:course_id/elementExtensions', require('./pages/elementExtensionFiles/elementExtensionFiles'));

    // student - news_items
    app.use('/pl/course_instance/:course_instance_id/news_items', require('./pages/news_items/news_items.js'));
    app.use('/pl/course_instance/:course_instance_id/news_item', require('./pages/news_item/news_item.js'));


    // Allow access to effectiveUser as a Student page, but only for users have authn (not authz) as Instructor
    app.use('/pl/course_instance/:course_instance_id/effectiveUser', require('./middlewares/authzCourseInstanceAuthnHasInstructorView'));
    app.use('/pl/course_instance/:course_instance_id/effectiveUser', require('./pages/instructorEffectiveUser/instructorEffectiveUser'));

    // clientFiles
    app.use('/pl/course_instance/:course_instance_id/clientFilesCourse', [
        require('./middlewares/studentAssessmentAccess'),
        require('./pages/clientFilesCourse/clientFilesCourse'),
    ]);
    app.use('/pl/course_instance/:course_instance_id/clientFilesCourseInstance', [
        require('./middlewares/studentAssessmentAccess'),
        require('./pages/clientFilesCourseInstance/clientFilesCourseInstance'),
    ]);
    app.use('/pl/course_instance/:course_instance_id/assessment/:assessment_id/clientFilesAssessment', [
        require('./middlewares/selectAndAuthzAssessment'),
        require('./middlewares/studentAssessmentAccess'),
        require('./pages/clientFilesAssessment/clientFilesAssessment'),
    ]);
    app.use('/pl/course_instance/:course_instance_id/instance_question/:instance_question_id/clientFilesQuestion', [
        require('./middlewares/selectAndAuthzInstanceQuestion'),
        require('./middlewares/studentAssessmentAccess'),
        require('./pages/clientFilesQuestion/clientFilesQuestion'),
    ]);

    // generatedFiles
    app.use('/pl/course_instance/:course_instance_id/instance_question/:instance_question_id/generatedFilesQuestion', [
        require('./middlewares/selectAndAuthzInstanceQuestion'),
        require('./middlewares/studentAssessmentAccess'),
        require('./pages/studentGeneratedFilesQuestion/studentGeneratedFilesQuestion'),
    ]);

    // legacy client file paths
    app.use('/pl/course_instance/:course_instance_id/instance_question/:instance_question_id/file', [
        require('./middlewares/selectAndAuthzInstanceQuestion'),
        require('./middlewares/studentAssessmentAccess'),
        require('./pages/legacyQuestionFile/legacyQuestionFile'),
    ]);
    app.use('/pl/course_instance/:course_instance_id/instance_question/:instance_question_id/text', [
        require('./middlewares/selectAndAuthzInstanceQuestion'),
        require('./middlewares/studentAssessmentAccess'),
        require('./pages/legacyQuestionText/legacyQuestionText'),
    ]);

    //////////////////////////////////////////////////////////////////////
    //////////////////////////////////////////////////////////////////////
    //////////////////////////////////////////////////////////////////////
    // Course pages //////////////////////////////////////////////////////

    app.use(/^\/pl\/course\/[0-9]+\/?$/, function(req, res, _next) {res.redirect(res.locals.urlPrefix + '/course_admin');}); // redirect plain course URL to overview page

    // single question

    app.use('/pl/course/:course_id/question/:question_id', [
        require('./middlewares/selectAndAuthzInstructorQuestion'),
        require('./middlewares/ansifySyncErrorsAndWarnings.js'),
    ]);
    app.use(/^(\/pl\/course\/[0-9]+\/question\/[0-9]+)\/?$/, (req, res, _next) => {
        // Redirect legacy question URLs to their preview page.
        // We need to maintain query parameters like `variant_id` so that the
        // preview page can render the correct variant.
        const newUrl = `${req.params[0]}/preview`;
        const newUrlParts = url.parse(newUrl);
        newUrlParts.query = req.query;
        res.redirect(url.format(newUrlParts));
    });
    app.use('/pl/course/:course_id/question/:question_id', function(req, res, next) {res.locals.navPage = 'question'; next();});
    app.use('/pl/course/:course_id/question/:question_id/settings', [
        function(req, res, next) {res.locals.navSubPage = 'settings'; next();},
        require('./pages/instructorQuestionSettings/instructorQuestionSettings'),
    ]);
    app.use('/pl/course/:course_id/question/:question_id/preview', [
        function(req, res, next) {res.locals.navSubPage = 'preview'; next();},
        require('./pages/shared/floatFormatters'),
        require('./pages/instructorQuestionPreview/instructorQuestionPreview'),
    ]);
    app.use('/pl/course/:course_id/question/:question_id/statistics', [
        function(req, res, next) {res.locals.navSubPage = 'statistics'; next();},
        require('./pages/shared/assessmentStatDescriptions'),
        require('./pages/shared/floatFormatters'),
        require('./pages/instructorQuestionStatistics/instructorQuestionStatistics'),
    ]);
    app.use('/pl/course/:course_id/question/:question_id/file_edit', [
        function(req, res, next) {res.locals.navSubPage = 'file_edit'; next();},
        require('./pages/instructorFileEditor/instructorFileEditor'),
    ]);
    app.use('/pl/course/:course_id/question/:question_id/file_view', [
        function(req, res, next) {res.locals.navSubPage = 'file_view'; next();},
        require('./pages/instructorFileBrowser/instructorFileBrowser'),
    ]);
    app.use('/pl/course/:course_id/question/:question_id/file_download', require('./pages/instructorFileDownload/instructorFileDownload'));

    // course - news_items
    app.use('/pl/course/:course_id/news_items', require('./pages/news_items/news_items.js'));
    app.use('/pl/course/:course_id/news_item', require('./pages/news_item/news_item.js'));

    app.use('/pl/course/:course_id/file_transfer', [
        require('./pages/instructorFileTransfer/instructorFileTransfer'),
    ]);

    app.use('/pl/course/:course_id/edit_error', require('./pages/editError/editError'));

    app.use(/^(\/pl\/course\/[0-9]+\/course_admin)\/?$/, (req, res, _next) => {
        res.redirect(`${req.params[0]}/instances`);
    });
    app.use('/pl/course/:course_id/course_admin', function(req, res, next) {res.locals.navPage = 'course_admin'; next();});
    app.use('/pl/course/:course_id/course_admin/settings', [
        function(req, res, next) {res.locals.navSubPage = 'settings'; next();},
        require('./pages/instructorCourseAdminSettings/instructorCourseAdminSettings'),
    ]);
    app.use('/pl/course/:course_id/course_admin/access', [
        function(req, res, next) {res.locals.navSubPage = 'access'; next();},
        require('./pages/instructorCourseAdminAccess/instructorCourseAdminAccess'),
    ]);
    app.use('/pl/course/:course_id/course_admin/sets', [
        function(req, res, next) {res.locals.navSubPage = 'sets'; next();},
        require('./pages/instructorCourseAdminSets/instructorCourseAdminSets'),
    ]);
    app.use('/pl/course/:course_id/course_admin/instances', [
        function(req, res, next) {res.locals.navSubPage = 'instances'; next();},
        require('./pages/instructorCourseAdminInstances/instructorCourseAdminInstances'),
    ]);
    app.use('/pl/course/:course_id/course_admin/issues', [
        function(req, res, next) {res.locals.navSubPage = 'issues'; next();},
        require('./pages/instructorIssues/instructorIssues'),
    ]);
    app.use('/pl/course/:course_id/course_admin/questions', [
        function(req, res, next) {res.locals.navSubPage = 'questions'; next();},
        require('./pages/instructorQuestions/instructorQuestions'),
    ]);
    app.use('/pl/course/:course_id/course_admin/syncs', [
        function(req, res, next) {res.locals.navSubPage = 'syncs'; next();},
        require('./pages/courseSyncs/courseSyncs'),
    ]);
    app.use('/pl/course/:course_id/course_admin/topics', [
        function(req, res, next) {res.locals.navSubPage = 'topics'; next();},
        require('./pages/instructorCourseAdminTopics/instructorCourseAdminTopics'),
    ]);
    app.use('/pl/course/:course_id/course_admin/tags', [
        function(req, res, next) {res.locals.navSubPage = 'tags'; next();},
        require('./pages/instructorCourseAdminTags/instructorCourseAdminTags'),
    ]);
    app.use('/pl/course/:course_id/course_admin/grading', [
        function(req, res, next) {res.locals.navSubPage = 'grading'; next();},
        require('./pages/instructorCourseAdminGrading/instructorCourseAdminGrading'),
    ]);
    app.use('/pl/course/:course_id/course_admin/file_edit', [
        function(req, res, next) {res.locals.navSubPage = 'file_edit'; next();},
        require('./pages/instructorFileEditor/instructorFileEditor'),
    ]);
    app.use('/pl/course/:course_id/course_admin/file_view', [
        function(req, res, next) {res.locals.navSubPage = 'file_view'; next();},
        require('./pages/instructorFileBrowser/instructorFileBrowser'),
    ]);
    app.use('/pl/course/:course_id/course_admin/file_download', require('./pages/instructorFileDownload/instructorFileDownload'));

    app.use('/pl/course/:course_id/loadFromDisk', require('./pages/instructorLoadFromDisk/instructorLoadFromDisk'));
    app.use('/pl/course/:course_id/jobSequence', require('./pages/instructorJobSequence/instructorJobSequence'));

    // clientFiles
    app.use('/pl/course/:course_id/clientFilesCourse', require('./pages/clientFilesCourse/clientFilesCourse'));
    app.use('/pl/course/:course_id/question/:question_id/clientFilesQuestion', [
        require('./middlewares/selectAndAuthzInstructorQuestion'),
        require('./pages/clientFilesQuestion/clientFilesQuestion'),
    ]);

    // generatedFiles
    app.use('/pl/course/:course_id/question/:question_id/generatedFilesQuestion', [
        require('./middlewares/selectAndAuthzInstructorQuestion'),
        require('./pages/instructorGeneratedFilesQuestion/instructorGeneratedFilesQuestion'),
    ]);

    // legacy client file paths
    app.use('/pl/course/:course_id/question/:question_id/file', [
        require('./middlewares/selectAndAuthzInstructorQuestion'),
        require('./pages/legacyQuestionFile/legacyQuestionFile'),
    ]);
    app.use('/pl/course/:course_id/question/:question_id/text', [
        require('./middlewares/selectAndAuthzInstructorQuestion'),
        require('./pages/legacyQuestionText/legacyQuestionText'),
    ]);

    //////////////////////////////////////////////////////////////////////
    //////////////////////////////////////////////////////////////////////
    //////////////////////////////////////////////////////////////////////
    // Administrator pages ///////////////////////////////////////////////

    app.use('/pl/administrator', require('./middlewares/authzIsAdministrator'));
    app.use('/pl/administrator/overview', require('./pages/administratorOverview/administratorOverview'));
    app.use('/pl/administrator/queries', require('./pages/administratorQueries/administratorQueries'));
    app.use('/pl/administrator/query', require('./pages/administratorQuery/administratorQuery'));
    app.use('/pl/administrator/jobSequence/', require('./pages/administratorJobSequence/administratorJobSequence'));
    app.use('/pl/administrator/courseRequests/', require('./pages/administratorCourseRequests/administratorCourseRequests'));

    //////////////////////////////////////////////////////////////////////
    //////////////////////////////////////////////////////////////////////
    //////////////////////////////////////////////////////////////////////
    // Webhooks //////////////////////////////////////////////////////////
    app.get('/pl/webhooks/ping', function(req, res, _next) {res.send('.');});
    app.use('/pl/webhooks/grading', require('./webhooks/grading/grading'));

    //////////////////////////////////////////////////////////////////////
    //////////////////////////////////////////////////////////////////////
    //////////////////////////////////////////////////////////////////////
    // Error handling ////////////////////////////////////////////////////

    // if no earlier routes matched, this will match and generate a 404 error
    app.use([
      require('./middlewares/notFound'),
      require('./pages/error/error'),
    ]);

    return app;
};

//////////////////////////////////////////////////////////////////////
//////////////////////////////////////////////////////////////////////
//////////////////////////////////////////////////////////////////////
// Server startup ////////////////////////////////////////////////////

var server;

module.exports.startServerAsync = async () => {
    const app = module.exports.initExpress();

    if (config.serverType === 'https') {
        const key = await (fs.promises.readFile(config.sslKeyFile));
        const cert = await (fs.promises.readFile(config.sslCertificateFile));
        const ca = [await (fs.promises.readFile(config.sslCAFile))];
        var options = {key, cert, ca};
        server = https.createServer(options, app);
        server.listen(config.serverPort);
        server.timeout = 600000; // 10 minutes
        logger.verbose('server listening to HTTPS on port ' + config.serverPort);
    } else if (config.serverType === 'http') {
        server = http.createServer(app);
        server.listen(config.serverPort);
        server.timeout = 600000; // 10 minutes
        logger.verbose('server listening to HTTP on port ' + config.serverPort);
    } else {
        throw new Error('unknown serverType: ' + config.serverType);
    }

    return app;
};
module.exports.startServer = util.callbackify(module.exports.startServerAsync);

module.exports.stopServer = function(callback) {
    if (!server) return callback(new Error('cannot stop an undefined server'));
    server.close(function(err) {
        if (ERR(err, callback)) return;
        callback(null);
    });
};

module.exports.insertDevUser = function(callback) {
    // add dev user as Administrator
    var sql
        = 'INSERT INTO users (uid, name)'
        + ' VALUES (\'dev@illinois.edu\', \'Dev User\')'
        + ' ON CONFLICT (uid) DO UPDATE'
        + ' SET name = EXCLUDED.name'
        + ' RETURNING user_id;';
    sqldb.queryOneRow(sql, [], function(err, result) {
        if (ERR(err, callback)) return;
        var user_id = result.rows[0].user_id;
        var sql
            = 'INSERT INTO administrators (user_id)'
            + ' VALUES ($user_id)'
            + ' ON CONFLICT (user_id) DO NOTHING;';
        var params = {user_id};
        sqldb.query(sql, params, function(err, _result) {
            if (ERR(err, callback)) return;
            callback(null);
        });
    });
};

if (config.startServer) {
    async.series([
        async () => {
            logger.verbose('PrairieLearn server start');

            let configFilename = 'config.json';
            if ('config' in argv) {
                configFilename = argv['config'];
            }

            /* Load config values from AWS as early as possible so we can use them
               to set values for e.g. the database connection */
            await config.loadConfigAsync(configFilename);
            await awsHelper.init();
            await awsHelper.loadConfigSecrets();

            if (config.logFilename) {
                logger.addFileLogging(config.logFilename);
                logger.verbose('activated file logging: ' + config.logFilename);
            }
        },
        async () => {
            if (config.blockedAtWarnEnable) {
                blockedAt((time, stack) => {
                    const msg = `BLOCKED-AT: Blocked for ${time}ms`;
                    logger.verbose(msg, {time, stack});
                    console.log(msg + '\n' + stack.join('\n')); // eslint-disable-line no-console
                }, {threshold: config.blockedWarnThresholdMS}); // threshold in milliseconds
            } else if (config.blockedWarnEnable) {
                blocked((time) => {
                    const msg = `BLOCKED: Blocked for ${time}ms (set config.blockedAtWarnEnable for stack trace)`;
                    logger.verbose(msg, {time});
                    console.log(msg); // eslint-disable-line no-console
                }, {threshold: config.blockedWarnThresholdMS}); // threshold in milliseconds
            }
        },
        async () => {
            if (!config.hasAzure) return;

            let OIDCStrategy = require('passport-azure-ad').OIDCStrategy;
            const azureConfig = {
                identityMetadata: config.azureIdentityMetadata,
                clientID: config.azureClientID,
                responseType: config.azureResponseType,
                responseMode: config.azureResponseMode,
                redirectUrl: config.azureRedirectUrl,
                allowHttpForRedirectUrl: config.azureAllowHttpForRedirectUrl,
                clientSecret: config.azureClientSecret,
                validateIssuer: config.azureValidateIssuer,
                isB2C: config.azureIsB2C,
                issuer: config.azureIssuer,
                passReqToCallback: config.azurePassReqToCallback,
                scope: config.azureScope,
                loggingLevel: config.azureLoggingLevel,
                nonceLifetime: config.azureNonceLifetime,
                nonceMaxAmount: config.azureNonceMaxAmount,
                useCookieInsteadOfSession: config.azureUseCookieInsteadOfSession,
                cookieEncryptionKeys: config.azureCookieEncryptionKeys,
                clockSkew: config.azureClockSkew,
            };
            passport.use(new OIDCStrategy(azureConfig, function(iss, sub, profile, accessToken, refreshToken, done) {return done(null, profile);}));
        },
        function(callback) {
            var pgConfig = {
                user: config.postgresqlUser,
                database: config.postgresqlDatabase,
                host: config.postgresqlHost,
                password: config.postgresqlPassword,
                max: 100,
                idleTimeoutMillis: 30000,
            };
            logger.verbose('Connecting to database ' + pgConfig.user + '@' + pgConfig.host + ':' + pgConfig.database);
            var idleErrorHandler = function(err) {
                logger.error('idle client error', err);
                // https://github.com/PrairieLearn/PrairieLearn/issues/2396
                process.exit(1);
            };
            sqldb.init(pgConfig, idleErrorHandler, function(err) {
                if (ERR(err, callback)) return;
                logger.verbose('Successfully connected to database');
                callback(null);
            });
        },
        function(callback) {
            migrations.init(path.join(__dirname, 'migrations'), 'prairielearn', function(err) {
                if (ERR(err, callback)) return;
                callback(null);
            });
        },
        function(callback) {
            sprocs.init(function(err) {
                if (ERR(err, callback)) return;
                callback(null);
            });
        },
        function(callback) {
            if ('migrate-and-exit' in argv && argv['migrate-and-exit']) {
                logger.info('option --migrate-and-exit passed, running DB setup and exiting');
                process.exit(0);
            } else {
                callback(null);
            }
        },
        function(callback) {
            const notify_with_new_server = false;
            news_items.init(notify_with_new_server, function(err) {
                if (ERR(err, callback)) return;
                callback(null);
            });
        },
        function(callback) {
            cron.init(function(err) {
                if (ERR(err, callback)) return;
                callback(null);
            });
        },
        (callback) => {
            redis.init((err) => {
                if (ERR(err, callback)) return;
                callback(null);
            });
        },
        (callback) => {
            cache.init((err) => {
                if (ERR(err, callback)) return;
                callback(null);
            });
        },
        (callback) => {
            externalGrader.init(assessment, function(err) {
                if (ERR(err, callback)) return;
                callback(null);
            });
        },
        (callback) => {
            if (!config.externalGradingEnableResults) return callback(null);
            externalGraderResults.init((err) => {
                if (ERR(err, callback)) return;
                callback(null);
            });
        },
        async () => await assets.init(),
        function(callback) {
            load.initEstimator('request', 1);
            load.initEstimator('authed_request', 1);
            load.initEstimator('python', 1, false);
            load.initEstimator('python_worker_active', 1);
            load.initEstimator('python_worker_idle', 1, false);
            load.initEstimator('python_callback_waiting', 1);
            callback(null);
        },
        function(callback) {
            workers.init();
            callback(null);
        },
        async () => {
            logger.verbose('Starting server...');
            await module.exports.startServerAsync();
        },
        function(callback) {
            if (!config.devMode) return callback(null);
            module.exports.insertDevUser(function(err) {
                if (ERR(err, callback)) return;
                callback(null);
            });
        },
        function(callback) {
            socketServer.init(server, function(err) {
                if (ERR(err, callback)) return;
                callback(null);
            });
        },
        function(callback) {
            externalGradingSocket.init(function(err) {
                if (ERR(err, callback)) return;
                callback(null);
            });
        },
        function(callback) {
            util.callbackify(workspace.init)(err => {
                if (ERR(err, callback)) return;
                callback(null);
            });
        },
        function(callback) {
            serverJobs.init(function(err) {
                if (ERR(err, callback)) return;
                callback(null);
            });
        },
        function(callback) {
            freeformServer.init(function(err) {
              if (ERR(err, callback)) return;
              callback(null);
          });
        },
    ], function(err, data) {
        if (err) {
            logger.error('Error initializing PrairieLearn server:', err, data);
            logger.error('Exiting...');
            process.exit(1);
        } else {
            logger.info('PrairieLearn server ready, press Control-C to quit');
            if (config.devMode) {
                logger.info('Go to ' + config.serverType + '://localhost:' + config.serverPort);
            }
            if ('exit' in argv) { logger.info('exit option passed, quitting...'); process.exit(0); }
        }
    });
}<|MERGE_RESOLUTION|>--- conflicted
+++ resolved
@@ -714,7 +714,6 @@
         function(req, res, next) {res.locals.assessment_question_id = req.params.assessment_question_id; next();},
         require('./pages/instructorQuestionManualGrading/instructorQuestionManualGradingNextInstanceQuestion'),
     ]);
-<<<<<<< HEAD
     app.use('/pl/course_instance/:course_instance_id/instructor/assessment/:assessment_id/instance_question/:instance_question_id/abort_grading', [
         function(req, res, next) {
             res.locals.instance_question_id = req.params.instance_question_id;
@@ -724,12 +723,11 @@
         },
         require('./middlewares/selectAndAuthzAssessment'),
         require('./pages/instructorQuestionManualGrading/instructorQuestionManualGradingAbortInstanceQuestion'),
-=======
+    ]);
     app.use('/pl/course_instance/:course_instance_id/instructor/assessment/:assessment_id/assessment_question/:assessment_question_id/manual_grading', [
         function(req, res, next) {res.locals.navSubPage = 'manual_grading'; next();},
         function(req, res, next) {res.locals.assessment_question_id = req.params.assessment_question_id; next();},
         require('./pages/instructorAssessmentQuestionManualGrading/instructorAssessmentQuestionManualGrading'),
->>>>>>> 4e9833b2
     ]);
     app.use('/pl/course_instance/:course_instance_id/instructor/instance_question/:instance_question_id/manual_grading', [
         function(req, res, next) {res.locals.navSubPage = 'manual_grading'; next();},
