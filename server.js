const ERR = require('async-stacktrace');
const util = require('util');
const fs = require('fs');
const path = require('path');
const debug = require('debug')('prairielearn:' + path.basename(__filename, '.js'));
const favicon = require('serve-favicon');
const async = require('async');
const express = require('express');
const bodyParser = require('body-parser');
const cookieParser = require('cookie-parser');
const passport = require('passport');
const Bowser = require('bowser');
const http = require('http');
const https = require('https');
const blocked = require('blocked');
const blockedAt = require('blocked-at');
const onFinished = require('on-finished');
const { v4: uuidv4 } = require('uuid');
const argv = require('yargs-parser') (process.argv.slice(2));
const multer = require('multer');
const filesize = require('filesize');
const url = require('url');
const { createProxyMiddleware } = require('http-proxy-middleware');

const logger = require('./lib/logger');
const config = require('./lib/config');
const load = require('./lib/load');
const awsHelper = require('./lib/aws.js');
const externalGrader = require('./lib/externalGrader');
const externalGraderResults = require('./lib/externalGraderResults');
const externalGradingSocket = require('./lib/externalGradingSocket');
const workspace = require('./lib/workspace');
const assessment = require('./lib/assessment');
const { sqldb, migrations } = require('@prairielearn/prairielib');
const sprocs = require('./sprocs');
const news_items = require('./news_items');
const cron = require('./cron');
const redis = require('./lib/redis');
const socketServer = require('./lib/socket-server');
const serverJobs = require('./lib/server-jobs');
const freeformServer = require('./question-servers/freeform.js');
const cache = require('./lib/cache');
const { LocalCache } = require('./lib/local-cache');
const workers = require('./lib/workers');
const assets = require('./lib/assets');


process.on('warning', e => console.warn(e)); // eslint-disable-line no-console

// If there is only one argument, legacy it into the config option
if (argv['_'].length == 1) {
    argv['config'] = argv['_'][0];
    argv['_'] = [];
}

if ('h' in argv || 'help' in argv) {
    var msg = `PrairieLearn command line options:
    -h, --help                          Display this help and exit
    --config <filename>
    <filename> and no other args        Load an alternative config filename
    --migrate-and-exit                  Run the DB initialization parts and exit
    --exit                              Run all the initialization and exit
`;

    console.log(msg); // eslint-disable-line no-console
    process.exit(0);
}

/**
 * Creates the express application and sets up all PrairieLearn routes.
 * @return {Express App} The express "app" object that was created.
 */
module.exports.initExpress = function() {
    const app = express();
    app.set('views', path.join(__dirname, 'pages'));
    app.set('view engine', 'ejs');
    app.set('trust proxy', config.trustProxy);
    config.devMode = (app.get('env') == 'development');

    app.use(function(req, res, next) {res.locals.config = config; next();});
    app.use(function(req, res, next) {config.setLocals(res.locals); next();});

    // browser detection - data format is https://lancedikson.github.io/bowser/docs/global.html#ParsedResult
    app.use(function(req, res, next) {
        if (req.headers['user-agent']) {
            res.locals.userAgent = Bowser.parse(req.headers['user-agent']);
        } else {
            res.locals.userAgent = null;
        }
        next();
    });

    // special parsing of file upload paths -- this is inelegant having it
    // separate from the route handlers but it seems to be necessary
    // Special handling of file-upload routes so that we can parse multipart/form-data
    const upload = multer({
        storage: multer.memoryStorage(),
        limits: {
            fieldSize: config.fileUploadMaxBytes,
            fileSize: config.fileUploadMaxBytes,
            parts: config.fileUploadMaxParts,
        },
    });
    config.fileUploadMaxBytesFormatted = filesize(config.fileUploadMaxBytes, {base: 10, round: 0});
    app.post('/pl/course_instance/:course_instance_id/instructor/assessment/:assessment_id/uploads', upload.single('file'));
    app.post('/pl/course_instance/:course_instance_id/instance_question/:instance_question_id', upload.single('file'));
    app.post('/pl/course_instance/:course_instance_id/assessment_instance/:assessment_instance_id', upload.single('file'));
    app.post('/pl/course_instance/:course_instance_id/instructor/question/:question_id', upload.single('file'));
    app.post('/pl/course/:course_id/question/:question_id', upload.single('file'));
    app.post('/pl/course/:course_id/question/:question_id/file_view', upload.single('file'));
    app.post('/pl/course/:course_id/question/:question_id/file_view/*', upload.single('file'));
    app.post('/pl/course_instance/:course_instance_id/instructor/assessment/:assessment_id/settings', upload.single('file'));
    app.post('/pl/course_instance/:course_instance_id/instructor/instance_admin/settings', upload.single('file'));
    app.post('/pl/course_instance/:course_instance_id/instructor/course_admin/settings', upload.single('file'));
    app.post('/pl/course/:course_id/course_admin/settings', upload.single('file'));
    app.post('/pl/course/:course_id/course_admin/file_view', upload.single('file'));
    app.post('/pl/course/:course_id/course_admin/file_view/*', upload.single('file'));
    app.post('/pl/course_instance/:course_instance_id/instructor/course_admin/file_view', upload.single('file'));
    app.post('/pl/course_instance/:course_instance_id/instructor/course_admin/file_view/*', upload.single('file'));
    app.post('/pl/course_instance/:course_instance_id/instructor/instance_admin/file_view', upload.single('file'));
    app.post('/pl/course_instance/:course_instance_id/instructor/instance_admin/file_view/*', upload.single('file'));
    app.post('/pl/course_instance/:course_instance_id/instructor/assessment/:assessment_id/file_view', upload.single('file'));
    app.post('/pl/course_instance/:course_instance_id/instructor/assessment/:assessment_id/file_view/*', upload.single('file'));
    app.post('/pl/course_instance/:course_instance_id/instructor/question/:question_id/file_view', upload.single('file'));
    app.post('/pl/course_instance/:course_instance_id/instructor/question/:question_id/file_view/*', upload.single('file'));
    app.post('/pl/course_instance/:course_instance_id/instructor/assessment/:assessment_id/groups', upload.single('file'));

    // proxy workspaces to remote machines
    let workspaceUrlRewriteCache = new LocalCache(config.workspaceUrlRewriteCacheMaxAgeSec);
    const workspaceProxyOptions = {
        target: 'invalid',
        ws: true,
        pathRewrite: async (path) => {
            try {
                const match = path.match('/pl/workspace/([0-9]+)/container/(.*)');
                if (!match) throw new Error(`Could not match path: ${path}`);
                const workspace_id = parseInt(match[1]);
                let workspace_url_rewrite = workspaceUrlRewriteCache.get(workspace_id);
                if (workspace_url_rewrite == null) {
                    debug(`pathRewrite: querying workspace_url_rewrite for workspace_id=${workspace_id}`);
                    const sql
                          = 'SELECT q.workspace_url_rewrite'
                          + ' FROM questions AS q'
                          + ' JOIN variants AS v ON (v.question_id = q.id)'
                          + ' WHERE v.workspace_id = $workspace_id;';
                    const result = await sqldb.queryOneRowAsync(sql, {workspace_id});
                    workspace_url_rewrite = result.rows[0].workspace_url_rewrite;
                    if (workspace_url_rewrite == null) workspace_url_rewrite = true;
                    workspaceUrlRewriteCache.set(workspace_id, workspace_url_rewrite);
                }
                debug(`pathRewrite: found workspace_url_rewrite=${workspace_url_rewrite} for workspace_id=${workspace_id}`);
                if (!workspace_url_rewrite) {
                    return path;
                }
                var pathSuffix = match[2];
                const newPath = '/' + pathSuffix;
                return newPath;
            } catch (err) {
                logger.error(`Error in pathRewrite for path=${path}: ${err}`);
                return path;
            }
        },
        logLevel: 'silent',
        logProvider: _provider => logger,
        router: async (req) => {
            try {
                const match = req.url.match(/^\/pl\/workspace\/([0-9]+)\/container\//);
                if (!match) throw new Error(`Could not match URL: ${req.url}`);
                const workspace_id = match[1];
                const result = await sqldb.queryOneRowAsync(`SELECT hostname FROM workspaces WHERE id = $workspace_id;`, {workspace_id});
                const url = `http://${result.rows[0].hostname}/`;
                return url;
            } catch (err) {
                logger.error(`Error in router for url=${req.url}: ${err}`);
                return 'not-matched';
            }
        },
        onError: (err, req, res) => {
            logger.error(`Error proxying workspace request: ${err}`, {err, url: req.url});
            /* Check to make sure we weren't already in the middle of sending a response
               before replying with an error 500 */
            if (res && !res.headersSent) {
                if (res.status && res.send) {
                    res.status(500).send('Error proxying workspace request');
                }
            }
        },
    };
    const workspaceProxy = createProxyMiddleware((pathname) => {
        return pathname.match('/pl/workspace/([0-9])+/container/');
    }, workspaceProxyOptions);
    app.use('/pl/workspace/:workspace_id/container', [
        cookieParser(),
        require('./middlewares/date'),
        require('./middlewares/authn'),
        require('./middlewares/authzWorkspace'),
        workspaceProxy,
    ]);

    // Limit to 5MB of JSON
    app.use(bodyParser.json({limit: 5 * 1024 * 1024}));
    app.use(bodyParser.urlencoded({extended: false, limit: 5 * 1536 * 1024}));
    app.use(cookieParser());
    app.use(passport.initialize());
    if (config.devMode)
        app.use(favicon(path.join(__dirname, 'public', 'favicon-dev.ico')));
    else
        app.use(favicon(path.join(__dirname, 'public', 'favicon.ico')));

    if ('localRootFilesDir' in config) {
        logger.info(`localRootFilesDir: Mapping ${config.localRootFilesDir} into /`);
        app.use(express.static(config.localRootFilesDir));
    }

    // To allow for more aggressive caching of static files served from public/,
    // we use an `assets/` path that includes a cachebuster in the path.
    // In requests for resources, the cachebuster will be a hash of the contents
    // of `/public`, which we will compute at startup. See `lib/assets.js` for
    // implementation details.
    app.use((req, res, next) => {
        res.locals.asset_path = assets.assetPath;
        next();
    });
    app.use('/assets/:cachebuster', express.static(path.join(__dirname, 'public'), {
        // In dev mode, assets are likely to change while the server is running,
        // so we'll prevent them from being cached.
        maxAge: config.devMode ? '0' : '31557600',
        immutable: true,
    }));
    // This route is kept around for legacy reasons - new code should prefer the
    // "cacheable" route above.
    app.use(express.static(path.join(__dirname, 'public')));

    // To allow for more aggressive caching of files served from node_modules/,
    // we insert a hash of the module version into the resource path. This allows
    // us to treat those files as immutable and cache them essentially forever.
    app.use((req, res, next) => {
        res.locals.node_modules_asset_path = assets.nodeModulesAssetPath;
        next();
    });
    app.use('/cacheable_node_modules/:cachebuster', express.static(path.join(__dirname, 'node_modules'), {
        maxAge: '31557600',
        immutable: true,
    }));
    // This is included for backwards-compatibility with pages that might still
    // expect to be able to load files from the `/node_modules` route.
    app.use('/node_modules', express.static(path.join(__dirname, 'node_modules')));

    // Included for backwards-compatibility; new code should load MathJax from
    // `/cacheable_node_modules` instead.
    app.use('/MathJax', express.static(path.join(__dirname, 'node_modules', 'mathjax', 'es5')));

    // Support legacy use of ace by v2 questions
    app.use('/localscripts/calculationQuestion/ace', express.static(path.join(__dirname, 'node_modules/ace-builds/src-min-noconflict')));
    app.use('/javascripts/ace', express.static(path.join(__dirname, 'node_modules/ace-builds/src-min-noconflict')));

    // Middleware for all requests
    // response_id is logged on request, response, and error to link them together
    app.use(function(req, res, next) {res.locals.response_id = uuidv4(); next();});

    // load accounting for requests
    app.use(function(req, res, next) {load.startJob('request', res.locals.response_id); next();});
    app.use(function(req, res, next) {
        onFinished(res, function (err, res) {
            if (ERR(err, () => {})) logger.verbose('request on-response-finished error', {err, response_id: res.locals.response_id});
            load.endJob('request', res.locals.response_id);
        });
        next();
    });

    // More middlewares
    app.use(require('./middlewares/logResponse')); // defers to end of response
    app.use(require('./middlewares/cors'));
    app.use(require('./middlewares/date'));
    app.use('/pl/oauth2login', require('./pages/authLoginOAuth2/authLoginOAuth2'));
    app.use('/pl/oauth2callback', require('./pages/authCallbackOAuth2/authCallbackOAuth2'));
    app.use('/pl/shibcallback', require('./pages/authCallbackShib/authCallbackShib'));
    app.use('/pl/azure_login', require('./pages/authLoginAzure/authLoginAzure'));
    app.use('/pl/azure_callback', require('./pages/authCallbackAzure/authCallbackAzure'));
    app.use('/pl/lti', require('./pages/authCallbackLti/authCallbackLti'));
    app.use('/pl/login', require('./pages/authLogin/authLogin'));
    // disable SEB until we can fix the mcrypt issues
    // app.use('/pl/downloadSEBConfig', require('./pages/studentSEBConfig/studentSEBConfig'));
    app.use(require('./middlewares/authn')); // authentication, set res.locals.authn_user
    app.use('/pl/api', require('./middlewares/authnToken')); // authn for the API, set res.locals.authn_user
    app.use(require('./middlewares/csrfToken')); // sets and checks res.locals.__csrf_token
    app.use(require('./middlewares/logRequest'));

    // load accounting for authenticated accesses
    app.use(function(req, res, next) {load.startJob('authed_request', res.locals.response_id); next();});
    app.use(function(req, res, next) {
        onFinished(res, function (err, res) {
            if (ERR(err, () => {})) logger.verbose('authed_request on-response-finished error', {err, response_id: res.locals.response_id});
            load.endJob('authed_request', res.locals.response_id);
        });
        next();
    });

    // clear all cached course code in dev mode (no authorization needed)
    if (config.devMode) {
        app.use(require('./middlewares/undefCourseCode'));
    }

    // clear cookies on the homepage to reset any stale session state
    app.use(/^(\/?)$|^(\/pl\/?)$/, require('./middlewares/clearCookies'));

    // some pages don't need authorization
    app.use('/', [
      function(req, res, next) {res.locals.navPage = 'home'; next();},
      require('./pages/home/home'),
    ]);
    app.use('/pl', [
      function(req, res, next) {res.locals.navPage = 'home'; next();},
      require('./pages/home/home'),
    ]);
    app.use('/pl/settings', [
      function(req, res, next) {res.locals.navPage = 'user_settings'; next();},
      require('./pages/userSettings/userSettings'),
    ]);
    app.use('/pl/enroll', [
      function(req, res, next) {res.locals.navPage = 'enroll'; next();},
      require('./pages/enroll/enroll'),
    ]);
    app.use('/pl/logout', [
      function(req, res, next) {res.locals.navPage = 'logout'; next();},
      require('./pages/authLogout/authLogout'),
    ]);
    app.use('/pl/password', [
      function(req, res, next) {res.locals.navPage = 'password'; next();},
      require('./pages/authPassword/authPassword'),
    ]);
    app.use('/pl/news_items', [
      function(req, res, next) {res.locals.navPage = 'news'; next();},
      require('./pages/news_items/news_items.js'),
    ]);
    app.use('/pl/news_item', [
      function(req, res, next) {res.locals.navPage = 'news'; next();},
      function(req, res, next) {res.locals.navSubPage = 'news_item'; next();},
      require('./pages/news_item/news_item.js'),
    ]);
    app.use('/pl/request_course', [
        function(req, res, next) {res.locals.navPage = 'request_course'; next();},
        require('./pages/instructorRequestCourse/instructorRequestCourse.js'),
    ]);

    app.use('/pl/workspace/:workspace_id', [
        require('./middlewares/authzWorkspace'),
        require('./pages/workspace/workspace'),
    ]);
    // dev-mode pages are mounted for both out-of-course access (here) and within-course access (see below)
    if (config.devMode) {
        app.use('/pl/loadFromDisk', [
          function(req, res, next) {res.locals.navPage = 'load_from_disk'; next();},
          require('./pages/instructorLoadFromDisk/instructorLoadFromDisk'),
        ]);
        app.use('/pl/jobSequence', [
          function(req, res, next) {res.locals.navPage = 'job_sequence'; next();},
          require('./pages/instructorJobSequence/instructorJobSequence'),
        ]);
    }

    // all pages under /pl/course_instance require authorization
    app.use('/pl/course_instance/:course_instance_id', [
      function(req, res, next) {res.locals.urlPrefix = '/pl/course_instance/' + req.params.course_instance_id; next();},
      function(req, res, next) {res.locals.navbarType = 'student'; next();},
      require('./middlewares/authzCourseInstance'),
      require('./middlewares/ansifySyncErrorsAndWarnings.js'),
    ]);

    // Redirect plain course page to Instructor or Student assessments page.
    // We have to do this after initial authz so we know whether we are an Instructor,
    // but before instructor authz so we still get a chance to enforce that.
    app.use(/^\/pl\/course_instance\/[0-9]+\/?$/, function(req, res, _next) {
        if (res.locals.authz_data.has_instructor_view) {
            res.redirect(res.locals.urlPrefix + '/instructor/instance_admin/assessments');
        } else {
            res.redirect(res.locals.urlPrefix + '/assessments');
        }
    });

    // Redirect Instructor effectiveUser page to the Student version if we don't have Instructor authz.
    // This is needed to handle the redirection after we change effective user to a student.
    app.use(/^\/pl\/course_instance\/[0-9]+\/instructor\/effectiveUser(\/?.*)$/, function(req, res, next) {
        if (!res.locals.authz_data.has_instructor_view) {
            res.redirect(res.locals.urlPrefix + '/effectiveUser');
        } else {
            next();
        }
    });

    // all pages under /pl/course_instance/*/instructor require instructor permissions
    app.use('/pl/course_instance/:course_instance_id/instructor', require('./middlewares/authzCourseInstanceHasInstructorView'));
    app.use('/pl/course_instance/:course_instance_id/instructor', function(req, res, next) {res.locals.urlPrefix = '/pl/course_instance/' + req.params.course_instance_id + '/instructor'; next();});
    app.use('/pl/course_instance/:course_instance_id/instructor', function(req, res, next) {res.locals.navbarType = 'instructor'; next();});
    app.use('/pl/course_instance/:course_instance_id/instructor', require('./middlewares/selectOpenIssueCount'));

    // all pages under /pl/course require authorization
    app.use('/pl/course/:course_id', require('./middlewares/authzCourse')); // set res.locals.course
    app.use('/pl/course/:course_id', require('./middlewares/ansifySyncErrorsAndWarnings.js'));
    app.use('/pl/course/:course_id', function(req, res, next) {res.locals.urlPrefix = '/pl/course/' + req.params.course_id; next();});
    app.use('/pl/course/:course_id', function(req, res, next) {res.locals.navbarType = 'instructor'; next();});
    app.use('/pl/course/:course_id', require('./middlewares/selectOpenIssueCount'));

    // Serve element statics
    app.use('/pl/static/elements', require('./pages/elementFiles/elementFiles'));
    app.use('/pl/course_instance/:course_instance_id/elements', require('./pages/elementFiles/elementFiles'));
    app.use('/pl/course_instance/:course_instance_id/instructor/elements', require('./pages/elementFiles/elementFiles'));
    app.use('/pl/course/:course_id/elements', require('./pages/elementFiles/elementFiles'));

    //////////////////////////////////////////////////////////////////////
    //////////////////////////////////////////////////////////////////////
    //////////////////////////////////////////////////////////////////////
    // API ///////////////////////////////////////////////////////////////

    app.use('/pl/api/v1', require('./api/v1'));

    //////////////////////////////////////////////////////////////////////
    //////////////////////////////////////////////////////////////////////
    //////////////////////////////////////////////////////////////////////
    // Instructor pages //////////////////////////////////////////////////

    app.use('/pl/course_instance/:course_instance_id/instructor/effectiveUser', [
        require('./pages/instructorEffectiveUser/instructorEffectiveUser'),
    ]);

    // single assessment
    app.use('/pl/course_instance/:course_instance_id/instructor/assessment/:assessment_id', [
        require('./middlewares/selectAndAuthzAssessment'),
        require('./middlewares/ansifySyncErrorsAndWarnings.js'),
        require('./middlewares/selectAssessments'),
    ]);
    app.use(/^(\/pl\/course_instance\/[0-9]+\/instructor\/assessment\/[0-9]+)\/?$/, (req, res, _next) => {
        res.redirect(`${req.params[0]}/questions`);
    });
    app.use('/pl/course_instance/:course_instance_id/instructor/assessment/:assessment_id', function(req, res, next) {res.locals.navPage = 'assessment'; next();});
    app.use('/pl/course_instance/:course_instance_id/instructor/assessment/:assessment_id/settings', [
        function(req, res, next) {res.locals.navSubPage = 'settings'; next();},
        require('./pages/instructorAssessmentSettings/instructorAssessmentSettings'),
    ]);
    app.use('/pl/course_instance/:course_instance_id/instructor/assessment/:assessment_id/questions', [
        function(req, res, next) {res.locals.navSubPage = 'questions'; next();},
        require('./pages/instructorAssessmentQuestions/instructorAssessmentQuestions'),
    ]);
    app.use('/pl/course_instance/:course_instance_id/instructor/assessment/:assessment_id/groups', [
        function(req, res, next) {res.locals.navSubPage = 'groups'; next();},
        require('./pages/instructorAssessmentGroups/instructorAssessmentGroups'),
    ]);
    app.use('/pl/course_instance/:course_instance_id/instructor/assessment/:assessment_id/access', [
        function(req, res, next) {res.locals.navSubPage = 'access'; next();},
        require('./pages/instructorAssessmentAccess/instructorAssessmentAccess'),
    ]);
    app.use('/pl/course_instance/:course_instance_id/instructor/assessment/:assessment_id/assessment_statistics', [
        function(req, res, next) {res.locals.navSubPage = 'assessment_statistics'; next();},
        require('./pages/instructorAssessmentStatistics/instructorAssessmentStatistics'),
    ]);
    app.use('/pl/course_instance/:course_instance_id/instructor/assessment/:assessment_id/question_statistics', [
        function(req, res, next) {res.locals.navSubPage = 'question_statistics'; next();},
        require('./pages/shared/assessmentStatDescriptions'),
        require('./pages/shared/floatFormatters'),
        require('./pages/instructorAssessmentQuestionStatistics/instructorAssessmentQuestionStatistics'),
    ]);
    app.use('/pl/course_instance/:course_instance_id/instructor/assessment/:assessment_id/downloads', [
        function(req, res, next) {res.locals.navSubPage = 'downloads'; next();},
        require('./pages/instructorAssessmentDownloads/instructorAssessmentDownloads'),
    ]);
    app.use('/pl/course_instance/:course_instance_id/instructor/assessment/:assessment_id/uploads', [
        function(req, res, next) {res.locals.navSubPage = 'uploads'; next();},
        require('./pages/instructorAssessmentUploads/instructorAssessmentUploads'),
    ]);
    app.use('/pl/course_instance/:course_instance_id/instructor/assessment/:assessment_id/regrading', [
        function(req, res, next) {res.locals.navSubPage = 'regrading'; next();},
        require('./pages/instructorAssessmentRegrading/instructorAssessmentRegrading'),
    ]);
    app.use('/pl/course_instance/:course_instance_id/instructor/assessment/:assessment_id/instances', [
        function(req, res, next) {res.locals.navSubPage = 'instances'; next();},
        require('./pages/instructorAssessmentInstances/instructorAssessmentInstances'),
    ]);
    app.use('/pl/course_instance/:course_instance_id/instructor/assessment/:assessment_id/file_edit', [
        function(req, res, next) {res.locals.navSubPage = 'file_edit'; next();},
        require('./pages/instructorFileEditor/instructorFileEditor'),
    ]);
    app.use('/pl/course_instance/:course_instance_id/instructor/assessment/:assessment_id/file_view', [
        function(req, res, next) {res.locals.navSubPage = 'file_view'; next();},
        require('./pages/instructorFileBrowser/instructorFileBrowser'),
    ]);
    app.use('/pl/course_instance/:course_instance_id/instructor/assessment/:assessment_id/file_download', require('./pages/instructorFileDownload/instructorFileDownload'));

    app.use('/pl/course_instance/:course_instance_id/instructor/assessment_instance/:assessment_instance_id', [
        require('./middlewares/selectAndAuthzAssessmentInstance'),
        require('./pages/shared/floatFormatters'),
        require('./pages/instructorAssessmentInstance/instructorAssessmentInstance'),
    ]);

    // single question
    app.use('/pl/course_instance/:course_instance_id/instructor/question/:question_id', [
        require('./middlewares/selectAndAuthzInstructorQuestion'),
        require('./middlewares/ansifySyncErrorsAndWarnings.js'),
    ]);
    app.use(/^(\/pl\/course_instance\/[0-9]+\/instructor\/question\/[0-9]+)\/?$/, (req, res, _next) => {
        // Redirect legacy question URLs to their preview page.
        // We need to maintain query parameters like `variant_id` so that the
        // preview page can render the correct variant.
        const newUrl = `${req.params[0]}/preview`;
        const newUrlParts = url.parse(newUrl);
        newUrlParts.query = req.query;
        res.redirect(url.format(newUrlParts));
    });
    app.use('/pl/course_instance/:course_instance_id/instructor/question/:question_id', function(req, res, next) {res.locals.navPage = 'question'; next();});
    app.use('/pl/course_instance/:course_instance_id/instructor/question/:question_id/settings', [
        function(req, res, next) {res.locals.navSubPage = 'settings'; next();},
        require('./pages/instructorQuestionSettings/instructorQuestionSettings'),
    ]);
    app.use('/pl/course_instance/:course_instance_id/instructor/question/:question_id/preview', [
        function(req, res, next) {res.locals.navSubPage = 'preview'; next();},
        require('./pages/shared/floatFormatters'),
        require('./pages/instructorQuestionPreview/instructorQuestionPreview'),
    ]);
<<<<<<< HEAD
    app.use('/pl/course_instance/:course_instance_id/instructor/assessment_instance/:assessment_instance_id/instance_question/:instance_question_id/manual_grading', [
        function(req, res, next) {res.locals.navSubPage = 'manual_grading'; next();},
        require('./middlewares/selectAndAuthzInstanceQuestion'),
        require('./pages/instructorQuestionManualGrading/instructorQuestionManualGrading'),
    ]);
=======
>>>>>>> 1257e8d1da48606ca6b886c24e15074f13875b6d
    app.use('/pl/course_instance/:course_instance_id/instructor/question/:question_id/statistics', [
        function(req, res, next) {res.locals.navSubPage = 'statistics'; next();},
        function(req, res, next) {
            res.locals['assessment_instance_id'] = req.params.assessment_instance_id;
            next();},
        require('./pages/shared/assessmentStatDescriptions'),
        require('./pages/shared/floatFormatters'),
        require('./pages/instructorQuestionStatistics/instructorQuestionStatistics'),
    ]);
    app.use('/pl/course_instance/:course_instance_id/instructor/question/:question_id/file_edit', [
        function(req, res, next) {res.locals.navSubPage = 'file_edit'; next();},
        require('./pages/instructorFileEditor/instructorFileEditor'),
    ]);
    app.use('/pl/course_instance/:course_instance_id/instructor/question/:question_id/file_view', [
        function(req, res, next) {res.locals.navSubPage = 'file_view'; next();},
        require('./pages/instructorFileBrowser/instructorFileBrowser'),
    ]);
    app.use('/pl/course_instance/:course_instance_id/instructor/question/:question_id/file_download', require('./pages/instructorFileDownload/instructorFileDownload'));

    app.use('/pl/course_instance/:course_instance_id/instructor/grading_job', require('./pages/instructorGradingJob/instructorGradingJob'));
    app.use('/pl/course_instance/:course_instance_id/instructor/jobSequence', require('./pages/instructorJobSequence/instructorJobSequence'));
    app.use('/pl/course_instance/:course_instance_id/instructor/loadFromDisk', require('./pages/instructorLoadFromDisk/instructorLoadFromDisk'));
    app.use('/pl/course_instance/:course_instance_id/instructor/edit_error', require('./pages/editError/editError'));

    // course instance - news_items
    app.use('/pl/course_instance/:course_instance_id/instructor/news_items', require('./pages/news_items/news_items.js'));
    app.use('/pl/course_instance/:course_instance_id/instructor/news_item', require('./pages/news_item/news_item.js'));

    // course instance - course admin pages
    app.use('/pl/course_instance/:course_instance_id/instructor/course_admin', [
        require('./middlewares/authzCourseInstanceHasCourseView'),
    ]);
    app.use(/^(\/pl\/course_instance\/[0-9]+\/instructor\/course_admin)\/?$/, (req, res, _next) => {
        res.redirect(`${req.params[0]}/instances`);
    });
    app.use('/pl/course_instance/:course_instance_id/instructor/course_admin', function(req, res, next) {res.locals.navPage = 'course_admin'; next();});
    app.use('/pl/course_instance/:course_instance_id/instructor/course_admin/settings', [
        function(req, res, next) {res.locals.navSubPage = 'settings'; next();},
        require('./pages/instructorCourseAdminSettings/instructorCourseAdminSettings'),
    ]);
    app.use('/pl/course_instance/:course_instance_id/instructor/course_admin/access', [
        function(req, res, next) {res.locals.navSubPage = 'access'; next();},
        require('./pages/instructorCourseAdminAccess/instructorCourseAdminAccess'),
    ]);
    app.use('/pl/course_instance/:course_instance_id/instructor/course_admin/sets', [
        function(req, res, next) {res.locals.navSubPage = 'sets'; next();},
        require('./pages/instructorCourseAdminSets/instructorCourseAdminSets'),
    ]);
    app.use('/pl/course_instance/:course_instance_id/instructor/course_admin/instances', [
        function(req, res, next) {res.locals.navSubPage = 'instances'; next();},
        require('./pages/instructorCourseAdminInstances/instructorCourseAdminInstances'),
    ]);
    app.use('/pl/course_instance/:course_instance_id/instructor/course_admin/issues', [
        function(req, res, next) {res.locals.navSubPage = 'issues'; next();},
        require('./pages/instructorIssues/instructorIssues'),
    ]);
    app.use('/pl/course_instance/:course_instance_id/instructor/course_admin/questions', [
        function(req, res, next) {res.locals.navSubPage = 'questions'; next();},
        require('./pages/instructorQuestions/instructorQuestions'),
    ]);
    app.use('/pl/course_instance/:course_instance_id/instructor/course_admin/syncs', [
        function(req, res, next) {res.locals.navSubPage = 'syncs'; next();},
        require('./pages/courseSyncs/courseSyncs'),
    ]);
    app.use('/pl/course_instance/:course_instance_id/instructor/course_admin/topics', [
        function(req, res, next) {res.locals.navSubPage = 'topics'; next();},
        require('./pages/instructorCourseAdminTopics/instructorCourseAdminTopics'),
    ]);
    app.use('/pl/course_instance/:course_instance_id/instructor/course_admin/tags', [
        function(req, res, next) {res.locals.navSubPage = 'tags'; next();},
        require('./pages/instructorCourseAdminTags/instructorCourseAdminTags'),
    ]);
    app.use('/pl/course_instance/:course_instance_id/instructor/course_admin/grading', [
        function(req, res, next) {res.locals.navSubPage = 'grading'; next();},
        require('./pages/instructorCourseAdminGrading/instructorCourseAdminGrading'),
    ]);
    app.use('/pl/course_instance/:course_instance_id/instructor/course_admin/file_edit', [
        function(req, res, next) {res.locals.navSubPage = 'file_edit'; next();},
        require('./pages/instructorFileEditor/instructorFileEditor'),
    ]);
    app.use('/pl/course_instance/:course_instance_id/instructor/course_admin/file_view', [
        function(req, res, next) {res.locals.navSubPage = 'file_view'; next();},
        require('./pages/instructorFileBrowser/instructorFileBrowser'),
    ]);
    app.use('/pl/course_instance/:course_instance_id/instructor/course_admin/file_download', require('./pages/instructorFileDownload/instructorFileDownload'));

    // course instance - instance admin pages
    app.use(/^(\/pl\/course_instance\/[0-9]+\/instructor\/instance_admin)\/?$/, (req, res, _next) => {
        res.redirect(`${req.params[0]}/assessments`);
    });
    app.use('/pl/course_instance/:course_instance_id/instructor', function(req, res, next) {res.locals.navbarType = 'instructor'; next();});
    app.use('/pl/course_instance/:course_instance_id/instructor/instance_admin', function(req, res, next) {res.locals.navPage = 'instance_admin'; next();});
    app.use('/pl/course_instance/:course_instance_id/instructor/instance_admin/settings', [
        function(req, res, next) {res.locals.navSubPage = 'settings'; next();},
        require('./pages/instructorInstanceAdminSettings/instructorInstanceAdminSettings'),
    ]);
    app.use('/pl/course_instance/:course_instance_id/instructor/instance_admin/access', [
        function(req, res, next) {res.locals.navSubPage = 'access'; next();},
        require('./pages/instructorInstanceAdminAccess/instructorInstanceAdminAccess'),
    ]);
    app.use('/pl/course_instance/:course_instance_id/instructor/instance_admin/assessments', [
        function(req, res, next) {res.locals.navSubPage = 'assessments'; next();},
        require('./pages/instructorAssessments/instructorAssessments'),
    ]);
    app.use('/pl/course_instance/:course_instance_id/instructor/instance_admin/gradebook', [
        function(req, res, next) {res.locals.navSubPage = 'gradebook'; next();},
        require('./pages/instructorGradebook/instructorGradebook'),
    ]);
    app.use('/pl/course_instance/:course_instance_id/instructor/instance_admin/lti', [
        function(req, res, next) {res.locals.navSubPage = 'lti'; next();},
        require('./pages/instructorInstanceAdminLti/instructorInstanceAdminLti'),
    ]);
    app.use('/pl/course_instance/:course_instance_id/instructor/instance_admin/file_edit', [
        function(req, res, next) {res.locals.navSubPage = 'file_edit'; next();},
        require('./pages/instructorFileEditor/instructorFileEditor'),
    ]);
    app.use('/pl/course_instance/:course_instance_id/instructor/instance_admin/file_view', [
        function(req, res, next) {res.locals.navSubPage = 'file_view'; next();},
        require('./pages/instructorFileBrowser/instructorFileBrowser'),
    ]);
    app.use('/pl/course_instance/:course_instance_id/instructor/instance_admin/file_download', require('./pages/instructorFileDownload/instructorFileDownload'));

    // clientFiles
    app.use('/pl/course_instance/:course_instance_id/instructor/clientFilesCourse', require('./pages/clientFilesCourse/clientFilesCourse'));
    app.use('/pl/course_instance/:course_instance_id/instructor/clientFilesCourseInstance', require('./pages/clientFilesCourseInstance/clientFilesCourseInstance'));
    app.use('/pl/course_instance/:course_instance_id/instructor/assessment/:assessment_id/clientFilesAssessment', [
        require('./middlewares/selectAndAuthzAssessment'),
        require('./pages/clientFilesAssessment/clientFilesAssessment'),
    ]);
    app.use('/pl/course_instance/:course_instance_id/instructor/question/:question_id/clientFilesQuestion', [
        require('./middlewares/selectAndAuthzInstructorQuestion'),
        require('./pages/clientFilesQuestion/clientFilesQuestion'),
    ]);

    // generatedFiles
    app.use('/pl/course_instance/:course_instance_id/instructor/question/:question_id/generatedFilesQuestion', [
        require('./middlewares/selectAndAuthzInstructorQuestion'),
        require('./pages/instructorGeneratedFilesQuestion/instructorGeneratedFilesQuestion'),
    ]);

    // legacy client file paths
    app.use('/pl/course_instance/:course_instance_id/instructor/question/:question_id/file', [
        require('./middlewares/selectAndAuthzInstructorQuestion'),
        require('./pages/legacyQuestionFile/legacyQuestionFile'),
    ]);
    app.use('/pl/course_instance/:course_instance_id/instructor/question/:question_id/text', [
        require('./middlewares/selectAndAuthzInstructorQuestion'),
        require('./pages/legacyQuestionText/legacyQuestionText'),
    ]);

    //////////////////////////////////////////////////////////////////////
    //////////////////////////////////////////////////////////////////////
    //////////////////////////////////////////////////////////////////////
    // Student pages /////////////////////////////////////////////////////

    // Exam/Homeworks student routes are polymorphic - they have multiple handlers, each of
    // which checks the assessment type and calls next() if it's not the right type
    app.use('/pl/course_instance/:course_instance_id/gradebook', [
        function(req, res, next) {res.locals.navSubPage = 'gradebook'; next();},
        require('./middlewares/logPageView')('studentGradebook'),
        require('./middlewares/studentAssessmentAccess'),
        require('./pages/studentGradebook/studentGradebook'),
    ]);
    app.use('/pl/course_instance/:course_instance_id/assessments', [
        function(req, res, next) {res.locals.navSubPage = 'assessments'; next();},
        require('./middlewares/logPageView')('studentAssessments'),
        require('./middlewares/studentAssessmentAccess'),
        require('./pages/studentAssessments/studentAssessments'),
    ]);
    app.use('/pl/course_instance/:course_instance_id/assessment/:assessment_id', [
        require('./middlewares/selectAndAuthzAssessment'),
        require('./middlewares/logPageView')('studentAssessment'),
        require('./middlewares/studentAssessmentAccess'),
        require('./pages/studentAssessmentHomework/studentAssessmentHomework'),
        require('./pages/studentAssessmentExam/studentAssessmentExam'),
    ]);
    app.use('/pl/course_instance/:course_instance_id/assessment_instance/:assessment_instance_id/file', [
        require('./middlewares/selectAndAuthzAssessmentInstance'),
        require('./middlewares/logPageView')('studentAssessmentInstanceFile'),
        require('./middlewares/studentAssessmentAccess'),
        require('./pages/studentAssessmentInstanceFile/studentAssessmentInstanceFile'),
    ]);
    app.use('/pl/course_instance/:course_instance_id/assessment_instance/:assessment_instance_id/time_remaining', [
        require('./middlewares/selectAndAuthzAssessmentInstance'),
        require('./middlewares/studentAssessmentAccess'),
        require('./pages/studentAssessmentInstanceTimeRemaining/studentAssessmentInstanceTimeRemaining'),
    ]);
    app.use('/pl/course_instance/:course_instance_id/assessment_instance/:assessment_instance_id', [
        require('./middlewares/selectAndAuthzAssessmentInstance'),
        require('./middlewares/logPageView')('studentAssessmentInstance'),
        require('./middlewares/studentAssessmentAccess'),
        require('./pages/studentAssessmentInstanceHomework/studentAssessmentInstanceHomework'),
        require('./pages/studentAssessmentInstanceExam/studentAssessmentInstanceExam'),
    ]);
    app.use('/pl/course_instance/:course_instance_id/instructor/instance_question/:instance_question_id/manual_grading', [
        function(req, res, next) {res.locals.navSubPage = 'manual_grading'; next();},
        function(req, res, next) {
            next();},
        require('./middlewares/selectAndAuthzInstanceQuestion'),
        require('./pages/instructorQuestionManualGrading/instructorQuestionManualGrading'),
    ]);
    app.use('/pl/course_instance/:course_instance_id/instance_question/:instance_question_id', [
        require('./middlewares/selectAndAuthzInstanceQuestion'),
        // don't use logPageView here, we load it inside the page so it can get the variant_id
        require('./middlewares/studentAssessmentAccess'),
        require('./pages/studentInstanceQuestionHomework/studentInstanceQuestionHomework'),
        require('./pages/studentInstanceQuestionExam/studentInstanceQuestionExam'),
    ]);
    app.use('/pl/course_instance/:course_instance_id/report_cheating', [
      function(req, res, next) {res.locals.navSubPage = 'report_cheating'; next();},
      require('./pages/studentReportCheating/studentReportCheating'),
    ]);
    if (config.devMode) {
        app.use('/pl/course_instance/:course_instance_id/loadFromDisk', require('./pages/instructorLoadFromDisk/instructorLoadFromDisk'));
        app.use('/pl/course_instance/:course_instance_id/jobSequence', require('./middlewares/authzCourseInstanceAuthnHasInstructorView'));
        app.use('/pl/course_instance/:course_instance_id/jobSequence', require('./pages/instructorJobSequence/instructorJobSequence'));
    }

    // Serve extension statics
    app.use('/pl/course_instance/:course_instance_id/elementExtensions', require('./pages/elementExtensionFiles/elementExtensionFiles'));
    app.use('/pl/course_instance/:course_instance_id/instructor/elementExtensions', require('./pages/elementExtensionFiles/elementExtensionFiles'));
    app.use('/pl/course/:course_id/elementExtensions', require('./pages/elementExtensionFiles/elementExtensionFiles'));

    // student - news_items
    app.use('/pl/course_instance/:course_instance_id/news_items', require('./pages/news_items/news_items.js'));
    app.use('/pl/course_instance/:course_instance_id/news_item', require('./pages/news_item/news_item.js'));


    // Allow access to effectiveUser as a Student page, but only for users have authn (not authz) as Instructor
    app.use('/pl/course_instance/:course_instance_id/effectiveUser', require('./middlewares/authzCourseInstanceAuthnHasInstructorView'));
    app.use('/pl/course_instance/:course_instance_id/effectiveUser', require('./pages/instructorEffectiveUser/instructorEffectiveUser'));

    // clientFiles
    app.use('/pl/course_instance/:course_instance_id/clientFilesCourse', [
        require('./middlewares/studentAssessmentAccess'),
        require('./pages/clientFilesCourse/clientFilesCourse'),
    ]);
    app.use('/pl/course_instance/:course_instance_id/clientFilesCourseInstance', [
        require('./middlewares/studentAssessmentAccess'),
        require('./pages/clientFilesCourseInstance/clientFilesCourseInstance'),
    ]);
    app.use('/pl/course_instance/:course_instance_id/assessment/:assessment_id/clientFilesAssessment', [
        require('./middlewares/selectAndAuthzAssessment'),
        require('./middlewares/studentAssessmentAccess'),
        require('./pages/clientFilesAssessment/clientFilesAssessment'),
    ]);
    app.use('/pl/course_instance/:course_instance_id/instance_question/:instance_question_id/clientFilesQuestion', [
        require('./middlewares/selectAndAuthzInstanceQuestion'),
        require('./middlewares/studentAssessmentAccess'),
        require('./pages/clientFilesQuestion/clientFilesQuestion'),
    ]);

    // generatedFiles
    app.use('/pl/course_instance/:course_instance_id/instance_question/:instance_question_id/generatedFilesQuestion', [
        require('./middlewares/selectAndAuthzInstanceQuestion'),
        require('./middlewares/studentAssessmentAccess'),
        require('./pages/studentGeneratedFilesQuestion/studentGeneratedFilesQuestion'),
    ]);

    // legacy client file paths
    app.use('/pl/course_instance/:course_instance_id/instance_question/:instance_question_id/file', [
        require('./middlewares/selectAndAuthzInstanceQuestion'),
        require('./middlewares/studentAssessmentAccess'),
        require('./pages/legacyQuestionFile/legacyQuestionFile'),
    ]);
    app.use('/pl/course_instance/:course_instance_id/instance_question/:instance_question_id/text', [
        require('./middlewares/selectAndAuthzInstanceQuestion'),
        require('./middlewares/studentAssessmentAccess'),
        require('./pages/legacyQuestionText/legacyQuestionText'),
    ]);

    //////////////////////////////////////////////////////////////////////
    //////////////////////////////////////////////////////////////////////
    //////////////////////////////////////////////////////////////////////
    // Course pages //////////////////////////////////////////////////////

    app.use(/^\/pl\/course\/[0-9]+\/?$/, function(req, res, _next) {res.redirect(res.locals.urlPrefix + '/course_admin');}); // redirect plain course URL to overview page

    // single question

    app.use('/pl/course/:course_id/question/:question_id', [
        require('./middlewares/selectAndAuthzInstructorQuestion'),
        require('./middlewares/ansifySyncErrorsAndWarnings.js'),
    ]);
    app.use(/^(\/pl\/course\/[0-9]+\/question\/[0-9]+)\/?$/, (req, res, _next) => {
        // Redirect legacy question URLs to their preview page.
        // We need to maintain query parameters like `variant_id` so that the
        // preview page can render the correct variant.
        const newUrl = `${req.params[0]}/preview`;
        const newUrlParts = url.parse(newUrl);
        newUrlParts.query = req.query;
        res.redirect(url.format(newUrlParts));
    });
    app.use('/pl/course/:course_id/question/:question_id', function(req, res, next) {res.locals.navPage = 'question'; next();});
    app.use('/pl/course/:course_id/question/:question_id/settings', [
        function(req, res, next) {res.locals.navSubPage = 'settings'; next();},
        require('./pages/instructorQuestionSettings/instructorQuestionSettings'),
    ]);
    app.use('/pl/course/:course_id/question/:question_id/preview', [
        function(req, res, next) {res.locals.navSubPage = 'preview'; next();},
        require('./pages/shared/floatFormatters'),
        require('./pages/instructorQuestionPreview/instructorQuestionPreview'),
    ]);
    app.use('/pl/course/:course_id/question/:question_id/statistics', [
        function(req, res, next) {res.locals.navSubPage = 'statistics'; next();},
        require('./pages/shared/assessmentStatDescriptions'),
        require('./pages/shared/floatFormatters'),
        require('./pages/instructorQuestionStatistics/instructorQuestionStatistics'),
    ]);
    app.use('/pl/course/:course_id/question/:question_id/file_edit', [
        function(req, res, next) {res.locals.navSubPage = 'file_edit'; next();},
        require('./pages/instructorFileEditor/instructorFileEditor'),
    ]);
    app.use('/pl/course/:course_id/question/:question_id/file_view', [
        function(req, res, next) {res.locals.navSubPage = 'file_view'; next();},
        require('./pages/instructorFileBrowser/instructorFileBrowser'),
    ]);
    app.use('/pl/course/:course_id/question/:question_id/file_download', require('./pages/instructorFileDownload/instructorFileDownload'));

    // course - news_items
    app.use('/pl/course/:course_id/news_items', require('./pages/news_items/news_items.js'));
    app.use('/pl/course/:course_id/news_item', require('./pages/news_item/news_item.js'));

    app.use('/pl/course/:course_id/file_transfer', [
        require('./pages/instructorFileTransfer/instructorFileTransfer'),
    ]);

    app.use('/pl/course/:course_id/edit_error', require('./pages/editError/editError'));

    app.use(/^(\/pl\/course\/[0-9]+\/course_admin)\/?$/, (req, res, _next) => {
        res.redirect(`${req.params[0]}/instances`);
    });
    app.use('/pl/course/:course_id/course_admin', function(req, res, next) {res.locals.navPage = 'course_admin'; next();});
    app.use('/pl/course/:course_id/course_admin/settings', [
        function(req, res, next) {res.locals.navSubPage = 'settings'; next();},
        require('./pages/instructorCourseAdminSettings/instructorCourseAdminSettings'),
    ]);
    app.use('/pl/course/:course_id/course_admin/access', [
        function(req, res, next) {res.locals.navSubPage = 'access'; next();},
        require('./pages/instructorCourseAdminAccess/instructorCourseAdminAccess'),
    ]);
    app.use('/pl/course/:course_id/course_admin/sets', [
        function(req, res, next) {res.locals.navSubPage = 'sets'; next();},
        require('./pages/instructorCourseAdminSets/instructorCourseAdminSets'),
    ]);
    app.use('/pl/course/:course_id/course_admin/instances', [
        function(req, res, next) {res.locals.navSubPage = 'instances'; next();},
        require('./pages/instructorCourseAdminInstances/instructorCourseAdminInstances'),
    ]);
    app.use('/pl/course/:course_id/course_admin/issues', [
        function(req, res, next) {res.locals.navSubPage = 'issues'; next();},
        require('./pages/instructorIssues/instructorIssues'),
    ]);
    app.use('/pl/course/:course_id/course_admin/questions', [
        function(req, res, next) {res.locals.navSubPage = 'questions'; next();},
        require('./pages/instructorQuestions/instructorQuestions'),
    ]);
    app.use('/pl/course/:course_id/course_admin/syncs', [
        function(req, res, next) {res.locals.navSubPage = 'syncs'; next();},
        require('./pages/courseSyncs/courseSyncs'),
    ]);
    app.use('/pl/course/:course_id/course_admin/topics', [
        function(req, res, next) {res.locals.navSubPage = 'topics'; next();},
        require('./pages/instructorCourseAdminTopics/instructorCourseAdminTopics'),
    ]);
    app.use('/pl/course/:course_id/course_admin/tags', [
        function(req, res, next) {res.locals.navSubPage = 'tags'; next();},
        require('./pages/instructorCourseAdminTags/instructorCourseAdminTags'),
    ]);
    app.use('/pl/course/:course_id/course_admin/grading', [
        function(req, res, next) {res.locals.navSubPage = 'grading'; next();},
        require('./pages/instructorCourseAdminGrading/instructorCourseAdminGrading'),
    ]);
    app.use('/pl/course/:course_id/course_admin/file_edit', [
        function(req, res, next) {res.locals.navSubPage = 'file_edit'; next();},
        require('./pages/instructorFileEditor/instructorFileEditor'),
    ]);
    app.use('/pl/course/:course_id/course_admin/file_view', [
        function(req, res, next) {res.locals.navSubPage = 'file_view'; next();},
        require('./pages/instructorFileBrowser/instructorFileBrowser'),
    ]);
    app.use('/pl/course/:course_id/course_admin/file_download', require('./pages/instructorFileDownload/instructorFileDownload'));

    app.use('/pl/course/:course_id/loadFromDisk', require('./pages/instructorLoadFromDisk/instructorLoadFromDisk'));
    app.use('/pl/course/:course_id/jobSequence', require('./pages/instructorJobSequence/instructorJobSequence'));

    // clientFiles
    app.use('/pl/course/:course_id/clientFilesCourse', require('./pages/clientFilesCourse/clientFilesCourse'));
    app.use('/pl/course/:course_id/question/:question_id/clientFilesQuestion', [
        require('./middlewares/selectAndAuthzInstructorQuestion'),
        require('./pages/clientFilesQuestion/clientFilesQuestion'),
    ]);

    // generatedFiles
    app.use('/pl/course/:course_id/question/:question_id/generatedFilesQuestion', [
        require('./middlewares/selectAndAuthzInstructorQuestion'),
        require('./pages/instructorGeneratedFilesQuestion/instructorGeneratedFilesQuestion'),
    ]);

    // legacy client file paths
    app.use('/pl/course/:course_id/question/:question_id/file', [
        require('./middlewares/selectAndAuthzInstructorQuestion'),
        require('./pages/legacyQuestionFile/legacyQuestionFile'),
    ]);
    app.use('/pl/course/:course_id/question/:question_id/text', [
        require('./middlewares/selectAndAuthzInstructorQuestion'),
        require('./pages/legacyQuestionText/legacyQuestionText'),
    ]);

    //////////////////////////////////////////////////////////////////////
    //////////////////////////////////////////////////////////////////////
    //////////////////////////////////////////////////////////////////////
    // Administrator pages ///////////////////////////////////////////////

    app.use('/pl/administrator', require('./middlewares/authzIsAdministrator'));
    app.use('/pl/administrator/overview', require('./pages/administratorOverview/administratorOverview'));
    app.use('/pl/administrator/queries', require('./pages/administratorQueries/administratorQueries'));
    app.use('/pl/administrator/query', require('./pages/administratorQuery/administratorQuery'));
    app.use('/pl/administrator/jobSequence/', require('./pages/administratorJobSequence/administratorJobSequence'));
    app.use('/pl/administrator/courseRequests/', require('./pages/administratorCourseRequests/administratorCourseRequests'));

    //////////////////////////////////////////////////////////////////////
    //////////////////////////////////////////////////////////////////////
    //////////////////////////////////////////////////////////////////////
    // Webhooks //////////////////////////////////////////////////////////
    app.get('/pl/webhooks/ping', function(req, res, _next) {res.send('.');});
    app.use('/pl/webhooks/grading', require('./webhooks/grading/grading'));

    //////////////////////////////////////////////////////////////////////
    //////////////////////////////////////////////////////////////////////
    //////////////////////////////////////////////////////////////////////
    // Error handling ////////////////////////////////////////////////////

    // if no earlier routes matched, this will match and generate a 404 error
    app.use([
      require('./middlewares/notFound'),
      require('./pages/error/error'),
    ]);

    return app;
};

//////////////////////////////////////////////////////////////////////
//////////////////////////////////////////////////////////////////////
//////////////////////////////////////////////////////////////////////
// Server startup ////////////////////////////////////////////////////

var server;

module.exports.startServerAsync = async () => {
    const app = module.exports.initExpress();

    if (config.serverType === 'https') {
        const key = await (fs.promises.readFile(config.sslKeyFile));
        const cert = await (fs.promises.readFile(config.sslCertificateFile));
        const ca = [await (fs.promises.readFile(config.sslCAFile))];
        var options = {key, cert, ca};
        server = https.createServer(options, app);
        server.listen(config.serverPort);
        server.timeout = 600000; // 10 minutes
        logger.verbose('server listening to HTTPS on port ' + config.serverPort);
    } else if (config.serverType === 'http') {
        server = http.createServer(app);
        server.listen(config.serverPort);
        server.timeout = 600000; // 10 minutes
        logger.verbose('server listening to HTTP on port ' + config.serverPort);
    } else {
        throw new Error('unknown serverType: ' + config.serverType);
    }

    return app;
};
module.exports.startServer = util.callbackify(module.exports.startServerAsync);

module.exports.stopServer = function(callback) {
    if (!server) return callback(new Error('cannot stop an undefined server'));
    server.close(function(err) {
        if (ERR(err, callback)) return;
        callback(null);
    });
};

module.exports.insertDevUser = function(callback) {
    // add dev user as Administrator
    var sql
        = 'INSERT INTO users (uid, name)'
        + ' VALUES (\'dev@illinois.edu\', \'Dev User\')'
        + ' ON CONFLICT (uid) DO UPDATE'
        + ' SET name = EXCLUDED.name'
        + ' RETURNING user_id;';
    sqldb.queryOneRow(sql, [], function(err, result) {
        if (ERR(err, callback)) return;
        var user_id = result.rows[0].user_id;
        var sql
            = 'INSERT INTO administrators (user_id)'
            + ' VALUES ($user_id)'
            + ' ON CONFLICT (user_id) DO NOTHING;';
        var params = {user_id};
        sqldb.query(sql, params, function(err, _result) {
            if (ERR(err, callback)) return;
            callback(null);
        });
    });
};

if (config.startServer) {
    async.series([
        async () => {
            logger.verbose('PrairieLearn server start');

            let configFilename = 'config.json';
            if ('config' in argv) {
                configFilename = argv['config'];
            }

            /* Load config values from AWS as early as possible so we can use them
               to set values for e.g. the database connection */
            await config.loadConfigAsync(configFilename);
            await awsHelper.init();
            await awsHelper.loadConfigSecrets();

            if (config.logFilename) {
                logger.addFileLogging(config.logFilename);
                logger.verbose('activated file logging: ' + config.logFilename);
            }
        },
        async () => {
            if (config.blockedAtWarnEnable) {
                blockedAt((time, stack) => {
                    const msg = `BLOCKED-AT: Blocked for ${time}ms`;
                    logger.verbose(msg, {time, stack});
                    console.log(msg + '\n' + stack.join('\n')); // eslint-disable-line no-console
                }, {threshold: config.blockedWarnThresholdMS}); // threshold in milliseconds
            } else if (config.blockedWarnEnable) {
                blocked((time) => {
                    const msg = `BLOCKED: Blocked for ${time}ms (set config.blockedAtWarnEnable for stack trace)`;
                    logger.verbose(msg, {time});
                    console.log(msg); // eslint-disable-line no-console
                }, {threshold: config.blockedWarnThresholdMS}); // threshold in milliseconds
            }
        },
        async () => {
            if (!config.hasAzure) return;

            let OIDCStrategy = require('passport-azure-ad').OIDCStrategy;
            const azureConfig = {
                identityMetadata: config.azureIdentityMetadata,
                clientID: config.azureClientID,
                responseType: config.azureResponseType,
                responseMode: config.azureResponseMode,
                redirectUrl: config.azureRedirectUrl,
                allowHttpForRedirectUrl: config.azureAllowHttpForRedirectUrl,
                clientSecret: config.azureClientSecret,
                validateIssuer: config.azureValidateIssuer,
                isB2C: config.azureIsB2C,
                issuer: config.azureIssuer,
                passReqToCallback: config.azurePassReqToCallback,
                scope: config.azureScope,
                loggingLevel: config.azureLoggingLevel,
                nonceLifetime: config.azureNonceLifetime,
                nonceMaxAmount: config.azureNonceMaxAmount,
                useCookieInsteadOfSession: config.azureUseCookieInsteadOfSession,
                cookieEncryptionKeys: config.azureCookieEncryptionKeys,
                clockSkew: config.azureClockSkew,
            };
            passport.use(new OIDCStrategy(azureConfig, function(iss, sub, profile, accessToken, refreshToken, done) {return done(null, profile);}));
        },
        function(callback) {
            var pgConfig = {
                user: config.postgresqlUser,
                database: config.postgresqlDatabase,
                host: config.postgresqlHost,
                password: config.postgresqlPassword,
                max: 100,
                idleTimeoutMillis: 30000,
            };
            logger.verbose('Connecting to database ' + pgConfig.user + '@' + pgConfig.host + ':' + pgConfig.database);
            var idleErrorHandler = function(err) {
                logger.error('idle client error', err);
                // https://github.com/PrairieLearn/PrairieLearn/issues/2396
                process.exit(1);
            };
            sqldb.init(pgConfig, idleErrorHandler, function(err) {
                if (ERR(err, callback)) return;
                logger.verbose('Successfully connected to database');
                callback(null);
            });
        },
        function(callback) {
            migrations.init(path.join(__dirname, 'migrations'), 'prairielearn', function(err) {
                if (ERR(err, callback)) return;
                callback(null);
            });
        },
        function(callback) {
            sprocs.init(function(err) {
                if (ERR(err, callback)) return;
                callback(null);
            });
        },
        function(callback) {
            if ('migrate-and-exit' in argv && argv['migrate-and-exit']) {
                logger.info('option --migrate-and-exit passed, running DB setup and exiting');
                process.exit(0);
            } else {
                callback(null);
            }
        },
        function(callback) {
            const notify_with_new_server = false;
            news_items.init(notify_with_new_server, function(err) {
                if (ERR(err, callback)) return;
                callback(null);
            });
        },
        function(callback) {
            cron.init(function(err) {
                if (ERR(err, callback)) return;
                callback(null);
            });
        },
        (callback) => {
            redis.init((err) => {
                if (ERR(err, callback)) return;
                callback(null);
            });
        },
        (callback) => {
            cache.init((err) => {
                if (ERR(err, callback)) return;
                callback(null);
            });
        },
        (callback) => {
            externalGrader.init(assessment, function(err) {
                if (ERR(err, callback)) return;
                callback(null);
            });
        },
        (callback) => {
            if (!config.externalGradingEnableResults) return callback(null);
            externalGraderResults.init((err) => {
                if (ERR(err, callback)) return;
                callback(null);
            });
        },
        async () => await assets.init(),
        function(callback) {
            load.initEstimator('request', 1);
            load.initEstimator('authed_request', 1);
            load.initEstimator('python', 1, false);
            load.initEstimator('python_worker_active', 1);
            load.initEstimator('python_worker_idle', 1, false);
            load.initEstimator('python_callback_waiting', 1);
            callback(null);
        },
        function(callback) {
            workers.init();
            callback(null);
        },
        async () => {
            logger.verbose('Starting server...');
            await module.exports.startServerAsync();
        },
        function(callback) {
            if (!config.devMode) return callback(null);
            module.exports.insertDevUser(function(err) {
                if (ERR(err, callback)) return;
                callback(null);
            });
        },
        function(callback) {
            socketServer.init(server, function(err) {
                if (ERR(err, callback)) return;
                callback(null);
            });
        },
        function(callback) {
            externalGradingSocket.init(function(err) {
                if (ERR(err, callback)) return;
                callback(null);
            });
        },
        function(callback) {
            util.callbackify(workspace.init)(err => {
                if (ERR(err, callback)) return;
                callback(null);
            });
        },
        function(callback) {
            serverJobs.init(function(err) {
                if (ERR(err, callback)) return;
                callback(null);
            });
        },
        function(callback) {
            freeformServer.init(function(err) {
              if (ERR(err, callback)) return;
              callback(null);
          });
        },
    ], function(err, data) {
        if (err) {
            logger.error('Error initializing PrairieLearn server:', err, data);
            logger.error('Exiting...');
            process.exit(1);
        } else {
            logger.info('PrairieLearn server ready, press Control-C to quit');
            if (config.devMode) {
                logger.info('Go to ' + config.serverType + '://localhost:' + config.serverPort);
            }
            if ('exit' in argv) { logger.info('exit option passed, quitting...'); process.exit(0); }
        }
    });
}<|MERGE_RESOLUTION|>--- conflicted
+++ resolved
@@ -515,14 +515,6 @@
         require('./pages/shared/floatFormatters'),
         require('./pages/instructorQuestionPreview/instructorQuestionPreview'),
     ]);
-<<<<<<< HEAD
-    app.use('/pl/course_instance/:course_instance_id/instructor/assessment_instance/:assessment_instance_id/instance_question/:instance_question_id/manual_grading', [
-        function(req, res, next) {res.locals.navSubPage = 'manual_grading'; next();},
-        require('./middlewares/selectAndAuthzInstanceQuestion'),
-        require('./pages/instructorQuestionManualGrading/instructorQuestionManualGrading'),
-    ]);
-=======
->>>>>>> 1257e8d1da48606ca6b886c24e15074f13875b6d
     app.use('/pl/course_instance/:course_instance_id/instructor/question/:question_id/statistics', [
         function(req, res, next) {res.locals.navSubPage = 'statistics'; next();},
         function(req, res, next) {
