const ERR = require('async-stacktrace');
const util = require('util');
const fs = require('fs');
const path = require('path');
const debug = require('debug')('prairielearn:' + path.basename(__filename, '.js'));
const favicon = require('serve-favicon');
const async = require('async');
const express = require('express');
const bodyParser = require('body-parser');
const cookieParser = require('cookie-parser');
const passport = require('passport');
const http = require('http');
const https = require('https');
const blocked = require('blocked');
const blockedAt = require('blocked-at');
const onFinished = require('on-finished');
const { v4: uuidv4 } = require('uuid');
const argv = require('yargs-parser') (process.argv.slice(2));
const multer = require('multer');
const filesize = require('filesize');
const url = require('url');
const { createProxyMiddleware } = require('http-proxy-middleware');

const logger = require('./lib/logger');
const config = require('./lib/config');
const load = require('./lib/load');
const awsHelper = require('./lib/aws.js');
const externalGrader = require('./lib/externalGrader');
const externalGraderResults = require('./lib/externalGraderResults');
const externalGradingSocket = require('./lib/externalGradingSocket');
const workspace = require('./lib/workspace');
const assessment = require('./lib/assessment');
const { sqldb, migrations } = require('@prairielearn/prairielib');
const sprocs = require('./sprocs');
const news_items = require('./news_items');
const cron = require('./cron');
const redis = require('./lib/redis');
const socketServer = require('./lib/socket-server');
const serverJobs = require('./lib/server-jobs');
const freeformServer = require('./question-servers/freeform.js');
const cache = require('./lib/cache');
const { LocalCache } = require('./lib/local-cache');
const workers = require('./lib/workers');


process.on('warning', e => console.warn(e)); // eslint-disable-line no-console

// If there is only one argument, legacy it into the config option
if (argv['_'].length == 1) {
    argv['config'] = argv['_'][0];
    argv['_'] = [];
}

if ('h' in argv || 'help' in argv) {
    var msg = `PrairieLearn command line options:
    -h, --help                          Display this help and exit
    --config <filename>
    <filename> and no other args        Load an alternative config filename
    --migrate-and-exit                  Run the DB initialization parts and exit
    --exit                              Run all the initialization and exit
`;

    console.log(msg); // eslint-disable-line no-console
    process.exit(0);
}

/**
 * Creates the express application and sets up all PrairieLearn routes.
 * @return {Express App} The express "app" object that was created.
 */
module.exports.initExpress = function() {
    const app = express();
    app.set('views', path.join(__dirname, 'pages'));
    app.set('view engine', 'ejs');
    app.set('trust proxy', 'loopback');
    config.devMode = (app.get('env') == 'development');

    app.use(function(req, res, next) {config.setLocals(res.locals); next();});

    // special parsing of file upload paths -- this is inelegant having it
    // separate from the route handlers but it seems to be necessary
    // Special handling of file-upload routes so that we can parse multipart/form-data
    const upload = multer({
        storage: multer.memoryStorage(),
        limits: {
            fieldSize: config.fileUploadMaxBytes,
            fileSize: config.fileUploadMaxBytes,
            parts: config.fileUploadMaxParts,
        },
    });
    config.fileUploadMaxBytesFormatted = filesize(config.fileUploadMaxBytes, {base: 10, round: 0});
    app.post('/pl/course_instance/:course_instance_id/instructor/assessment/:assessment_id/uploads', upload.single('file'));
    app.post('/pl/course_instance/:course_instance_id/instance_question/:instance_question_id', upload.single('file'));
    app.post('/pl/course_instance/:course_instance_id/assessment_instance/:assessment_instance_id', upload.single('file'));
    app.post('/pl/course_instance/:course_instance_id/instructor/question/:question_id', upload.single('file'));
    app.post('/pl/course/:course_id/question/:question_id', upload.single('file'));
    app.post('/pl/course/:course_id/question/:question_id/file_view', upload.single('file'));
    app.post('/pl/course/:course_id/question/:question_id/file_view/*', upload.single('file'));
    app.post('/pl/course_instance/:course_instance_id/instructor/assessment/:assessment_id/settings', upload.single('file'));
    app.post('/pl/course_instance/:course_instance_id/instructor/instance_admin/settings', upload.single('file'));
    app.post('/pl/course_instance/:course_instance_id/instructor/course_admin/settings', upload.single('file'));
    app.post('/pl/course/:course_id/course_admin/settings', upload.single('file'));
    app.post('/pl/course/:course_id/course_admin/file_view', upload.single('file'));
    app.post('/pl/course/:course_id/course_admin/file_view/*', upload.single('file'));
    app.post('/pl/course_instance/:course_instance_id/instructor/course_admin/file_view', upload.single('file'));
    app.post('/pl/course_instance/:course_instance_id/instructor/course_admin/file_view/*', upload.single('file'));
    app.post('/pl/course_instance/:course_instance_id/instructor/instance_admin/file_view', upload.single('file'));
    app.post('/pl/course_instance/:course_instance_id/instructor/instance_admin/file_view/*', upload.single('file'));
    app.post('/pl/course_instance/:course_instance_id/instructor/assessment/:assessment_id/file_view', upload.single('file'));
    app.post('/pl/course_instance/:course_instance_id/instructor/assessment/:assessment_id/file_view/*', upload.single('file'));
    app.post('/pl/course_instance/:course_instance_id/instructor/question/:question_id/file_view', upload.single('file'));
    app.post('/pl/course_instance/:course_instance_id/instructor/question/:question_id/file_view/*', upload.single('file'));
    app.post('/pl/course_instance/:course_instance_id/instructor/assessment/:assessment_id/groups', upload.single('file'));

    // proxy workspaces to remote machines
    let workspaceUrlRewriteCache = new LocalCache(config.workspaceUrlRewriteCacheMaxAgeSec);
    const workspaceProxyOptions = {
        target: 'invalid',
        ws: true,
        pathRewrite: async (path) => {
            try {
                const match = path.match('/pl/workspace/([0-9]+)/container/(.*)');
                if (!match) throw new Error(`Could not match path: ${path}`);
                const workspace_id = parseInt(match[1]);
                let workspace_url_rewrite = workspaceUrlRewriteCache.get(workspace_id);
                if (workspace_url_rewrite == null) {
                    debug(`pathRewrite: querying workspace_url_rewrite for workspace_id=${workspace_id}`);
                    const sql
                          = 'SELECT q.workspace_url_rewrite'
                          + ' FROM questions AS q'
                          + ' JOIN variants AS v ON (v.question_id = q.id)'
                          + ' WHERE v.workspace_id = $workspace_id;';
                    const result = await sqldb.queryOneRowAsync(sql, {workspace_id});
                    workspace_url_rewrite = result.rows[0].workspace_url_rewrite;
                    if (workspace_url_rewrite == null) workspace_url_rewrite = true;
                    workspaceUrlRewriteCache.set(workspace_id, workspace_url_rewrite);
                }
                debug(`pathRewrite: found workspace_url_rewrite=${workspace_url_rewrite} for workspace_id=${workspace_id}`);
                if (!workspace_url_rewrite) {
                    return path;
                }
                var pathSuffix = match[2];
                const newPath = '/' + pathSuffix;
                return newPath;
            } catch (err) {
                logger.error(`Error in pathRewrite for path=${path}: ${err}`);
                return path;
            }
        },
        logLevel: 'silent',
        logProvider: _provider => logger,
        router: async (req) => {
            try {
                const match = req.url.match(/^\/pl\/workspace\/([0-9]+)\/container\//);
                if (!match) throw new Error(`Could not match URL: ${req.url}`);
                const workspace_id = match[1];
                const result = await sqldb.queryOneRowAsync(`SELECT hostname FROM workspaces WHERE id = $workspace_id;`, {workspace_id});
                const url = `http://${result.rows[0].hostname}/`;
                return url;
            } catch (err) {
                logger.error(`Error in router for url=${req.url}: ${err}`);
                return 'not-matched';
            }
        },
        onError: (err, req, res) => {
            logger.error(`Error proxying workspace request: ${err}`, {err, url: req.url});
            /* Check to make sure we weren't already in the middle of sending a response
               before replying with an error 500 */
            if (res && !res.headersSent) {
                if (res.status && res.send) {
                    res.status(500).send('Error proxying workspace request');
                }
            }
        },
    };
    const workspaceProxy = createProxyMiddleware((pathname) => {
        return pathname.match('/pl/workspace/([0-9])+/container/');
    }, workspaceProxyOptions);
    app.use('/pl/workspace/:workspace_id/container', [
        cookieParser(),
        require('./middlewares/date'),
        require('./middlewares/authn'),
        require('./middlewares/authzWorkspace'),
        workspaceProxy,
    ]);

    // Limit to 5MB of JSON
    app.use(bodyParser.json({limit: 5 * 1024 * 1024}));
    app.use(bodyParser.urlencoded({extended: false, limit: 5 * 1536 * 1024}));
    app.use(cookieParser());
    app.use(passport.initialize());
    app.use(favicon(path.join(__dirname, 'public', 'favicon.ico')));

    if ('localRootFilesDir' in config) {
        logger.info(`localRootFilesDir: Mapping ${config.localRootFilesDir} into /`);
        app.use(express.static(config.localRootFilesDir));
    }
    app.use(express.static(path.join(__dirname, 'public')));
    app.use('/MathJax', express.static(path.join(__dirname, 'node_modules', 'mathjax', 'es5')));
    app.use('/node_modules', express.static(path.join(__dirname, 'node_modules')));

    // Support legacy use of ace by v2 questions
    app.use('/localscripts/calculationQuestion/ace', express.static(path.join(__dirname, 'node_modules/ace-builds/src-min-noconflict')));
    app.use('/javascripts/ace', express.static(path.join(__dirname, 'node_modules/ace-builds/src-min-noconflict')));

    // Middleware for all requests
    // response_id is logged on request, response, and error to link them together
    app.use(function(req, res, next) {res.locals.response_id = uuidv4(); next();});
    app.use(function(req, res, next) {res.locals.config = config; next();});

    // load accounting for requests
    app.use(function(req, res, next) {load.startJob('request', res.locals.response_id); next();});
    app.use(function(req, res, next) {
        onFinished(res, function (err, res) {
            if (ERR(err, () => {})) logger.verbose('request on-response-finished error', {err, response_id: res.locals.response_id});
            load.endJob('request', res.locals.response_id);
        });
        next();
    });

    // More middlewares
    app.use(require('./middlewares/logResponse')); // defers to end of response
    app.use(require('./middlewares/cors'));
    app.use(require('./middlewares/date'));
    app.use('/pl/oauth2login', require('./pages/authLoginOAuth2/authLoginOAuth2'));
    app.use('/pl/oauth2callback', require('./pages/authCallbackOAuth2/authCallbackOAuth2'));
    app.use('/pl/shibcallback', require('./pages/authCallbackShib/authCallbackShib'));
    app.use('/pl/azure_login', require('./pages/authLoginAzure/authLoginAzure'));
    app.use('/pl/azure_callback', require('./pages/authCallbackAzure/authCallbackAzure'));
    app.use('/pl/lti', require('./pages/authCallbackLti/authCallbackLti'));
    app.use('/pl/login', require('./pages/authLogin/authLogin'));
    // disable SEB until we can fix the mcrypt issues
    // app.use('/pl/downloadSEBConfig', require('./pages/studentSEBConfig/studentSEBConfig'));
    app.use(require('./middlewares/authn')); // authentication, set res.locals.authn_user
    app.use('/pl/api', require('./middlewares/authnToken')); // authn for the API, set res.locals.authn_user
    app.use(require('./middlewares/csrfToken')); // sets and checks res.locals.__csrf_token
    app.use(require('./middlewares/logRequest'));

    // load accounting for authenticated accesses
    app.use(function(req, res, next) {load.startJob('authed_request', res.locals.response_id); next();});
    app.use(function(req, res, next) {
        onFinished(res, function (err, res) {
            if (ERR(err, () => {})) logger.verbose('authed_request on-response-finished error', {err, response_id: res.locals.response_id});
            load.endJob('authed_request', res.locals.response_id);
        });
        next();
    });

    // clear all cached course code in dev mode (no authorization needed)
    if (config.devMode) {
        app.use(require('./middlewares/undefCourseCode'));
    }

    // clear cookies on the homepage to reset any stale session state
    app.use(/^(\/?)$|^(\/pl\/?)$/, require('./middlewares/clearCookies'));

    // some pages don't need authorization
    app.use('/', [
      function(req, res, next) {res.locals.navPage = 'home'; next();},
      require('./pages/home/home'),
    ]);
    app.use('/pl', [
      function(req, res, next) {res.locals.navPage = 'home'; next();},
      require('./pages/home/home'),
    ]);
    app.use('/pl/settings', [
      function(req, res, next) {res.locals.navPage = 'user_settings'; next();},
      require('./pages/userSettings/userSettings'),
    ]);
    app.use('/pl/enroll', [
      function(req, res, next) {res.locals.navPage = 'enroll'; next();},
      require('./pages/enroll/enroll'),
    ]);
    app.use('/pl/logout', [
      function(req, res, next) {res.locals.navPage = 'logout'; next();},
      require('./pages/authLogout/authLogout'),
    ]);
    app.use('/pl/password', [
      function(req, res, next) {res.locals.navPage = 'password'; next();},
      require('./pages/authPassword/authPassword'),
    ]);
    app.use('/pl/news_items', [
      function(req, res, next) {res.locals.navPage = 'news'; next();},
      require('./pages/news_items/news_items.js'),
    ]);
    app.use('/pl/news_item', [
      function(req, res, next) {res.locals.navPage = 'news'; next();},
      function(req, res, next) {res.locals.navSubPage = 'news_item'; next();},
      require('./pages/news_item/news_item.js'),
    ]);
    app.use('/pl/request_course', [
        function(req, res, next) {res.locals.navPage = 'request_course'; next();},
        require('./pages/instructorRequestCourse/instructorRequestCourse.js'),
    ]);

    app.use('/pl/workspace/:workspace_id', [
        require('./middlewares/authzWorkspace'),
        require('./pages/workspace/workspace'),
    ]);
    // dev-mode pages are mounted for both out-of-course access (here) and within-course access (see below)
    if (config.devMode) {
        app.use('/pl/loadFromDisk', [
          function(req, res, next) {res.locals.navPage = 'load_from_disk'; next();},
          require('./pages/instructorLoadFromDisk/instructorLoadFromDisk'),
        ]);
        app.use('/pl/jobSequence', [
          function(req, res, next) {res.locals.navPage = 'job_sequence'; next();},
          require('./pages/instructorJobSequence/instructorJobSequence'),
        ]);
    }

    // all pages under /pl/course_instance require authorization
    app.use('/pl/course_instance/:course_instance_id', [
      function(req, res, next) {res.locals.urlPrefix = '/pl/course_instance/' + req.params.course_instance_id; next();},
      function(req, res, next) {res.locals.navbarType = 'student'; next();},
      require('./middlewares/authzCourseInstance'),
      require('./middlewares/ansifySyncErrorsAndWarnings.js'),
    ]);

    // Redirect plain course page to Instructor or Student assessments page.
    // We have to do this after initial authz so we know whether we are an Instructor,
    // but before instructor authz so we still get a chance to enforce that.
    app.use(/^\/pl\/course_instance\/[0-9]+\/?$/, function(req, res, _next) {
        if (res.locals.authz_data.has_instructor_view) {
            res.redirect(res.locals.urlPrefix + '/instructor/instance_admin/assessments');
        } else {
            res.redirect(res.locals.urlPrefix + '/assessments');
        }
    });

    // Redirect Instructor effectiveUser page to the Student version if we don't have Instructor authz.
    // This is needed to handle the redirection after we change effective user to a student.
    app.use(/^\/pl\/course_instance\/[0-9]+\/instructor\/effectiveUser(\/?.*)$/, function(req, res, next) {
        if (!res.locals.authz_data.has_instructor_view) {
            res.redirect(res.locals.urlPrefix + '/effectiveUser');
        } else {
            next();
        }
<<<<<<< HEAD
    },
};
const workspaceProxy = createProxyMiddleware((pathname) => {
    return pathname.match('/pl/workspace/([0-9])+/container/');
}, workspaceProxyOptions);
app.use('/pl/workspace/:workspace_id/container', [
    cookieParser(),
    require('./middlewares/date'),
    require('./middlewares/authn'),
    require('./middlewares/authzWorkspace'),
    workspaceProxy,
]);

// Limit to 5MB of JSON
app.use(bodyParser.json({limit: 5 * 1024 * 1024}));
app.use(bodyParser.urlencoded({extended: false, limit: 5 * 1536 * 1024}));
app.use(cookieParser());
app.use(passport.initialize());

if (config.devMode)
    app.use(favicon(path.join(__dirname, 'public', 'favicon-dev.ico')));
else
    app.use(favicon(path.join(__dirname, 'public', 'favicon.ico')));

if ('localRootFilesDir' in config) {
    logger.info(`localRootFilesDir: Mapping ${config.localRootFilesDir} into /`);
    app.use(express.static(config.localRootFilesDir));
}
app.use(express.static(path.join(__dirname, 'public')));
app.use('/MathJax', express.static(path.join(__dirname, 'node_modules', 'mathjax', 'es5')));
app.use('/node_modules', express.static(path.join(__dirname, 'node_modules')));

// Support legacy use of ace by v2 questions
app.use('/localscripts/calculationQuestion/ace', express.static(path.join(__dirname, 'node_modules/ace-builds/src-min-noconflict')));
app.use('/javascripts/ace', express.static(path.join(__dirname, 'node_modules/ace-builds/src-min-noconflict')));


// Middleware for all requests
// response_id is logged on request, response, and error to link them together
app.use(function(req, res, next) {res.locals.response_id = uuidv4(); next();});
app.use(function(req, res, next) {res.locals.config = config; next();});

// load accounting for requests
app.use(function(req, res, next) {load.startJob('request', res.locals.response_id); next();});
app.use(function(req, res, next) {
    onFinished(res, function (err, res) {
        if (ERR(err, () => {})) logger.verbose('request on-response-finished error', {err, response_id: res.locals.response_id});
        load.endJob('request', res.locals.response_id);
=======
>>>>>>> 37858908
    });

    // all pages under /pl/course_instance/*/instructor require instructor permissions
    app.use('/pl/course_instance/:course_instance_id/instructor', require('./middlewares/authzCourseInstanceHasInstructorView'));
    app.use('/pl/course_instance/:course_instance_id/instructor', function(req, res, next) {res.locals.urlPrefix = '/pl/course_instance/' + req.params.course_instance_id + '/instructor'; next();});
    app.use('/pl/course_instance/:course_instance_id/instructor', function(req, res, next) {res.locals.navbarType = 'instructor'; next();});
    app.use('/pl/course_instance/:course_instance_id/instructor', require('./middlewares/selectOpenIssueCount'));

    // all pages under /pl/course require authorization
    app.use('/pl/course/:course_id', require('./middlewares/authzCourse')); // set res.locals.course
    app.use('/pl/course/:course_id', require('./middlewares/ansifySyncErrorsAndWarnings.js'));
    app.use('/pl/course/:course_id', function(req, res, next) {res.locals.urlPrefix = '/pl/course/' + req.params.course_id; next();});
    app.use('/pl/course/:course_id', function(req, res, next) {res.locals.navbarType = 'instructor'; next();});
    app.use('/pl/course/:course_id', require('./middlewares/selectOpenIssueCount'));

    // Serve element statics
    app.use('/pl/static/elements', require('./pages/elementFiles/elementFiles'));
    app.use('/pl/course_instance/:course_instance_id/elements', require('./pages/elementFiles/elementFiles'));
    app.use('/pl/course_instance/:course_instance_id/instructor/elements', require('./pages/elementFiles/elementFiles'));
    app.use('/pl/course/:course_id/elements', require('./pages/elementFiles/elementFiles'));

    //////////////////////////////////////////////////////////////////////
    //////////////////////////////////////////////////////////////////////
    //////////////////////////////////////////////////////////////////////
    // API ///////////////////////////////////////////////////////////////

    app.use('/pl/api/v1', require('./api/v1'));

    //////////////////////////////////////////////////////////////////////
    //////////////////////////////////////////////////////////////////////
    //////////////////////////////////////////////////////////////////////
    // Instructor pages //////////////////////////////////////////////////

    app.use('/pl/course_instance/:course_instance_id/instructor/effectiveUser', [
        require('./pages/instructorEffectiveUser/instructorEffectiveUser'),
    ]);

    // single assessment
    app.use('/pl/course_instance/:course_instance_id/instructor/assessment/:assessment_id', [
        require('./middlewares/selectAndAuthzAssessment'),
        require('./middlewares/ansifySyncErrorsAndWarnings.js'),
        require('./middlewares/selectAssessments'),
    ]);
    app.use(/^(\/pl\/course_instance\/[0-9]+\/instructor\/assessment\/[0-9]+)\/?$/, (req, res, _next) => {
        res.redirect(`${req.params[0]}/questions`);
    });
    app.use('/pl/course_instance/:course_instance_id/instructor/assessment/:assessment_id', function(req, res, next) {res.locals.navPage = 'assessment'; next();});
    app.use('/pl/course_instance/:course_instance_id/instructor/assessment/:assessment_id/settings', [
        function(req, res, next) {res.locals.navSubPage = 'settings'; next();},
        require('./pages/instructorAssessmentSettings/instructorAssessmentSettings'),
    ]);
    app.use('/pl/course_instance/:course_instance_id/instructor/assessment/:assessment_id/questions', [
        function(req, res, next) {res.locals.navSubPage = 'questions'; next();},
        require('./pages/instructorAssessmentQuestions/instructorAssessmentQuestions'),
    ]);
    app.use('/pl/course_instance/:course_instance_id/instructor/assessment/:assessment_id/groups', [
        function(req, res, next) {res.locals.navSubPage = 'groups'; next();},
        require('./pages/instructorAssessmentGroups/instructorAssessmentGroups'),
    ]);
    app.use('/pl/course_instance/:course_instance_id/instructor/assessment/:assessment_id/access', [
        function(req, res, next) {res.locals.navSubPage = 'access'; next();},
        require('./pages/instructorAssessmentAccess/instructorAssessmentAccess'),
    ]);
    app.use('/pl/course_instance/:course_instance_id/instructor/assessment/:assessment_id/assessment_statistics', [
        function(req, res, next) {res.locals.navSubPage = 'assessment_statistics'; next();},
        require('./pages/instructorAssessmentStatistics/instructorAssessmentStatistics'),
    ]);
    app.use('/pl/course_instance/:course_instance_id/instructor/assessment/:assessment_id/question_statistics', [
        function(req, res, next) {res.locals.navSubPage = 'question_statistics'; next();},
        require('./pages/shared/assessmentStatDescriptions'),
        require('./pages/shared/floatFormatters'),
        require('./pages/instructorAssessmentQuestionStatistics/instructorAssessmentQuestionStatistics'),
    ]);
    app.use('/pl/course_instance/:course_instance_id/instructor/assessment/:assessment_id/downloads', [
        function(req, res, next) {res.locals.navSubPage = 'downloads'; next();},
        require('./pages/instructorAssessmentDownloads/instructorAssessmentDownloads'),
    ]);
    app.use('/pl/course_instance/:course_instance_id/instructor/assessment/:assessment_id/uploads', [
        function(req, res, next) {res.locals.navSubPage = 'uploads'; next();},
        require('./pages/instructorAssessmentUploads/instructorAssessmentUploads'),
    ]);
    app.use('/pl/course_instance/:course_instance_id/instructor/assessment/:assessment_id/regrading', [
        function(req, res, next) {res.locals.navSubPage = 'regrading'; next();},
        require('./pages/instructorAssessmentRegrading/instructorAssessmentRegrading'),
    ]);
    app.use('/pl/course_instance/:course_instance_id/instructor/assessment/:assessment_id/instances', [
        function(req, res, next) {res.locals.navSubPage = 'instances'; next();},
        require('./pages/instructorAssessmentInstances/instructorAssessmentInstances'),
    ]);
    app.use('/pl/course_instance/:course_instance_id/instructor/assessment/:assessment_id/file_edit', [
        function(req, res, next) {res.locals.navSubPage = 'file_edit'; next();},
        require('./pages/instructorFileEditor/instructorFileEditor'),
    ]);
    app.use('/pl/course_instance/:course_instance_id/instructor/assessment/:assessment_id/file_view', [
        function(req, res, next) {res.locals.navSubPage = 'file_view'; next();},
        require('./pages/instructorFileBrowser/instructorFileBrowser'),
    ]);
    app.use('/pl/course_instance/:course_instance_id/instructor/assessment/:assessment_id/file_download', require('./pages/instructorFileDownload/instructorFileDownload'));

    app.use('/pl/course_instance/:course_instance_id/instructor/assessment_instance/:assessment_instance_id', [
        require('./middlewares/selectAndAuthzAssessmentInstance'),
        require('./pages/shared/floatFormatters'),
        require('./pages/instructorAssessmentInstance/instructorAssessmentInstance'),
    ]);

    // single question
    app.use('/pl/course_instance/:course_instance_id/instructor/question/:question_id', [
        require('./middlewares/selectAndAuthzInstructorQuestion'),
        require('./middlewares/ansifySyncErrorsAndWarnings.js'),
    ]);
    app.use(/^(\/pl\/course_instance\/[0-9]+\/instructor\/question\/[0-9]+)\/?$/, (req, res, _next) => {
        // Redirect legacy question URLs to their preview page.
        // We need to maintain query parameters like `variant_id` so that the
        // preview page can render the correct variant.
        const newUrl = `${req.params[0]}/preview`;
        const newUrlParts = url.parse(newUrl);
        newUrlParts.query = req.query;
        res.redirect(url.format(newUrlParts));
    });
    app.use('/pl/course_instance/:course_instance_id/instructor/question/:question_id', function(req, res, next) {res.locals.navPage = 'question'; next();});
    app.use('/pl/course_instance/:course_instance_id/instructor/question/:question_id/settings', [
        function(req, res, next) {res.locals.navSubPage = 'settings'; next();},
        require('./pages/instructorQuestionSettings/instructorQuestionSettings'),
    ]);
    app.use('/pl/course_instance/:course_instance_id/instructor/question/:question_id/preview', [
        function(req, res, next) {res.locals.navSubPage = 'preview'; next();},
        require('./pages/shared/floatFormatters'),
        require('./pages/instructorQuestionPreview/instructorQuestionPreview'),
    ]);
    app.use('/pl/course_instance/:course_instance_id/instructor/question/:question_id/statistics', [
        function(req, res, next) {res.locals.navSubPage = 'statistics'; next();},
        require('./pages/shared/assessmentStatDescriptions'),
        require('./pages/shared/floatFormatters'),
        require('./pages/instructorQuestionStatistics/instructorQuestionStatistics'),
    ]);
    app.use('/pl/course_instance/:course_instance_id/instructor/question/:question_id/file_edit', [
        function(req, res, next) {res.locals.navSubPage = 'file_edit'; next();},
        require('./pages/instructorFileEditor/instructorFileEditor'),
    ]);
    app.use('/pl/course_instance/:course_instance_id/instructor/question/:question_id/file_view', [
        function(req, res, next) {res.locals.navSubPage = 'file_view'; next();},
        require('./pages/instructorFileBrowser/instructorFileBrowser'),
    ]);
    app.use('/pl/course_instance/:course_instance_id/instructor/question/:question_id/file_download', require('./pages/instructorFileDownload/instructorFileDownload'));

    app.use('/pl/course_instance/:course_instance_id/instructor/grading_job', require('./pages/instructorGradingJob/instructorGradingJob'));
    app.use('/pl/course_instance/:course_instance_id/instructor/jobSequence', require('./pages/instructorJobSequence/instructorJobSequence'));
    app.use('/pl/course_instance/:course_instance_id/instructor/loadFromDisk', require('./pages/instructorLoadFromDisk/instructorLoadFromDisk'));
    app.use('/pl/course_instance/:course_instance_id/instructor/edit_error', require('./pages/editError/editError'));

    // course instance - news_items
    app.use('/pl/course_instance/:course_instance_id/instructor/news_items', require('./pages/news_items/news_items.js'));
    app.use('/pl/course_instance/:course_instance_id/instructor/news_item', require('./pages/news_item/news_item.js'));

    // course instance - course admin pages
    app.use('/pl/course_instance/:course_instance_id/instructor/course_admin', [
        require('./middlewares/authzCourseInstanceHasCourseView'),
    ]);
    app.use(/^(\/pl\/course_instance\/[0-9]+\/instructor\/course_admin)\/?$/, (req, res, _next) => {
        res.redirect(`${req.params[0]}/instances`);
    });
    app.use('/pl/course_instance/:course_instance_id/instructor/course_admin', function(req, res, next) {res.locals.navPage = 'course_admin'; next();});
    app.use('/pl/course_instance/:course_instance_id/instructor/course_admin/settings', [
        function(req, res, next) {res.locals.navSubPage = 'settings'; next();},
        require('./pages/instructorCourseAdminSettings/instructorCourseAdminSettings'),
    ]);
    app.use('/pl/course_instance/:course_instance_id/instructor/course_admin/access', [
        function(req, res, next) {res.locals.navSubPage = 'access'; next();},
        require('./pages/instructorCourseAdminAccess/instructorCourseAdminAccess'),
    ]);
    app.use('/pl/course_instance/:course_instance_id/instructor/course_admin/sets', [
        function(req, res, next) {res.locals.navSubPage = 'sets'; next();},
        require('./pages/instructorCourseAdminSets/instructorCourseAdminSets'),
    ]);
    app.use('/pl/course_instance/:course_instance_id/instructor/course_admin/instances', [
        function(req, res, next) {res.locals.navSubPage = 'instances'; next();},
        require('./pages/instructorCourseAdminInstances/instructorCourseAdminInstances'),
    ]);
    app.use('/pl/course_instance/:course_instance_id/instructor/course_admin/issues', [
        function(req, res, next) {res.locals.navSubPage = 'issues'; next();},
        require('./pages/instructorIssues/instructorIssues'),
    ]);
    app.use('/pl/course_instance/:course_instance_id/instructor/course_admin/questions', [
        function(req, res, next) {res.locals.navSubPage = 'questions'; next();},
        require('./pages/instructorQuestions/instructorQuestions'),
    ]);
    app.use('/pl/course_instance/:course_instance_id/instructor/course_admin/syncs', [
        function(req, res, next) {res.locals.navSubPage = 'syncs'; next();},
        require('./pages/courseSyncs/courseSyncs'),
    ]);
    app.use('/pl/course_instance/:course_instance_id/instructor/course_admin/topics', [
        function(req, res, next) {res.locals.navSubPage = 'topics'; next();},
        require('./pages/instructorCourseAdminTopics/instructorCourseAdminTopics'),
    ]);
    app.use('/pl/course_instance/:course_instance_id/instructor/course_admin/tags', [
        function(req, res, next) {res.locals.navSubPage = 'tags'; next();},
        require('./pages/instructorCourseAdminTags/instructorCourseAdminTags'),
    ]);
    app.use('/pl/course_instance/:course_instance_id/instructor/course_admin/grading', [
        function(req, res, next) {res.locals.navSubPage = 'grading'; next();},
        require('./pages/instructorCourseAdminGrading/instructorCourseAdminGrading'),
    ]);
    app.use('/pl/course_instance/:course_instance_id/instructor/course_admin/file_edit', [
        function(req, res, next) {res.locals.navSubPage = 'file_edit'; next();},
        require('./pages/instructorFileEditor/instructorFileEditor'),
    ]);
    app.use('/pl/course_instance/:course_instance_id/instructor/course_admin/file_view', [
        function(req, res, next) {res.locals.navSubPage = 'file_view'; next();},
        require('./pages/instructorFileBrowser/instructorFileBrowser'),
    ]);
    app.use('/pl/course_instance/:course_instance_id/instructor/course_admin/file_download', require('./pages/instructorFileDownload/instructorFileDownload'));

    // course instance - instance admin pages
    app.use(/^(\/pl\/course_instance\/[0-9]+\/instructor\/instance_admin)\/?$/, (req, res, _next) => {
        res.redirect(`${req.params[0]}/assessments`);
    });
    app.use('/pl/course_instance/:course_instance_id/instructor', function(req, res, next) {res.locals.navbarType = 'instructor'; next();});
    app.use('/pl/course_instance/:course_instance_id/instructor/instance_admin', function(req, res, next) {res.locals.navPage = 'instance_admin'; next();});
    app.use('/pl/course_instance/:course_instance_id/instructor/instance_admin/settings', [
        function(req, res, next) {res.locals.navSubPage = 'settings'; next();},
        require('./pages/instructorInstanceAdminSettings/instructorInstanceAdminSettings'),
    ]);
    app.use('/pl/course_instance/:course_instance_id/instructor/instance_admin/access', [
        function(req, res, next) {res.locals.navSubPage = 'access'; next();},
        require('./pages/instructorInstanceAdminAccess/instructorInstanceAdminAccess'),
    ]);
    app.use('/pl/course_instance/:course_instance_id/instructor/instance_admin/assessments', [
        function(req, res, next) {res.locals.navSubPage = 'assessments'; next();},
        require('./pages/instructorAssessments/instructorAssessments'),
    ]);
    app.use('/pl/course_instance/:course_instance_id/instructor/instance_admin/gradebook', [
        function(req, res, next) {res.locals.navSubPage = 'gradebook'; next();},
        require('./pages/instructorGradebook/instructorGradebook'),
    ]);
    app.use('/pl/course_instance/:course_instance_id/instructor/instance_admin/lti', [
        function(req, res, next) {res.locals.navSubPage = 'lti'; next();},
        require('./pages/instructorInstanceAdminLti/instructorInstanceAdminLti'),
    ]);
    app.use('/pl/course_instance/:course_instance_id/instructor/instance_admin/file_edit', [
        function(req, res, next) {res.locals.navSubPage = 'file_edit'; next();},
        require('./pages/instructorFileEditor/instructorFileEditor'),
    ]);
    app.use('/pl/course_instance/:course_instance_id/instructor/instance_admin/file_view', [
        function(req, res, next) {res.locals.navSubPage = 'file_view'; next();},
        require('./pages/instructorFileBrowser/instructorFileBrowser'),
    ]);
    app.use('/pl/course_instance/:course_instance_id/instructor/instance_admin/file_download', require('./pages/instructorFileDownload/instructorFileDownload'));

    // clientFiles
    app.use('/pl/course_instance/:course_instance_id/instructor/clientFilesCourse', require('./pages/clientFilesCourse/clientFilesCourse'));
    app.use('/pl/course_instance/:course_instance_id/instructor/clientFilesCourseInstance', require('./pages/clientFilesCourseInstance/clientFilesCourseInstance'));
    app.use('/pl/course_instance/:course_instance_id/instructor/assessment/:assessment_id/clientFilesAssessment', [
        require('./middlewares/selectAndAuthzAssessment'),
        require('./pages/clientFilesAssessment/clientFilesAssessment'),
    ]);
    app.use('/pl/course_instance/:course_instance_id/instructor/question/:question_id/clientFilesQuestion', [
        require('./middlewares/selectAndAuthzInstructorQuestion'),
        require('./pages/clientFilesQuestion/clientFilesQuestion'),
    ]);

    // generatedFiles
    app.use('/pl/course_instance/:course_instance_id/instructor/question/:question_id/generatedFilesQuestion', [
        require('./middlewares/selectAndAuthzInstructorQuestion'),
        require('./pages/instructorGeneratedFilesQuestion/instructorGeneratedFilesQuestion'),
    ]);

    // legacy client file paths
    app.use('/pl/course_instance/:course_instance_id/instructor/question/:question_id/file', [
        require('./middlewares/selectAndAuthzInstructorQuestion'),
        require('./pages/legacyQuestionFile/legacyQuestionFile'),
    ]);
    app.use('/pl/course_instance/:course_instance_id/instructor/question/:question_id/text', [
        require('./middlewares/selectAndAuthzInstructorQuestion'),
        require('./pages/legacyQuestionText/legacyQuestionText'),
    ]);

    //////////////////////////////////////////////////////////////////////
    //////////////////////////////////////////////////////////////////////
    //////////////////////////////////////////////////////////////////////
    // Student pages /////////////////////////////////////////////////////

    // Exam/Homeworks student routes are polymorphic - they have multiple handlers, each of
    // which checks the assessment type and calls next() if it's not the right type
    app.use('/pl/course_instance/:course_instance_id/gradebook', [
        function(req, res, next) {res.locals.navSubPage = 'gradebook'; next();},
        require('./middlewares/logPageView')('studentGradebook'),
        require('./middlewares/studentAssessmentAccess'),
        require('./pages/studentGradebook/studentGradebook'),
    ]);
    app.use('/pl/course_instance/:course_instance_id/assessments', [
        function(req, res, next) {res.locals.navSubPage = 'assessments'; next();},
        require('./middlewares/logPageView')('studentAssessments'),
        require('./middlewares/studentAssessmentAccess'),
        require('./pages/studentAssessments/studentAssessments'),
    ]);
    app.use('/pl/course_instance/:course_instance_id/assessment/:assessment_id', [
        require('./middlewares/selectAndAuthzAssessment'),
        require('./middlewares/logPageView')('studentAssessment'),
        require('./middlewares/studentAssessmentAccess'),
        require('./pages/studentAssessmentHomework/studentAssessmentHomework'),
        require('./pages/studentAssessmentExam/studentAssessmentExam'),
    ]);
    app.use('/pl/course_instance/:course_instance_id/assessment_instance/:assessment_instance_id/file', [
        require('./middlewares/selectAndAuthzAssessmentInstance'),
        require('./middlewares/logPageView')('studentAssessmentInstanceFile'),
        require('./middlewares/studentAssessmentAccess'),
        require('./pages/studentAssessmentInstanceFile/studentAssessmentInstanceFile'),
    ]);
    app.use('/pl/course_instance/:course_instance_id/assessment_instance/:assessment_instance_id', [
        require('./middlewares/selectAndAuthzAssessmentInstance'),
        require('./middlewares/logPageView')('studentAssessmentInstance'),
        require('./middlewares/studentAssessmentAccess'),
        require('./pages/studentAssessmentInstanceHomework/studentAssessmentInstanceHomework'),
        require('./pages/studentAssessmentInstanceExam/studentAssessmentInstanceExam'),
    ]);
    app.use('/pl/course_instance/:course_instance_id/instance_question/:instance_question_id', [
        require('./middlewares/selectAndAuthzInstanceQuestion'),
        // don't use logPageView here, we load it inside the page so it can get the variant_id
        require('./middlewares/studentAssessmentAccess'),
        require('./pages/studentInstanceQuestionHomework/studentInstanceQuestionHomework'),
        require('./pages/studentInstanceQuestionExam/studentInstanceQuestionExam'),
    ]);
    app.use('/pl/course_instance/:course_instance_id/report_cheating', [
      function(req, res, next) {res.locals.navSubPage = 'report_cheating'; next();},
      require('./pages/studentReportCheating/studentReportCheating'),
    ]);
    if (config.devMode) {
        app.use('/pl/course_instance/:course_instance_id/loadFromDisk', require('./pages/instructorLoadFromDisk/instructorLoadFromDisk'));
        app.use('/pl/course_instance/:course_instance_id/jobSequence', require('./middlewares/authzCourseInstanceAuthnHasInstructorView'));
        app.use('/pl/course_instance/:course_instance_id/jobSequence', require('./pages/instructorJobSequence/instructorJobSequence'));
    }

    // student - news_items
    app.use('/pl/course_instance/:course_instance_id/news_items', require('./pages/news_items/news_items.js'));
    app.use('/pl/course_instance/:course_instance_id/news_item', require('./pages/news_item/news_item.js'));


    // Allow access to effectiveUser as a Student page, but only for users have authn (not authz) as Instructor
    app.use('/pl/course_instance/:course_instance_id/effectiveUser', require('./middlewares/authzCourseInstanceAuthnHasInstructorView'));
    app.use('/pl/course_instance/:course_instance_id/effectiveUser', require('./pages/instructorEffectiveUser/instructorEffectiveUser'));

    // clientFiles
    app.use('/pl/course_instance/:course_instance_id/clientFilesCourse', [
        require('./middlewares/studentAssessmentAccess'),
        require('./pages/clientFilesCourse/clientFilesCourse'),
    ]);
    app.use('/pl/course_instance/:course_instance_id/clientFilesCourseInstance', [
        require('./middlewares/studentAssessmentAccess'),
        require('./pages/clientFilesCourseInstance/clientFilesCourseInstance'),
    ]);
    app.use('/pl/course_instance/:course_instance_id/assessment/:assessment_id/clientFilesAssessment', [
        require('./middlewares/selectAndAuthzAssessment'),
        require('./middlewares/studentAssessmentAccess'),
        require('./pages/clientFilesAssessment/clientFilesAssessment'),
    ]);
    app.use('/pl/course_instance/:course_instance_id/instance_question/:instance_question_id/clientFilesQuestion', [
        require('./middlewares/selectAndAuthzInstanceQuestion'),
        require('./middlewares/studentAssessmentAccess'),
        require('./pages/clientFilesQuestion/clientFilesQuestion'),
    ]);

    // generatedFiles
    app.use('/pl/course_instance/:course_instance_id/instance_question/:instance_question_id/generatedFilesQuestion', [
        require('./middlewares/selectAndAuthzInstanceQuestion'),
        require('./middlewares/studentAssessmentAccess'),
        require('./pages/studentGeneratedFilesQuestion/studentGeneratedFilesQuestion'),
    ]);

    // legacy client file paths
    app.use('/pl/course_instance/:course_instance_id/instance_question/:instance_question_id/file', [
        require('./middlewares/selectAndAuthzInstanceQuestion'),
        require('./middlewares/studentAssessmentAccess'),
        require('./pages/legacyQuestionFile/legacyQuestionFile'),
    ]);
    app.use('/pl/course_instance/:course_instance_id/instance_question/:instance_question_id/text', [
        require('./middlewares/selectAndAuthzInstanceQuestion'),
        require('./middlewares/studentAssessmentAccess'),
        require('./pages/legacyQuestionText/legacyQuestionText'),
    ]);

    //////////////////////////////////////////////////////////////////////
    //////////////////////////////////////////////////////////////////////
    //////////////////////////////////////////////////////////////////////
    // Course pages //////////////////////////////////////////////////////

    app.use(/^\/pl\/course\/[0-9]+\/?$/, function(req, res, _next) {res.redirect(res.locals.urlPrefix + '/course_admin');}); // redirect plain course URL to overview page

    // single question

    app.use('/pl/course/:course_id/question/:question_id', [
        require('./middlewares/selectAndAuthzInstructorQuestion'),
        require('./middlewares/ansifySyncErrorsAndWarnings.js'),
    ]);
    app.use(/^(\/pl\/course\/[0-9]+\/question\/[0-9]+)\/?$/, (req, res, _next) => {
        // Redirect legacy question URLs to their preview page.
        // We need to maintain query parameters like `variant_id` so that the
        // preview page can render the correct variant.
        const newUrl = `${req.params[0]}/preview`;
        const newUrlParts = url.parse(newUrl);
        newUrlParts.query = req.query;
        res.redirect(url.format(newUrlParts));
    });
    app.use('/pl/course/:course_id/question/:question_id', function(req, res, next) {res.locals.navPage = 'question'; next();});
    app.use('/pl/course/:course_id/question/:question_id/settings', [
        function(req, res, next) {res.locals.navSubPage = 'settings'; next();},
        require('./pages/instructorQuestionSettings/instructorQuestionSettings'),
    ]);
    app.use('/pl/course/:course_id/question/:question_id/preview', [
        function(req, res, next) {res.locals.navSubPage = 'preview'; next();},
        require('./pages/shared/floatFormatters'),
        require('./pages/instructorQuestionPreview/instructorQuestionPreview'),
    ]);
    app.use('/pl/course/:course_id/question/:question_id/statistics', [
        function(req, res, next) {res.locals.navSubPage = 'statistics'; next();},
        require('./pages/shared/assessmentStatDescriptions'),
        require('./pages/shared/floatFormatters'),
        require('./pages/instructorQuestionStatistics/instructorQuestionStatistics'),
    ]);
    app.use('/pl/course/:course_id/question/:question_id/file_edit', [
        function(req, res, next) {res.locals.navSubPage = 'file_edit'; next();},
        require('./pages/instructorFileEditor/instructorFileEditor'),
    ]);
    app.use('/pl/course/:course_id/question/:question_id/file_view', [
        function(req, res, next) {res.locals.navSubPage = 'file_view'; next();},
        require('./pages/instructorFileBrowser/instructorFileBrowser'),
    ]);
    app.use('/pl/course/:course_id/question/:question_id/file_download', require('./pages/instructorFileDownload/instructorFileDownload'));

    // course - news_items
    app.use('/pl/course/:course_id/news_items', require('./pages/news_items/news_items.js'));
    app.use('/pl/course/:course_id/news_item', require('./pages/news_item/news_item.js'));

    app.use('/pl/course/:course_id/file_transfer', [
        require('./pages/instructorFileTransfer/instructorFileTransfer'),
    ]);

    app.use('/pl/course/:course_id/edit_error', require('./pages/editError/editError'));

    app.use(/^(\/pl\/course\/[0-9]+\/course_admin)\/?$/, (req, res, _next) => {
        res.redirect(`${req.params[0]}/instances`);
    });
    app.use('/pl/course/:course_id/course_admin', function(req, res, next) {res.locals.navPage = 'course_admin'; next();});
    app.use('/pl/course/:course_id/course_admin/settings', [
        function(req, res, next) {res.locals.navSubPage = 'settings'; next();},
        require('./pages/instructorCourseAdminSettings/instructorCourseAdminSettings'),
    ]);
    app.use('/pl/course/:course_id/course_admin/access', [
        function(req, res, next) {res.locals.navSubPage = 'access'; next();},
        require('./pages/instructorCourseAdminAccess/instructorCourseAdminAccess'),
    ]);
    app.use('/pl/course/:course_id/course_admin/sets', [
        function(req, res, next) {res.locals.navSubPage = 'sets'; next();},
        require('./pages/instructorCourseAdminSets/instructorCourseAdminSets'),
    ]);
    app.use('/pl/course/:course_id/course_admin/instances', [
        function(req, res, next) {res.locals.navSubPage = 'instances'; next();},
        require('./pages/instructorCourseAdminInstances/instructorCourseAdminInstances'),
    ]);
    app.use('/pl/course/:course_id/course_admin/issues', [
        function(req, res, next) {res.locals.navSubPage = 'issues'; next();},
        require('./pages/instructorIssues/instructorIssues'),
    ]);
    app.use('/pl/course/:course_id/course_admin/questions', [
        function(req, res, next) {res.locals.navSubPage = 'questions'; next();},
        require('./pages/instructorQuestions/instructorQuestions'),
    ]);
    app.use('/pl/course/:course_id/course_admin/syncs', [
        function(req, res, next) {res.locals.navSubPage = 'syncs'; next();},
        require('./pages/courseSyncs/courseSyncs'),
    ]);
    app.use('/pl/course/:course_id/course_admin/topics', [
        function(req, res, next) {res.locals.navSubPage = 'topics'; next();},
        require('./pages/instructorCourseAdminTopics/instructorCourseAdminTopics'),
    ]);
    app.use('/pl/course/:course_id/course_admin/tags', [
        function(req, res, next) {res.locals.navSubPage = 'tags'; next();},
        require('./pages/instructorCourseAdminTags/instructorCourseAdminTags'),
    ]);
    app.use('/pl/course/:course_id/course_admin/grading', [
        function(req, res, next) {res.locals.navSubPage = 'grading'; next();},
        require('./pages/instructorCourseAdminGrading/instructorCourseAdminGrading'),
    ]);
    app.use('/pl/course/:course_id/course_admin/file_edit', [
        function(req, res, next) {res.locals.navSubPage = 'file_edit'; next();},
        require('./pages/instructorFileEditor/instructorFileEditor'),
    ]);
    app.use('/pl/course/:course_id/course_admin/file_view', [
        function(req, res, next) {res.locals.navSubPage = 'file_view'; next();},
        require('./pages/instructorFileBrowser/instructorFileBrowser'),
    ]);
    app.use('/pl/course/:course_id/course_admin/file_download', require('./pages/instructorFileDownload/instructorFileDownload'));

    app.use('/pl/course/:course_id/loadFromDisk', require('./pages/instructorLoadFromDisk/instructorLoadFromDisk'));
    app.use('/pl/course/:course_id/jobSequence', require('./pages/instructorJobSequence/instructorJobSequence'));

    // clientFiles
    app.use('/pl/course/:course_id/clientFilesCourse', require('./pages/clientFilesCourse/clientFilesCourse'));
    app.use('/pl/course/:course_id/question/:question_id/clientFilesQuestion', [
        require('./middlewares/selectAndAuthzInstructorQuestion'),
        require('./pages/clientFilesQuestion/clientFilesQuestion'),
    ]);

    // generatedFiles
    app.use('/pl/course/:course_id/question/:question_id/generatedFilesQuestion', [
        require('./middlewares/selectAndAuthzInstructorQuestion'),
        require('./pages/instructorGeneratedFilesQuestion/instructorGeneratedFilesQuestion'),
    ]);

    // legacy client file paths
    app.use('/pl/course/:course_id/question/:question_id/file', [
        require('./middlewares/selectAndAuthzInstructorQuestion'),
        require('./pages/legacyQuestionFile/legacyQuestionFile'),
    ]);
    app.use('/pl/course/:course_id/question/:question_id/text', [
        require('./middlewares/selectAndAuthzInstructorQuestion'),
        require('./pages/legacyQuestionText/legacyQuestionText'),
    ]);

    //////////////////////////////////////////////////////////////////////
    //////////////////////////////////////////////////////////////////////
    //////////////////////////////////////////////////////////////////////
    // Administrator pages ///////////////////////////////////////////////

    app.use('/pl/administrator', require('./middlewares/authzIsAdministrator'));
    app.use('/pl/administrator/overview', require('./pages/administratorOverview/administratorOverview'));
    app.use('/pl/administrator/queries', require('./pages/administratorQueries/administratorQueries'));
    app.use('/pl/administrator/query', require('./pages/administratorQuery/administratorQuery'));
    app.use('/pl/administrator/jobSequence/', require('./pages/administratorJobSequence/administratorJobSequence'));
    app.use('/pl/administrator/courseRequests/', require('./pages/administratorCourseRequests/administratorCourseRequests'));

    //////////////////////////////////////////////////////////////////////
    //////////////////////////////////////////////////////////////////////
    //////////////////////////////////////////////////////////////////////
    // Webhooks //////////////////////////////////////////////////////////
    app.get('/pl/webhooks/ping', function(req, res, _next) {res.send('.');});
    app.use('/pl/webhooks/grading', require('./webhooks/grading/grading'));

    //////////////////////////////////////////////////////////////////////
    //////////////////////////////////////////////////////////////////////
    //////////////////////////////////////////////////////////////////////
    // Error handling ////////////////////////////////////////////////////

    // if no earlier routes matched, this will match and generate a 404 error
    app.use([
      require('./middlewares/notFound'),
      require('./pages/error/error'),
    ]);

    return app;
};

//////////////////////////////////////////////////////////////////////
//////////////////////////////////////////////////////////////////////
//////////////////////////////////////////////////////////////////////
// Server startup ////////////////////////////////////////////////////

var server;

module.exports.startServerAsync = async () => {
    const app = module.exports.initExpress();

    if (config.serverType === 'https') {
        const key = await (fs.promises.readFile(config.sslKeyFile));
        const cert = await (fs.promises.readFile(config.sslCertificateFile));
        const ca = [await (fs.promises.readFile(config.sslCAFile))];
        var options = {key, cert, ca};
        server = https.createServer(options, app);
        server.listen(config.serverPort);
        server.timeout = 600000; // 10 minutes
        logger.verbose('server listening to HTTPS on port ' + config.serverPort);
    } else if (config.serverType === 'http') {
        server = http.createServer(app);
        server.listen(config.serverPort);
        server.timeout = 600000; // 10 minutes
        logger.verbose('server listening to HTTP on port ' + config.serverPort);
    } else {
        throw new Error('unknown serverType: ' + config.serverType);
    }

    return app;
};
module.exports.startServer = util.callbackify(module.exports.startServerAsync);

module.exports.stopServer = function(callback) {
    if (!server) return callback(new Error('cannot stop an undefined server'));
    server.close(function(err) {
        if (ERR(err, callback)) return;
        callback(null);
    });
};

module.exports.insertDevUser = function(callback) {
    // add dev user as Administrator
    var sql
        = 'INSERT INTO users (uid, name)'
        + ' VALUES (\'dev@illinois.edu\', \'Dev User\')'
        + ' ON CONFLICT (uid) DO UPDATE'
        + ' SET name = EXCLUDED.name'
        + ' RETURNING user_id;';
    sqldb.queryOneRow(sql, [], function(err, result) {
        if (ERR(err, callback)) return;
        var user_id = result.rows[0].user_id;
        var sql
            = 'INSERT INTO administrators (user_id)'
            + ' VALUES ($user_id)'
            + ' ON CONFLICT (user_id) DO NOTHING;';
        var params = {user_id};
        sqldb.query(sql, params, function(err, _result) {
            if (ERR(err, callback)) return;
            callback(null);
        });
    });
};

if (config.startServer) {
    async.series([
        async () => {
            logger.info('PrairieLearn server start');

            let configFilename = 'config.json';
            if ('config' in argv) {
                configFilename = argv['config'];
            }

            /* Load config values from AWS as early as possible so we can use them
               to set values for e.g. the database connection */
            await config.loadConfigAsync(configFilename);
            await awsHelper.init();
            await awsHelper.loadConfigSecrets();

            if (config.logFilename) {
                logger.addFileLogging(config.logFilename);
                logger.verbose('activated file logging: ' + config.logFilename);
            }
        },
        async () => {
            if (config.blockedAtWarnEnable) {
                blockedAt((time, stack) => {
                    const msg = `BLOCKED-AT: Blocked for ${time}ms`;
                    logger.verbose(msg, {time, stack});
                    console.log(msg + '\n' + stack.join('\n')); // eslint-disable-line no-console
                }, {threshold: config.blockedWarnThresholdMS}); // threshold in milliseconds
            } else if (config.blockedWarnEnable) {
                blocked((time) => {
                    const msg = `BLOCKED: Blocked for ${time}ms (set config.blockedAtWarnEnable for stack trace)`;
                    logger.verbose(msg, {time});
                    console.log(msg); // eslint-disable-line no-console
                }, {threshold: config.blockedWarnThresholdMS}); // threshold in milliseconds
            }
        },
        async () => {
            if (!config.hasAzure) return;

            let OIDCStrategy = require('passport-azure-ad').OIDCStrategy;
            const azureConfig = {
                identityMetadata: config.azureIdentityMetadata,
                clientID: config.azureClientID,
                responseType: config.azureResponseType,
                responseMode: config.azureResponseMode,
                redirectUrl: config.azureRedirectUrl,
                allowHttpForRedirectUrl: config.azureAllowHttpForRedirectUrl,
                clientSecret: config.azureClientSecret,
                validateIssuer: config.azureValidateIssuer,
                isB2C: config.azureIsB2C,
                issuer: config.azureIssuer,
                passReqToCallback: config.azurePassReqToCallback,
                scope: config.azureScope,
                loggingLevel: config.azureLoggingLevel,
                nonceLifetime: config.azureNonceLifetime,
                nonceMaxAmount: config.azureNonceMaxAmount,
                useCookieInsteadOfSession: config.azureUseCookieInsteadOfSession,
                cookieEncryptionKeys: config.azureCookieEncryptionKeys,
                clockSkew: config.azureClockSkew,
            };
            passport.use(new OIDCStrategy(azureConfig, function(iss, sub, profile, accessToken, refreshToken, done) {return done(null, profile);}));
        },
        function(callback) {
            var pgConfig = {
                user: config.postgresqlUser,
                database: config.postgresqlDatabase,
                host: config.postgresqlHost,
                password: config.postgresqlPassword,
                max: 100,
                idleTimeoutMillis: 30000,
            };
            logger.verbose('Connecting to database ' + pgConfig.user + '@' + pgConfig.host + ':' + pgConfig.database);
            var idleErrorHandler = function(err) {
                logger.error('idle client error', err);
                // https://github.com/PrairieLearn/PrairieLearn/issues/2396
                process.exit(1);
            };
            sqldb.init(pgConfig, idleErrorHandler, function(err) {
                if (ERR(err, callback)) return;
                logger.verbose('Successfully connected to database');
                callback(null);
            });
        },
        function(callback) {
            migrations.init(path.join(__dirname, 'migrations'), 'prairielearn', function(err) {
                if (ERR(err, callback)) return;
                callback(null);
            });
        },
        function(callback) {
            sprocs.init(function(err) {
                if (ERR(err, callback)) return;
                callback(null);
            });
        },
        function(callback) {
            if ('migrate-and-exit' in argv && argv['migrate-and-exit']) {
                logger.info('option --migrate-and-exit passed, running DB setup and exiting');
                process.exit(0);
            } else {
                callback(null);
            }
        },
        function(callback) {
            const notify_with_new_server = false;
            news_items.init(notify_with_new_server, function(err) {
                if (ERR(err, callback)) return;
                callback(null);
            });
        },
        function(callback) {
            cron.init(function(err) {
                if (ERR(err, callback)) return;
                callback(null);
            });
        },
        (callback) => {
            redis.init((err) => {
                if (ERR(err, callback)) return;
                callback(null);
            });
        },
        (callback) => {
            cache.init((err) => {
                if (ERR(err, callback)) return;
                callback(null);
            });
        },
        (callback) => {
            externalGrader.init(assessment, function(err) {
                if (ERR(err, callback)) return;
                callback(null);
            });
        },
        (callback) => {
            if (!config.externalGradingEnableResults) return callback(null);
            externalGraderResults.init((err) => {
                if (ERR(err, callback)) return;
                callback(null);
            });
        },
        function(callback) {
            load.initEstimator('request', 1);
            load.initEstimator('authed_request', 1);
            load.initEstimator('python', 1, false);
            load.initEstimator('python_worker_active', 1);
            load.initEstimator('python_worker_idle', 1, false);
            load.initEstimator('python_callback_waiting', 1);
            callback(null);
        },
        function(callback) {
            workers.init();
            callback(null);
        },
        async () => {
            logger.verbose('Starting server...');
            await module.exports.startServerAsync();
        },
        function(callback) {
            if (!config.devMode) return callback(null);
            module.exports.insertDevUser(function(err) {
                if (ERR(err, callback)) return;
                callback(null);
            });
        },
        function(callback) {
            socketServer.init(server, function(err) {
                if (ERR(err, callback)) return;
                callback(null);
            });
        },
        function(callback) {
            externalGradingSocket.init(function(err) {
                if (ERR(err, callback)) return;
                callback(null);
            });
        },
        function(callback) {
            util.callbackify(workspace.init)(err => {
                if (ERR(err, callback)) return;
                callback(null);
            });
        },
        function(callback) {
            serverJobs.init(function(err) {
                if (ERR(err, callback)) return;
                callback(null);
            });
        },
        function(callback) {
            freeformServer.init(function(err) {
              if (ERR(err, callback)) return;
              callback(null);
          });
        },
    ], function(err, data) {
        if (err) {
            logger.error('Error initializing PrairieLearn server:', err, data);
            logger.error('Exiting...');
            process.exit(1);
        } else {
            logger.info('PrairieLearn server ready, press Control-C to quit');
            if (config.devMode) {
                logger.info('Go to ' + config.serverType + '://localhost:' + config.serverPort + '/pl');
            }
            if ('exit' in argv) { logger.info('exit option passed, quitting...'); process.exit(0); }
        }
    });
}<|MERGE_RESOLUTION|>--- conflicted
+++ resolved
@@ -189,7 +189,10 @@
     app.use(bodyParser.urlencoded({extended: false, limit: 5 * 1536 * 1024}));
     app.use(cookieParser());
     app.use(passport.initialize());
-    app.use(favicon(path.join(__dirname, 'public', 'favicon.ico')));
+    if (config.devMode)
+	app.use(favicon(path.join(__dirname, 'public', 'favicon-dev.ico')));
+    else
+	app.use(favicon(path.join(__dirname, 'public', 'favicon.ico')));
 
     if ('localRootFilesDir' in config) {
         logger.info(`localRootFilesDir: Mapping ${config.localRootFilesDir} into /`);
@@ -336,57 +339,6 @@
         } else {
             next();
         }
-<<<<<<< HEAD
-    },
-};
-const workspaceProxy = createProxyMiddleware((pathname) => {
-    return pathname.match('/pl/workspace/([0-9])+/container/');
-}, workspaceProxyOptions);
-app.use('/pl/workspace/:workspace_id/container', [
-    cookieParser(),
-    require('./middlewares/date'),
-    require('./middlewares/authn'),
-    require('./middlewares/authzWorkspace'),
-    workspaceProxy,
-]);
-
-// Limit to 5MB of JSON
-app.use(bodyParser.json({limit: 5 * 1024 * 1024}));
-app.use(bodyParser.urlencoded({extended: false, limit: 5 * 1536 * 1024}));
-app.use(cookieParser());
-app.use(passport.initialize());
-
-if (config.devMode)
-    app.use(favicon(path.join(__dirname, 'public', 'favicon-dev.ico')));
-else
-    app.use(favicon(path.join(__dirname, 'public', 'favicon.ico')));
-
-if ('localRootFilesDir' in config) {
-    logger.info(`localRootFilesDir: Mapping ${config.localRootFilesDir} into /`);
-    app.use(express.static(config.localRootFilesDir));
-}
-app.use(express.static(path.join(__dirname, 'public')));
-app.use('/MathJax', express.static(path.join(__dirname, 'node_modules', 'mathjax', 'es5')));
-app.use('/node_modules', express.static(path.join(__dirname, 'node_modules')));
-
-// Support legacy use of ace by v2 questions
-app.use('/localscripts/calculationQuestion/ace', express.static(path.join(__dirname, 'node_modules/ace-builds/src-min-noconflict')));
-app.use('/javascripts/ace', express.static(path.join(__dirname, 'node_modules/ace-builds/src-min-noconflict')));
-
-
-// Middleware for all requests
-// response_id is logged on request, response, and error to link them together
-app.use(function(req, res, next) {res.locals.response_id = uuidv4(); next();});
-app.use(function(req, res, next) {res.locals.config = config; next();});
-
-// load accounting for requests
-app.use(function(req, res, next) {load.startJob('request', res.locals.response_id); next();});
-app.use(function(req, res, next) {
-    onFinished(res, function (err, res) {
-        if (ERR(err, () => {})) logger.verbose('request on-response-finished error', {err, response_id: res.locals.response_id});
-        load.endJob('request', res.locals.response_id);
-=======
->>>>>>> 37858908
     });
 
     // all pages under /pl/course_instance/*/instructor require instructor permissions
