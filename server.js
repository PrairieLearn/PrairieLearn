--- conflicted
+++ resolved
@@ -1882,11 +1882,7 @@
         load.initEstimator('python_callback_waiting', 1);
         callback(null);
       },
-<<<<<<< HEAD
-      async function () {
-=======
       async () => {
->>>>>>> 71313847
         await codeCaller.init();
       },
       async () => {
