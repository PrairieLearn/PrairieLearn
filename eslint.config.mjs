--- conflicted
+++ resolved
@@ -745,19 +745,6 @@
       '@html-eslint/no-nested-interactive': 'off',
     },
   },
-<<<<<<< HEAD
-  {
-    // Enforce JSX import source comment in e2e test files.
-    files: ['apps/prairielearn/src/tests/e2e/**/*.{ts,tsx}'],
-    rules: {
-      // We need to ensure that Preact is used for JSX, not playwright's own JSX implementation.
-      // https://github.com/microsoft/playwright/issues/26936
-      // https://github.com/microsoft/playwright/blob/0e881eb3ed3682a1f3e40f3e6029a0103d4916f6/packages/playwright/bundles/babel/src/babelBundleImpl.ts#L74
-      'header/header': ['error', 'block', '* @jsxImportSource @prairielearn/preact-cjs ', 2],
-    },
-  },
-=======
->>>>>>> 2a6586af
   globalIgnores([
     '.venv/*',
     '.yarn/*',
