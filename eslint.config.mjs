--- conflicted
+++ resolved
@@ -134,12 +134,6 @@
 
       // Use the recommended rules for react-you-might-not-need-an-effect as errors.
       ...Object.fromEntries(
-<<<<<<< HEAD
-        Object.keys(reactYouMightNotNeedAnEffect.rules ?? {}).map((ruleName) => [
-          reactYouMightNotNeedAnEffect.meta?.name + '/' + ruleName,
-          'error',
-        ]),
-=======
         Object.keys(reactYouMightNotNeedAnEffect.configs['recommended'].rules ?? {}).map(
           (ruleName) => [ruleName, 'error'],
         ),
@@ -150,7 +144,6 @@
         Object.entries(eslintReact.configs['recommended-typescript'].rules).map(
           ([ruleName, severity]) => [ruleName, severity === 'off' ? 'off' : 'error'],
         ),
->>>>>>> ab5dc288
       ),
 
       // Use the recommended rules for vitest
