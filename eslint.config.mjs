--- conflicted
+++ resolved
@@ -2,11 +2,8 @@
 import { FlatCompat } from '@eslint/eslintrc';
 import js from '@eslint/js';
 import eslintReact from '@eslint-react/eslint-plugin';
-<<<<<<< HEAD
+import html from '@html-eslint/eslint-plugin';
 import stylistic from '@stylistic/eslint-plugin';
-=======
-import html from '@html-eslint/eslint-plugin';
->>>>>>> ba1f712a
 import vitest from '@vitest/eslint-plugin';
 import { globalIgnores } from 'eslint/config';
 import importX from 'eslint-plugin-import-x';
@@ -55,11 +52,8 @@
       'react-you-might-not-need-an-effect': reactYouMightNotNeedAnEffect,
       ...eslintReact.configs['recommended-typescript'].plugins,
       '@prairielearn': prairielearn,
-<<<<<<< HEAD
+      '@html-eslint': html,
       '@stylistic': stylistic,
-=======
-      '@html-eslint': html,
->>>>>>> ba1f712a
     },
 
     languageOptions: {
