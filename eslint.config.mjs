/* eslint perfectionist/sort-objects: error */
// @ts-check
import path from 'path';

import { FlatCompat } from '@eslint/eslintrc';
import js from '@eslint/js';
import eslintReact from '@eslint-react/eslint-plugin';
import html from '@html-eslint/eslint-plugin';
import htmlParser from '@html-eslint/parser';
import stylistic from '@stylistic/eslint-plugin';
import pluginQuery from '@tanstack/eslint-plugin-query';
import vitest from '@vitest/eslint-plugin';
import { globalIgnores } from 'eslint/config';
import importX from 'eslint-plugin-import-x';
import jsdoc from 'eslint-plugin-jsdoc';
import jsxA11yX from 'eslint-plugin-jsx-a11y-x';
import noFloatingPromise from 'eslint-plugin-no-floating-promise';
import perfectionist from 'eslint-plugin-perfectionist';
import reactHooks from 'eslint-plugin-react-hooks';
import reactYouMightNotNeedAnEffect from 'eslint-plugin-react-you-might-not-need-an-effect';
import eslintPluginUnicorn from 'eslint-plugin-unicorn';
import youDontNeedLodashUnderscore from 'eslint-plugin-you-dont-need-lodash-underscore';
import globals from 'globals';
import tseslint from 'typescript-eslint';

import prairielearn from '@prairielearn/eslint-plugin';

const compat = new FlatCompat({ baseDirectory: import.meta.dirname });

const NO_RESTRICTED_SYNTAX = [
  {
    message: "Don't use the synchronous MathJax API; use a function like typesetPromise() instead.",
    selector:
      'CallExpression[callee.type="MemberExpression"][callee.object.name="MathJax"][callee.property.name=/^(typeset|tex2chtml|tex2svg)$/]',
  },
  {
    message: 'Use MathJax.typesetPromise() instead of MathJax.Hub',
    selector: 'MemberExpression[object.name="MathJax"][property.name="Hub"]',
  },
  {
    message: 'Use a default import instead of a namespace import for fs-extra',
    selector: 'ImportDeclaration[source.value="fs-extra"]:has(ImportNamespaceSpecifier)',
  },
];

export default tseslint.config([
  tseslint.configs.stylistic,
  tseslint.configs.strict,
  {
    plugins: {
      '@html-eslint': html,
    },
    rules: {
      // Use the recommended rules for HTML.
      ...Object.fromEntries(
        Object.keys(html.rules).map((value) => ['@html-eslint/' + value, 'error']),
      ),
      // We don't want these style rules
      '@html-eslint/attrs-newline': 'off',
      '@html-eslint/element-newline': 'off',
      '@html-eslint/indent': 'off',
      '@html-eslint/no-inline-styles': 'off',
      '@html-eslint/no-trailing-spaces': 'off',
      '@html-eslint/sort-attrs': 'off',
      // We don't want these rules
      '@html-eslint/no-heading-inside-button': 'off', // not important
      '@html-eslint/require-explicit-size': 'off', // we don't always have sizes when we use classes.
      '@html-eslint/require-form-method': 'off', // default is 'GET', that's fine.
      '@html-eslint/require-input-label': 'off', // we don't always have labels.
      // We prefer tags like `<img />` over `<img>`.
      '@html-eslint/no-extra-spacing-attrs': [
        'error',
        {
          disallowInAssignment: true,
          disallowMissing: true,
          disallowTabs: true,
          enforceBeforeSelfClose: true,
        },
      ],
      '@html-eslint/require-closing-tags': ['error', { selfClosing: 'always' }],
      // False positives for attribute/element baseline browser compatibility.
      '@html-eslint/use-baseline': 'off',
      // We violate these rules in a lot of places.
      '@html-eslint/id-naming-convention': 'off',
      '@html-eslint/quotes': ['error', 'double', { enforceTemplatedAttrValue: true }],
      '@html-eslint/require-button-type': 'off',
    },
  },
  {
    extends: compat.extends('plugin:you-dont-need-lodash-underscore/all'),
    files: ['**/*.{js,jsx,ts,tsx,mjs,cjs,mts,cts}'],

    languageOptions: {
      globals: { ...globals.node },
    },

    linterOptions: {
      reportUnusedDisableDirectives: 'error',
    },

    plugins: {
      'import-x': importX,
      jsdoc,
      'jsx-a11y-x': jsxA11yX,
      'no-floating-promise': noFloatingPromise,
      'react-hooks': reactHooks,
      'react-you-might-not-need-an-effect': reactYouMightNotNeedAnEffect,
      vitest,
      'you-dont-need-lodash-underscore': youDontNeedLodashUnderscore,
      ...eslintReact.configs['recommended-typescript'].plugins,
      '@html-eslint': html,
      '@prairielearn': prairielearn,
      '@stylistic': stylistic,
      '@tanstack/query': pluginQuery,
      perfectionist,
      unicorn: eslintPluginUnicorn,
    },

    rules: {
      ...js.configs.all.rules,
      'array-callback-return': 'off',
      'arrow-body-style': 'off', // TODO: Consider enabling this
      camelcase: 'off',
      'capitalized-comments': 'off',
      'class-methods-use-this': 'off',
      complexity: 'off',
      'consistent-return': 'off', // TODO: Consider enabling this
      'consistent-this': 'off',
      curly: ['error', 'multi-line', 'consistent'],
      'default-case': 'off', // TODO: Consider enabling this
      'dot-notation': 'off', // TODO: Consider enabling this
      eqeqeq: ['error', 'smart'],
      'func-names': 'off', // TODO: Consider enabling this
      'func-style': 'off',
      'guard-for-in': 'off',
      'handle-callback-err': 'error',
      'id-length': 'off',
      'init-declarations': 'off', // TODO: Consider enabling this
      'logical-assignment-operators': 'off', // TODO: Consider enabling this
      'max-classes-per-file': 'off',
      'max-depth': 'off',
      'max-lines': 'off',
      'max-lines-per-function': 'off',
      'max-params': 'off',
      'max-statements': 'off',
      'new-cap': 'off',
      'no-await-in-loop': 'off',
      'no-bitwise': 'off',
      'no-console': ['error', { allow: ['warn', 'error', 'table', 'trace'] }],
      'no-continue': 'off',
      'no-duplicate-imports': 'error',
      'no-else-return': 'off',
      'no-empty-function': 'off', // TODO: Consider enabling this
      'no-eq-null': 'off', // TODO: Consider enabling this
      'no-implicit-coercion': 'off', // TODO: Consider enabling this
      'no-inline-comments': 'off',
      'no-invalid-this': 'off', // TODO: Consider enabling this
      'no-lonely-if': 'off', // TODO: Consider enabling this
      'no-loop-func': 'off',
      'no-magic-numbers': 'off',
      'no-negated-condition': 'off',
      'no-nested-ternary': 'off',
      'no-new': 'off', // TODO: Consider enabling this
      'no-param-reassign': 'off',
      'no-plusplus': 'off', // TODO: Consider enabling this
      'no-promise-executor-return': 'off',
      'no-redeclare': 'off',
      'no-restricted-globals': [
        'error',
        // These are not available in ES modules.
        '__filename',
        '__dirname',
      ],
      'no-restricted-syntax': ['error', ...NO_RESTRICTED_SYNTAX],
      'no-shadow': 'off',
      'no-template-curly-in-string': 'error',
      'no-ternary': 'off',
      'no-undef': 'off',
      'no-undef-init': 'off', // TODO: Consider enabling this
      'no-undefined': 'off',
      'no-underscore-dangle': 'off',
      'no-unmodified-loop-condition': 'off',
      'no-unneeded-ternary': 'off', // TODO: Consider enabling this
      'no-unused-vars': 'off',
      'no-use-before-define': 'off',
      'no-useless-assignment': 'off', // TODO: Consider enabling this
      'no-useless-concat': 'off', // TODO: Consider enabling this
      'no-useless-constructor': 'off',
      'no-useless-return': 'off', // TODO: Consider enabling this
      'no-void': 'off', // https://typescript-eslint.io/rules/no-floating-promises/#ignorevoid
      'no-warning-comments': 'off',
      'object-shorthand': 'error',
      'one-var': ['off', 'never'], // TODO: Consider enabling this
      'prefer-arrow-callback': 'off',
      'prefer-const': ['error', { destructuring: 'all' }],
      'prefer-destructuring': 'off', // TODO: Consider enabling this
      'prefer-named-capture-group': 'off',
      'prefer-object-has-own': 'off', // TODO: Consider enabling this
      'prefer-template': 'off',
      radix: ['error', 'as-needed'],
      'require-atomic-updates': 'off',
      'require-await': 'off', // TODO: Consider enabling this
      'require-unicode-regexp': 'off',

      'sort-vars': 'off',

      // Enforce alphabetical order of import specifiers within each import group.
      // The import-x/order rule handles the overall sorting of the import groups.
      'import-x/order': [
        'error',
        {
          alphabetize: {
            order: 'asc',
          },

          'newlines-between': 'always',

          pathGroups: [
            {
              group: 'external',
              pattern: '@prairielearn/**',
              position: 'after',
            },
          ],

          pathGroupsExcludedImportTypes: ['builtin'],
        },
      ],
      'no-floating-promise/no-floating-promise': 'error',

      'sort-imports': [
        'error',
        {
          ignoreDeclarationSort: true,
          ignoreMemberSort: false,
          memberSyntaxSortOrder: ['none', 'all', 'multiple', 'single'],
        },
      ],

      'sort-keys': 'off',

      // Enable all jsx-a11y rules.
      ...jsxA11yX.configs.strict.rules,
      'jsx-a11y-x/anchor-ambiguous-text': 'error',
      'jsx-a11y-x/lang': 'error',
      'jsx-a11y-x/no-aria-hidden-on-focusable': 'error',
      // Bootstrap turns some elements into interactive elements.
      'jsx-a11y-x/no-noninteractive-element-to-interactive-role': [
        'error',
        {
          li: ['menuitem', 'option', 'row', 'tab', 'treeitem'],
          ol: ['listbox', 'menu', 'menubar', 'radiogroup', 'tablist', 'tree', 'treegrid'],
          table: ['grid'],
          td: ['gridcell'],
          ul: ['listbox', 'menu', 'menubar', 'radiogroup', 'tablist', 'tree', 'treegrid', 'role'],
        },
      ],

      ...Object.fromEntries(
        Object.keys(perfectionist.rules).map((ruleName) => [
          'perfectionist/' + ruleName,
          [
            // Configure the options for every rule, to make inline usage more convenient.
            'off',
            // These rules don't have a comment partition
            ['sort-heritage-clauses', 'sort-jsx-props', 'sort-switch-case'].includes(ruleName)
              ? { type: 'natural' }
              : { partitionByComment: true, type: 'natural' },
          ],
        ]),
      ),

      // Use the recommended rules for react-hooks
      'react-hooks/exhaustive-deps': 'error',
      'react-hooks/rules-of-hooks': 'error',

      // Use the recommended rules for react-you-might-not-need-an-effect as errors.
      ...Object.fromEntries(
        Object.keys(reactYouMightNotNeedAnEffect.configs.recommended.rules ?? {}).map(
          (ruleName) => [ruleName, 'error'],
        ),
      ),

      // Use the recommended rules for eslint-react as errors.
      ...Object.fromEntries(
        Object.entries(eslintReact.configs['recommended-typescript'].rules).map(
          ([ruleName, severity]) => [ruleName, severity === 'off' ? 'off' : 'error'],
        ),
      ),
      '@eslint-react/no-forbidden-props': [
        'error',
        {
          forbid: ['className', '/_/'],
        },
      ],

      ...eslintPluginUnicorn.configs.recommended.rules,

      // These rules don't align with our own style guidelines
      'unicorn/filename-case': 'off', // We don't enforce specific styles for filenames
      'unicorn/no-anonymous-default-export': 'off', // We use this for all of our pages
      'unicorn/no-array-callback-reference': 'off',
      'unicorn/no-array-method-this-argument': 'off',
      'unicorn/no-array-reduce': 'off', // Sometimes, an array reduce is more readable
      'unicorn/no-hex-escape': 'off',
      'unicorn/no-lonely-if': 'off', // https://github.com/PrairieLearn/PrairieLearn/pull/12546#discussion_r2252261293
      'unicorn/no-null': 'off',
      'unicorn/no-useless-undefined': 'off', // Explicit undefined is more readable than implicit undefined
      'unicorn/prefer-code-point': 'off',
      'unicorn/prefer-dom-node-dataset': 'off', // https://github.com/PrairieLearn/PrairieLearn/pull/12546#discussion_r2261095992
      'unicorn/prefer-export-from': 'off', // https://github.com/PrairieLearn/PrairieLearn/pull/12546#discussion_r2252265000
      'unicorn/prefer-string-raw': 'off', // We don't use `String.raw` in our codebase
      'unicorn/prefer-ternary': 'off', // if/else can be more readable than a ternary
      'unicorn/prefer-top-level-await': 'off', // we use this on a lot of pages
      'unicorn/prefer-type-error': 'off',
      'unicorn/prevent-abbreviations': 'off',

      // These rules have many violations. Decisions about enabling the rules have been deferred.
      'unicorn/catch-error-name': 'off', // 200+ violations
      'unicorn/no-array-for-each': 'off', // 300+ violations
      'unicorn/no-await-expression-member': 'off', // 400+ violations
      'unicorn/no-negated-condition': 'off', // 150+ violations
      'unicorn/prefer-global-this': 'off', // 150+ violations
      'unicorn/prefer-node-protocol': 'off', // 100+ violations
      'unicorn/switch-case-braces': 'off', // 200+ violations

      // TODO: investigate, < 100 violations
      'unicorn/consistent-assert': 'off',
      'unicorn/consistent-function-scoping': 'off',
      'unicorn/escape-case': 'off',
      'unicorn/import-style': 'off',
      'unicorn/numeric-separators-style': 'off',
      'unicorn/prefer-query-selector': 'off',
      'unicorn/prefer-spread': 'off',
      'unicorn/prefer-switch': 'off',
      'unicorn/text-encoding-identifier-case': 'off',

      // TODO: investigated and manual fixes are required
      'unicorn/no-object-as-default-parameter': 'off',
      'unicorn/prefer-add-event-listener': 'off',
      'unicorn/prefer-dom-node-text-content': 'off',
      'unicorn/prefer-event-target': 'off',

      // False positives
      'unicorn/error-message': 'off',
      'unicorn/prefer-at': 'off', // https://github.com/microsoft/TypeScript/issues/47660#issuecomment-3146907649
      'unicorn/throw-new-error': 'off',

      // Duplicated from other lint rules
      'unicorn/no-static-only-class': 'off',
      'unicorn/no-this-assignment': 'off',
      'unicorn/prefer-module': 'off',

      // https://github.com/PrairieLearn/PrairieLearn/pull/12545/files#r2252069292
      'unicorn/no-for-loop': 'off',

      // Conflicts with prettier
      'unicorn/no-nested-ternary': 'off',
      'unicorn/number-literal-case': 'off',
      'unicorn/template-indent': 'off',

      // Use the recommended rules for vitest
      ...vitest.configs.recommended.rules,

      // This gives a lot of false positives; we sometimes author tests that
      // have the assertion in a helper function. We could refactor them in
      // the future, but for now we'll disable this rule.
      'vitest/expect-expect': ['off'],

      // We violate this rule in a lot of places. We'll turn it off for now.
      'vitest/no-identical-title': ['off'],

      // Use the recommended rules for HTML.
      ...Object.fromEntries(
        Object.keys(html.rules).map((value) => ['@html-eslint/' + value, 'error']),
      ),
      // We don't want these style rules
      '@html-eslint/attrs-newline': 'off',
      '@html-eslint/element-newline': 'off',
      '@html-eslint/indent': 'off',
      '@html-eslint/no-inline-styles': 'off',
      '@html-eslint/no-trailing-spaces': 'off',
      '@html-eslint/sort-attrs': 'off',
      // We don't want these rules
      '@html-eslint/no-heading-inside-button': 'off', // not important
      '@html-eslint/require-explicit-size': 'off', // we don't always have sizes when we use classes.
      '@html-eslint/require-form-method': 'off', // default is 'GET', that's fine.
      '@html-eslint/require-input-label': 'off', // we don't always have labels.
      // We prefer tags like `<img />` over `<img>`.
      '@html-eslint/no-extra-spacing-attrs': ['error', { enforceBeforeSelfClose: true }],
      '@html-eslint/require-closing-tags': ['error', { selfClosing: 'always' }],
      // False positives for attribute/element baseline browser compatibility.
      '@html-eslint/use-baseline': 'off',
      // We violate these rules in a lot of places.
      '@html-eslint/id-naming-convention': 'off',
      '@html-eslint/require-button-type': 'off',

      // These rules are implemented in `packages/eslint-plugin-prairielearn`.
      '@prairielearn/aws-client-mandatory-config': 'error',
      '@prairielearn/aws-client-shared-config': 'error',
      '@prairielearn/jsx-no-dollar-interpolation': 'error',
      '@prairielearn/no-unused-sql-blocks': 'error',

      '@typescript-eslint/consistent-type-imports': ['error', { fixStyle: 'inline-type-imports' }],

      // We use empty functions in quite a few places, so we'll disable this rule.
      '@typescript-eslint/no-empty-function': 'off',

      // Look, sometimes we just want to use `any`.
      '@typescript-eslint/no-explicit-any': 'off',

      // This was enabled when we upgraded to `@typescript-eslint/*` v6.
      // TODO: fix the violations so we can enable this rule.
      '@typescript-eslint/no-dynamic-delete': 'off',

      // We use `!` to assert that a value is not `null` or `undefined`.
      '@typescript-eslint/no-non-null-assertion': 'off',

      // Replaces the standard `no-unused-vars` rule.
      '@stylistic/jsx-curly-brace-presence': [
        'error',
        { children: 'never', propElementValues: 'always', props: 'never' },
      ],

      '@stylistic/jsx-self-closing-comp': [
        'error',
        {
          component: true,
          html: true,
        },
      ],
      '@stylistic/jsx-sort-props': [
        'error',
        {
          callbacksLast: true,
          ignoreCase: true,
          locale: 'auto',
          multiline: 'ignore',
          noSortAlphabetically: true,
          reservedFirst: true,
          shorthandLast: true,
        },
      ],
      '@stylistic/jsx-tag-spacing': [
        'error',
        {
          afterOpening: 'never',
          beforeClosing: 'allow',
          beforeSelfClosing: 'always',
          closingSlash: 'never',
        },
      ],
      '@stylistic/lines-between-class-members': [
        'error',
        'always',
        { exceptAfterSingleLine: true },
      ],
      '@stylistic/no-tabs': 'error',
      '@typescript-eslint/no-unused-vars': [
        'error',
        {
          args: 'after-used',
          argsIgnorePattern: '^_',
          varsIgnorePattern: '^_',
        },
      ],
      // Blocks double-quote strings (unless a single quote is present in the
      // string) and backticks (unless there is a tag or substitution in place).
      '@stylistic/quotes': ['error', 'single', { avoidEscape: true }],

      // https://github.com/TanStack/query/blob/6402d756b702ac560b69a5ce84d6e4e764b96451/packages/eslint-plugin-query/src/index.ts#L43
      ...pluginQuery.configs['flat/recommended'][0].rules,
      '@tanstack/query/no-rest-destructuring': 'error',

      // The _.omit function is still useful in some contexts.
      'you-dont-need-lodash-underscore/omit': 'off',
    },

    settings: {
      'import-x/parsers': {
        '@typescript-eslint/parser': ['.ts', '.js'],
      },
      'import-x/resolver': {
        node: true,
        typescript: true,
      },
      jsdoc: {
        contexts: [
          // We don't want to require documentation of a 'locals' (res.locals) variable
          // AST Parser: https://github.com/es-joy/jsdoccomment
          {
            comment: 'JsdocBlock:not(:has(JsdocTag[tag="param"][name="locals"]))',
            context: 'FunctionDeclaration',
          },
          {
            comment: 'JsdocBlock:not(:has(JsdocTag[tag="param"][name="locals"]))',
            context: 'FunctionExpression',
          },
          'ArrowFunctionExpression',
          'TSDeclareFunction',
        ],
        exemptDestructuredRootsFromChecks: true,
      },

      'jsx-a11y-x': {
        attributes: {
          for: ['for'],
        },
      },

      ...eslintReact.configs['recommended-typescript'].settings,
      'react-x': {
        ...eslintReact.configs['recommended-typescript'].settings['react-x'],
        // This is roughly the version that Preact's compat layer supports.
        version: '18.0.0',
      },
    },
  },
  {
    files: ['**/*.{ts,tsx}'],
    rules: {
      'no-restricted-syntax': [
        'error',
        ...NO_RESTRICTED_SYNTAX,
        {
          message: 'module.exports should not be used in TypeScript files',
          selector: 'MemberExpression[object.name="module"][property.name="exports"]',
        },
      ],
      ...jsdoc.configs['flat/recommended-typescript-error'].rules,
      'jsdoc/check-line-alignment': 'error',
      'jsdoc/convert-to-jsdoc-comments': [
        'error',
        {
          allowedPrefixes: ['@ts-', 'istanbul ', 'c8 ', 'v8 ', 'eslint', 'prettier-', 'global'],
          contexts: ['FunctionDeclaration', 'TSDeclareFunction'],
          contextsBeforeAndAfter: ['TSPropertySignature'],
          enforceJsdocLineStyle: 'single',
        },
      ],
      'jsdoc/require-asterisk-prefix': 'error',
      'jsdoc/require-jsdoc': 'off',
      'jsdoc/require-param': 'off',
      'jsdoc/require-returns': 'off',
      // Potential future rules:
      // 'jsdoc/informative-docs': ['error'],
      // 'jsdoc/require-hyphen-before-param-description': ['error', 'never'],
      'jsdoc/tag-lines': 'off',
    },
  },
  {
    files: ['**/*.js'],
    rules: {
      ...jsdoc.configs['flat/recommended-typescript-flavor-error'].rules,
      'jsdoc/check-line-alignment': 'error',
      'jsdoc/require-asterisk-prefix': 'error',
      'jsdoc/require-jsdoc': 'off',
      'jsdoc/require-param': 'off',
      'jsdoc/require-param-description': 'off',
      'jsdoc/require-returns': 'off',
      'jsdoc/tag-lines': 'off',
    },
  },
  {
    // We only include apps/prairielearn for performance reasons.
    extends: [
      tseslint.configs.recommendedTypeCheckedOnly,
      tseslint.configs.stylisticTypeCheckedOnly,
    ],
    files: ['apps/prairielearn/**/*.{ts,tsx}'],
    languageOptions: {
      parserOptions: {
        projectService: {
          allowDefaultProject: ['vite.config.ts', 'vitest.config.ts'],
        },
        tsconfigRootDir: path.join(import.meta.dirname, 'apps', 'prairielearn'),
      },
    },
    rules: {
      '@typescript-eslint/no-base-to-string': 'off',
      '@typescript-eslint/no-invalid-void-type': [
        'error',
        {
          allowAsThisParameter: true,
        },
      ],
      '@typescript-eslint/no-unsafe-argument': 'off',
      '@typescript-eslint/no-unsafe-assignment': 'off',
      '@typescript-eslint/no-unsafe-call': 'off',
      '@typescript-eslint/no-unsafe-member-access': 'off',
      '@typescript-eslint/no-unsafe-return': 'off',
      // Some functions are required to be async, but don't actually use any async code.
      '@typescript-eslint/require-await': 'off',
      // We don't always check that we got a error when a promise is rejected.
      '@typescript-eslint/no-misused-promises': [
        'error',

        {
          checksConditionals: true,
          checksSpreads: true,
          checksVoidReturn: {
            // Common usage with `async` functions
            arguments: false,
            // Common usage with `async` onClick handlers
            attributes: false,
            inheritedMethods: true,
            // Common usage with e.g. setState
            properties: false,
            returns: true,
            variables: true,
          },
        },
      ],
      '@typescript-eslint/no-unnecessary-condition': [
        'error',
        { allowConstantLoopConditions: 'only-allowed-literals' },
      ],
      '@typescript-eslint/only-throw-error': [
        'error',
        {
          allow: [
            {
              from: 'file',
              name: 'HttpRedirect',
            },
          ],
          allowRethrowing: true,
          allowThrowingAny: true,
          allowThrowingUnknown: true,
        },
      ],
      '@typescript-eslint/prefer-nullish-coalescing': 'off', // TODO: enable
      '@typescript-eslint/prefer-promise-reject-errors': 'off',
      '@typescript-eslint/prefer-regexp-exec': 'off',
      '@typescript-eslint/restrict-template-expressions': [
        'error',
        {
          allow: [{ from: 'lib', name: ['Error', 'URL', 'URLSearchParams'] }],
          allowAny: true,
          allowBoolean: true,
          allowNullish: true,
          allowNumber: true,
          allowRegExp: true,
        },
      ],
    },
  },
  {
    // TODO: enable this rule for all files.
    files: [
<<<<<<< HEAD
      'apps/prairielearn/src/pages/**/*.{ts,tsx}',
      'apps/prairielearn/src/ee/pages/**/*.{ts,tsx}',
      'apps/prairielearn/src/middlewares/**/*.{ts,tsx}',
      'apps/prairielearn/assets/scripts/**/*.{ts,tsx}',
      'apps/prairielearn/src/lib/client/**/*.{ts,tsx}',
=======
      'apps/prairielearn/assets/scripts/**/*.{ts,tsx}',
      'apps/prairielearn/src/components/**/*.{ts,tsx}',
      'apps/prairielearn/src/ee/**/*.{ts,tsx}',
      'apps/prairielearn/src/lib/client/**/*.{ts,tsx}',
      'apps/prairielearn/src/middlewares/**/*.{ts,tsx}',
      'apps/prairielearn/src/pages/**/*.{ts,tsx}',
      'apps/prairielearn/src/server.ts',
>>>>>>> bdc6e138
      'apps/prairielearn/*.config.ts',
    ],
    rules: {
      '@typescript-eslint/no-unnecessary-condition': 'off',
    },
  },
  {
    files: ['apps/prairielearn/assets/scripts/**/*', 'apps/prairielearn/elements/**/*.js'],
    languageOptions: {
      globals: {
        ...globals.browser,
        ...globals.jquery,
      },
    },
  },
  {
    files: ['packages/preact-cjs/src/**/*', 'packages/preact-cjs-compat/src/**/*'],
    rules: {
      '@typescript-eslint/no-require-imports': 'off',
    },
  },
  {
    files: ['apps/prairielearn/src/tests/**/*', 'scripts/**/*', 'contrib/**/*'],
    rules: {
      'no-console': 'off',
    },
  },
  {
    files: ['**/*.html', '**/*.mustache'],
    languageOptions: {
      parser: htmlParser,
      parserOptions: {
        templateEngineSyntax: htmlParser.TEMPLATE_ENGINE_SYNTAX.HANDLEBAR,
      },
    },
    rules: {
      '@html-eslint/no-extra-spacing-text': 'off',
      // We prefer tags like `<img>` over `<img />`.
      '@html-eslint/require-closing-tags': ['error', { selfClosing: 'never' }],
    },
  },
  {
    files: ['**/*.mustache'],
    rules: {
      '@html-eslint/no-extra-spacing-attrs': 'off',
      // We are inconsistent about whether we use self-closing tags or not.
      '@html-eslint/require-closing-tags': 'off',
      // False positive
      '@html-eslint/no-duplicate-id': 'off',
      // False positive (https://github.com/yeonjuan/html-eslint/issues/392)
      '@html-eslint/no-duplicate-attrs': 'off',
      // False positive (alt added via bootstrap)
      '@html-eslint/require-img-alt': 'off',
      // Issue in 'pl-matrix-input'
      '@html-eslint/no-nested-interactive': 'off',
    },
  },
  globalIgnores([
    '.venv/*',
    '.yarn/*',
    'docs/*',
    'node_modules/*',
    'testCourse',
    'exampleCourse/**/*.js',
    'coverage/*',
    'out/*',
    'workspaces/*',
    'site/*',

    // Coverage reports
    'coverage/*',
    'apps/*/coverage/*',
    'packages/*/coverage/*',

    // We don't want to lint these files.
    'apps/prairielearn/v2-question-servers/*',
    'apps/prairielearn/public/*',

    // Transpiled code
    'apps/*/dist/*',
    'apps/prairielearn/public/build/*',
    'packages/*/dist/*',

    // News items
    'apps/prairielearn/src/news_items/*',
  ]),
]);<|MERGE_RESOLUTION|>--- conflicted
+++ resolved
@@ -648,21 +648,11 @@
   {
     // TODO: enable this rule for all files.
     files: [
-<<<<<<< HEAD
       'apps/prairielearn/src/pages/**/*.{ts,tsx}',
       'apps/prairielearn/src/ee/pages/**/*.{ts,tsx}',
       'apps/prairielearn/src/middlewares/**/*.{ts,tsx}',
       'apps/prairielearn/assets/scripts/**/*.{ts,tsx}',
       'apps/prairielearn/src/lib/client/**/*.{ts,tsx}',
-=======
-      'apps/prairielearn/assets/scripts/**/*.{ts,tsx}',
-      'apps/prairielearn/src/components/**/*.{ts,tsx}',
-      'apps/prairielearn/src/ee/**/*.{ts,tsx}',
-      'apps/prairielearn/src/lib/client/**/*.{ts,tsx}',
-      'apps/prairielearn/src/middlewares/**/*.{ts,tsx}',
-      'apps/prairielearn/src/pages/**/*.{ts,tsx}',
-      'apps/prairielearn/src/server.ts',
->>>>>>> bdc6e138
       'apps/prairielearn/*.config.ts',
     ],
     rules: {
