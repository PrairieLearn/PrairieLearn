// @ts-check
import { FlatCompat } from '@eslint/eslintrc';
import js from '@eslint/js';
import eslintReact from '@eslint-react/eslint-plugin';
import vitest from '@vitest/eslint-plugin';
import { globalIgnores } from 'eslint/config';
import importX from 'eslint-plugin-import-x';
import jsxA11yX from 'eslint-plugin-jsx-a11y-x';
import noFloatingPromise from 'eslint-plugin-no-floating-promise';
import reactHooks from 'eslint-plugin-react-hooks';
import reactYouMightNotNeedAnEffect from 'eslint-plugin-react-you-might-not-need-an-effect';
import youDontNeedLodashUnderscore from 'eslint-plugin-you-dont-need-lodash-underscore';
import globals from 'globals';
import tseslint from 'typescript-eslint';

import prairielearn from '@prairielearn/eslint-plugin';

const compat = new FlatCompat({ baseDirectory: import.meta.dirname });

const NO_RESTRICTED_SYNTAX = [
  {
    selector:
      'CallExpression[callee.type="MemberExpression"][callee.object.name="MathJax"][callee.property.name=/^(typeset|tex2chtml|tex2svg)$/]',
    message: "Don't use the synchronous MathJax API; use a function like typesetPromise() instead.",
  },
  {
    selector: 'MemberExpression[object.name="MathJax"][property.name="Hub"]',
    message: 'Use MathJax.typesetPromise() instead of MathJax.Hub',
  },
  {
    selector: 'ImportDeclaration[source.value="fs-extra"]:has(ImportNamespaceSpecifier)',
    message: 'Use a default import instead of a namespace import for fs-extra',
  },
];

export default tseslint.config([
  js.configs.recommended,
  tseslint.configs.stylistic,
  tseslint.configs.strict,
  {
    extends: compat.extends('plugin:you-dont-need-lodash-underscore/all'),

    plugins: {
      'import-x': importX,
      'no-floating-promise': noFloatingPromise,
      'react-hooks': reactHooks,
      vitest,
      'jsx-a11y-x': jsxA11yX,
      'you-dont-need-lodash-underscore': youDontNeedLodashUnderscore,
      'react-you-might-not-need-an-effect': reactYouMightNotNeedAnEffect,
      ...eslintReact.configs['recommended-typescript'].plugins,
      '@prairielearn': prairielearn,
    },

    languageOptions: {
      globals: { ...globals.node },
    },

    settings: {
      'jsx-a11y-x': {
        attributes: {
          for: ['for'],
        },
      },
      'import-x/parsers': {
        '@typescript-eslint/parser': ['.ts', '.js'],
      },

      'import-x/resolver': {
        typescript: true,
        node: true,
      },

      ...eslintReact.configs['recommended-typescript'].settings,
      'react-x': {
        ...eslintReact.configs['recommended-typescript'].settings['react-x'],
        // This is roughly the version that Preact's compat layer supports.
        version: '18.0.0',
      },
    },

    linterOptions: {
      reportUnusedDisableDirectives: 'error',
    },

    rules: {
      curly: ['error', 'multi-line', 'consistent'],
      eqeqeq: ['error', 'smart'],
      'handle-callback-err': 'error',
      'no-template-curly-in-string': 'error',
      'no-restricted-globals': [
        'error',
        // These are not available in ES modules.
        '__filename',
        '__dirname',
      ],
      'no-restricted-syntax': ['error', ...NO_RESTRICTED_SYNTAX],
      'object-shorthand': 'error',
      'prefer-const': ['error', { destructuring: 'all' }],

      // Blocks double-quote strings (unless a single quote is present in the
      // string) and backticks (unless there is a tag or substitution in place).
      quotes: ['error', 'single', { avoidEscape: true }],

      // Enforce alphabetical order of import specifiers within each import group.
      // The import-x/order rule handles the overall sorting of the import groups.
      'sort-imports': [
        'error',
        {
          ignoreDeclarationSort: true,
          ignoreMemberSort: false,
          memberSyntaxSortOrder: ['none', 'all', 'multiple', 'single'],
        },
      ],

      'import-x/order': [
        'error',
        {
          'newlines-between': 'always',

          alphabetize: {
            order: 'asc',
          },

          pathGroups: [
            {
              pattern: '@prairielearn/**',
              group: 'external',
              position: 'after',
            },
          ],

          pathGroupsExcludedImportTypes: ['builtin'],
        },
      ],

      'no-floating-promise/no-floating-promise': 'error',

<<<<<<< HEAD
      // Enable all jsx-a11y rules.
      ...jsxA11yX.configs.strict.rules,
      'jsx-a11y-x/anchor-ambiguous-text': 'error',
      'jsx-a11y-x/lang': 'error',
      'jsx-a11y-x/no-aria-hidden-on-focusable': 'error',
=======
      // Use the recommended rules for react-hooks
      'react-hooks/rules-of-hooks': 'error',
      'react-hooks/exhaustive-deps': 'error',

      // Use the recommended rules for react-you-might-not-need-an-effect as errors.
      ...Object.fromEntries(
        Object.keys(reactYouMightNotNeedAnEffect.configs['recommended'].rules ?? {}).map(
          (ruleName) => [ruleName, 'error'],
        ),
      ),

      // Use the recommended rules for eslint-react as errors.
      ...Object.fromEntries(
        Object.entries(eslintReact.configs['recommended-typescript'].rules).map(
          ([ruleName, severity]) => [ruleName, severity === 'off' ? 'off' : 'error'],
        ),
      ),
>>>>>>> 0bbdb68b

      // Use the recommended rules for vitest
      ...vitest.configs.recommended.rules,

      // This gives a lot of false positives; we sometimes author tests that
      // have the assertion in a helper function. We could refactor them in
      // the future, but for now we'll disable this rule.
      'vitest/expect-expect': ['off'],

      // We violate this rule in a lot of places. We'll turn it off for now.
      'vitest/no-identical-title': ['off'],

      // These rules are implemented in `packages/eslint-plugin-prairielearn`.
      '@prairielearn/aws-client-mandatory-config': 'error',
      '@prairielearn/aws-client-shared-config': 'error',
      '@prairielearn/jsx-no-dollar-interpolation': 'error',

      '@typescript-eslint/consistent-type-imports': ['error', { fixStyle: 'inline-type-imports' }],

      // We use empty functions in quite a few places, so we'll disable this rule.
      '@typescript-eslint/no-empty-function': 'off',

      // Look, sometimes we just want to use `any`.
      '@typescript-eslint/no-explicit-any': 'off',

      // This was enabled when we upgraded to `@typescript-eslint/*` v6.
      // TODO: fix the violations so we can enable this rule.
      '@typescript-eslint/no-dynamic-delete': 'off',

      // Replaces the standard `no-unused-vars` rule.
      '@typescript-eslint/no-unused-vars': [
        'error',
        {
          args: 'after-used',
          argsIgnorePattern: '^_',
          varsIgnorePattern: '^_',
        },
      ],

      // The _.omit function is still useful in some contexts.
      'you-dont-need-lodash-underscore/omit': 'off',
    },
  },
  {
    files: ['**/*.ts'],
    rules: {
      'no-restricted-syntax': [
        'error',
        ...NO_RESTRICTED_SYNTAX,
        {
          selector: 'MemberExpression[object.name="module"][property.name="exports"]',
          message: 'module.exports should not be used in TypeScript files',
        },
      ],
    },
  },
  {
    files: ['apps/prairielearn/assets/scripts/**/*', 'apps/prairielearn/elements/**/*.js'],
    languageOptions: {
      globals: {
        ...globals.browser,
        ...globals.jquery,
      },
    },
  },
  {
    files: ['packages/preact-cjs/src/**/*', 'packages/preact-cjs-compat/src/**/*'],
    rules: {
      '@typescript-eslint/no-require-imports': 'off',
    },
  },
  globalIgnores([
    '.venv/*',
    '.yarn/*',
    'docs/*',
    'node_modules/*',
    'exampleCourse/*',
    'testCourse/*',
    'coverage/*',
    'out/*',
    'workspaces/*',
    'site/*',

    // Coverage reports
    'coverage/*',
    'apps/*/coverage/*',
    'packages/*/coverage/*',

    // We don't want to lint these files.
    'apps/prairielearn/v2-question-servers/*',
    'apps/prairielearn/public/*',

    // Transpiled code
    'apps/*/dist/*',
    'apps/prairielearn/public/build/*',
    'packages/*/dist/*',
  ]),
]);<|MERGE_RESOLUTION|>--- conflicted
+++ resolved
@@ -136,13 +136,12 @@
 
       'no-floating-promise/no-floating-promise': 'error',
 
-<<<<<<< HEAD
       // Enable all jsx-a11y rules.
       ...jsxA11yX.configs.strict.rules,
       'jsx-a11y-x/anchor-ambiguous-text': 'error',
       'jsx-a11y-x/lang': 'error',
       'jsx-a11y-x/no-aria-hidden-on-focusable': 'error',
-=======
+
       // Use the recommended rules for react-hooks
       'react-hooks/rules-of-hooks': 'error',
       'react-hooks/exhaustive-deps': 'error',
@@ -160,7 +159,6 @@
           ([ruleName, severity]) => [ruleName, severity === 'off' ? 'off' : 'error'],
         ),
       ),
->>>>>>> 0bbdb68b
 
       // Use the recommended rules for vitest
       ...vitest.configs.recommended.rules,
