// @ts-check
const os = require('os');
const path = require('path');
const genericPool = require('generic-pool');
const { v4: uuidv4 } = require('uuid');
const debug = require('debug')('prairielearn:' + path.basename(__filename, '.js'));
const util = require('util');

const logger = require('./logger');
const config = require('./config');
const load = require('./load');
const codeCaller = require('./code-caller');

/**
 * This module maintains a pool of PythonCaller workers, which are used any
 * time we need to execute Python code (elements, question code, etc.).
 *
 * Load is reported in:
 * - python_worker_active: number of python workers currently processing jobs/callbacks
 * - python_worker_idle: number of python workers available for incoming jobs/callbacks
 * - python_callback_waiting: number of queued jobs/callbacks waiting for an available worker
 */

/** @type {import('generic-pool').Pool<codeCaller.PythonCaller>} */
let pool = null;

module.exports = {
  init() {
    debug('init()');
<<<<<<< HEAD
    var numWorkers = config.workersCount;
    if (numWorkers == null) {
      numWorkers = Math.ceil(config.workersPerCpu * os.cpus().length);
    }
    for (let i = 0; i < numWorkers; i++) {
      const pc = new codeCaller.PythonCaller();
      pc.number = i;
      pythonCallers.push(pc);
      load.startJob('python_worker_idle', pc.uuid);
      availablePythonCallers.push(pc);
    }
    module.exports._warmUpWorkers();
  },

  finish(callback) {
    debug('finish()');
    const testFinished = () => {
      if (availablePythonCallers.length < pythonCallers.length) {
        // keep waiting for all pythonCallers to be returned
        debug('finish(): waiting for availablePythonCallers');
        setTimeout(testFinished, 100);
      } else {
        debug('finish(): calling done() on all pythonCallers');
        for (let i = 0; i < pythonCallers.length; i++) {
          pythonCallers[i].done();
        }
        pythonCallers = [];
        availablePythonCallers = [];
        return callback(null);
      }
    };
    testFinished();
  },

  getPythonCaller(callback) {
    debug('getPythonCaller()');
    if (pythonCallers.length === 0) return callback(new Error('no PythonCallers initialized'));
    if (availablePythonCallers.length > 0) {
      const pc = availablePythonCallers[0];
      availablePythonCallers = availablePythonCallers.slice(1);
      load.endJob('python_worker_idle', pc.uuid);
      debug(`getPythonCaller(): got ${pc.number}`);
      load.startJob('python_worker_active', pc.uuid);
      callback(null, pc);
    } else {
      if (config.workerUseQueue) {
        debug(`getPythonCaller(): adding to waitingCallbacks`);
        callback.__load_uuid = uuidv4();
        load.startJob('python_callback_waiting', callback.__load_uuid);
        waitingCallbacks.push(callback);
      } else {
        debug(`getPythonCaller(): no workers available, waiting to error`);
=======
    const numWorkers = config.workersCount ?? Math.ceil(config.workersPerCpu * os.cpus().length);
    pool = genericPool.createPool(
      {
        create: async () => {
          const pc = new codeCaller.PythonCaller();
          pc.ensureChild();
          load.startJob('python_worker_idle', pc.uuid);
          return pc;
        },
        destroy: async (pc) => {
          load.endJob('python_worker_idle', pc.uuid);
          pc.done();
        },
      },
      {
        min: numWorkers,
        max: numWorkers,
      }
    );
  },

  async finishAsync() {
    debug('finish(): waiting for pool to drain');
    await pool.drain();
    await pool.clear();
    debug('finish(): pool finished draining');
  },

  finish(callback) {
    util.callbackify(module.exports.finishAsync)(callback);
  },

  /**
   * Acquires a Python worker and automatically returns it to the pool or
   * disposes of it once it has been used.
   *
   * @template T
   * @param {(pc: codeCaller.PythonCaller) => Promise<T>} fn
   * @returns {Promise<T>}
   */
  async withPythonCaller(fn) {
    if (pool.available === 0 && !config.workerUseQueue) {
      debug(`getPythonCaller(): no workers available, waiting to error`);
      return new Promise((resolve, reject) => {
>>>>>>> 8616cff9
        setTimeout(() => {
          reject(new Error('Server is overloaded. Please try again.'));
        }, config.workerOverloadDelayMS);
      });
    }

    const jobUuid = uuidv4();
    load.startJob('python_callback_waiting', jobUuid);

    const pc = await pool.acquire();

    debug(`getPythonCaller(): got ${pc.uuid}`);
    load.endJob('python_callback_waiting', jobUuid);
    load.endJob('python_worker_idle', pc.uuid);
    load.startJob('python_worker_active', pc.uuid);

    let fnErr, fnResult;
    try {
      fnResult = await fn(pc);
    } catch (err) {
      fnErr = err;
    }

    debug('returnPythonCaller()');
    load.endJob('python_worker_active', pc.uuid);
<<<<<<< HEAD
    callback(null);
    pc.restart((err, success) => {
      let needsFullRestart = false;
      if (err) {
        debug('returnPythonCaller(): restart returned error: ${err}');
        logger.error(`Error restarting pythonCaller: ${err}`);
=======

    let needsFullRestart = false;
    let restartErr;
    try {
      const restartSuccess = await pc.restartAsync();
      if (!restartSuccess) {
        debug('returnPythonCaller(): restart requested a full restart');
        // no error logged here, everything is still ok
>>>>>>> 8616cff9
        needsFullRestart = true;
      }
    } catch (err) {
      restartErr = err;
      debug('returnPythonCaller(): restart returned error: ${err}');
      logger.error(`Error restarting pythonCaller: ${err}`);
      needsFullRestart = true;
    }

    load.startJob('python_worker_idle', pc.uuid);

    if (needsFullRestart) {
      await pool.destroy(pc);
    } else {
      await pool.release(pc);
    }

    const overallErr = fnErr ?? restartErr;
    if (overallErr) {
      throw overallErr;
    } else {
      return fnResult;
    }
  },
};<|MERGE_RESOLUTION|>--- conflicted
+++ resolved
@@ -27,60 +27,6 @@
 module.exports = {
   init() {
     debug('init()');
-<<<<<<< HEAD
-    var numWorkers = config.workersCount;
-    if (numWorkers == null) {
-      numWorkers = Math.ceil(config.workersPerCpu * os.cpus().length);
-    }
-    for (let i = 0; i < numWorkers; i++) {
-      const pc = new codeCaller.PythonCaller();
-      pc.number = i;
-      pythonCallers.push(pc);
-      load.startJob('python_worker_idle', pc.uuid);
-      availablePythonCallers.push(pc);
-    }
-    module.exports._warmUpWorkers();
-  },
-
-  finish(callback) {
-    debug('finish()');
-    const testFinished = () => {
-      if (availablePythonCallers.length < pythonCallers.length) {
-        // keep waiting for all pythonCallers to be returned
-        debug('finish(): waiting for availablePythonCallers');
-        setTimeout(testFinished, 100);
-      } else {
-        debug('finish(): calling done() on all pythonCallers');
-        for (let i = 0; i < pythonCallers.length; i++) {
-          pythonCallers[i].done();
-        }
-        pythonCallers = [];
-        availablePythonCallers = [];
-        return callback(null);
-      }
-    };
-    testFinished();
-  },
-
-  getPythonCaller(callback) {
-    debug('getPythonCaller()');
-    if (pythonCallers.length === 0) return callback(new Error('no PythonCallers initialized'));
-    if (availablePythonCallers.length > 0) {
-      const pc = availablePythonCallers[0];
-      availablePythonCallers = availablePythonCallers.slice(1);
-      load.endJob('python_worker_idle', pc.uuid);
-      debug(`getPythonCaller(): got ${pc.number}`);
-      load.startJob('python_worker_active', pc.uuid);
-      callback(null, pc);
-    } else {
-      if (config.workerUseQueue) {
-        debug(`getPythonCaller(): adding to waitingCallbacks`);
-        callback.__load_uuid = uuidv4();
-        load.startJob('python_callback_waiting', callback.__load_uuid);
-        waitingCallbacks.push(callback);
-      } else {
-        debug(`getPythonCaller(): no workers available, waiting to error`);
-=======
     const numWorkers = config.workersCount ?? Math.ceil(config.workersPerCpu * os.cpus().length);
     pool = genericPool.createPool(
       {
@@ -125,7 +71,6 @@
     if (pool.available === 0 && !config.workerUseQueue) {
       debug(`getPythonCaller(): no workers available, waiting to error`);
       return new Promise((resolve, reject) => {
->>>>>>> 8616cff9
         setTimeout(() => {
           reject(new Error('Server is overloaded. Please try again.'));
         }, config.workerOverloadDelayMS);
@@ -151,14 +96,6 @@
 
     debug('returnPythonCaller()');
     load.endJob('python_worker_active', pc.uuid);
-<<<<<<< HEAD
-    callback(null);
-    pc.restart((err, success) => {
-      let needsFullRestart = false;
-      if (err) {
-        debug('returnPythonCaller(): restart returned error: ${err}');
-        logger.error(`Error restarting pythonCaller: ${err}`);
-=======
 
     let needsFullRestart = false;
     let restartErr;
@@ -167,7 +104,6 @@
       if (!restartSuccess) {
         debug('returnPythonCaller(): restart requested a full restart');
         // no error logged here, everything is still ok
->>>>>>> 8616cff9
         needsFullRestart = true;
       }
     } catch (err) {
