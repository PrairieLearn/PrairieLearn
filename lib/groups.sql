-- BLOCK get_config_info
SELECT
  gc.*
FROM
  group_configs AS gc
WHERE
  gc.assessment_id = $assessment_id
  AND gc.deleted_at IS NULL;

-- BLOCK create_group
WITH
  create_group AS (
    INSERT INTO
      groups (name, group_config_id, course_instance_id) (
        SELECT
          $group_name,
          gc.id,
          gc.course_instance_id
        FROM
          group_configs AS gc
        WHERE
<<<<<<< HEAD
            gc.assessment_id = $assessment_id
            AND gc.deleted_at IS NULL
    )
    RETURNING id
),
create_log AS (
    INSERT INTO group_logs
        (authn_user_id, user_id, group_id, action)
    SELECT $authn_user_id, $user_id, cg.id, 'create' FROM create_group AS cg
),
get_role AS (
    SELECT
        gr.id AS role_id
    FROM
        group_roles AS gr
    WHERE
        (gr.assessment_id = $assessment_id AND gr.can_assign_roles_at_start)
    ORDER BY gr.maximum
    LIMIT 1
),
join_group AS (
    INSERT INTO group_users
        (user_id, group_id)
    SELECT $user_id, cg.id 
    FROM create_group AS cg
),
assign_role AS (
    INSERT INTO group_user_roles
        (user_id, group_role_id, group_id)
    SELECT $user_id, gr.role_id, cg.id 
    FROM create_group AS cg, (SELECT * FROM get_role) as gr
)
INSERT INTO group_logs
    (authn_user_id, user_id, group_id, action)
SELECT $authn_user_id, $user_id, cg.id, 'join' FROM create_group AS cg;
=======
          gc.assessment_id = $assessment_id
          AND gc.deleted_at IS NULL
      )
    RETURNING
      id
  ),
  create_log AS (
    INSERT INTO
      group_logs (authn_user_id, user_id, group_id, action)
    SELECT
      $authn_user_id,
      $user_id,
      cg.id,
      'create'
    FROM
      create_group AS cg
  ),
  join_group AS (
    INSERT INTO
      group_users (user_id, group_id)
    SELECT
      $user_id,
      cg.id
    FROM
      create_group AS cg
  )
INSERT INTO
  group_logs (authn_user_id, user_id, group_id, action)
SELECT
  $authn_user_id,
  $user_id,
  cg.id,
  'join'
FROM
  create_group AS cg;
>>>>>>> 89fc7b61

-- BLOCK get_group_members
SELECT
<<<<<<< HEAD
    DISTINCT u.uid, u.user_id, gu.group_id, g.name AS group_name, g.join_code
=======
  gu.group_id,
  g.name,
  g.join_code,
  u.uid,
  u.name AS user_name,
  gc.minimum,
  gc.maximum,
  gc.student_authz_join,
  gc.student_authz_create,
  gc.student_authz_leave
>>>>>>> 89fc7b61
FROM
  assessments AS a
  JOIN group_configs AS gc ON gc.assessment_id = a.id
  JOIN groups AS g ON g.group_config_id = gc.id
  JOIN group_users AS gu ON gu.group_id = g.id
  JOIN group_users AS gu2 ON gu2.group_id = gu.group_id
  JOIN users AS u ON u.user_id = gu2.user_id
WHERE
<<<<<<< HEAD
    a.id = $assessment_id
    AND gu.user_id = $user_id
    AND g.deleted_at IS NULL
    AND gc.deleted_at IS NULL

-- BLOCK get_group_roles
SELECT gr.id::INTEGER, gr.role_name, COUNT(gu.user_id)::INTEGER AS count, gr.maximum, gr.minimum
FROM (SELECT * FROM group_roles WHERE assessment_id = $assessment_id) AS gr 
LEFT JOIN (
    SELECT * FROM group_user_roles
    WHERE group_id = $group_id
    ) AS gu ON gu.group_role_id = gr.id
GROUP BY gr.id, maximum, minimum, role_name;

-- BLOCK get_assessment_level_permissions
SELECT 
    bool_or(gr.can_assign_roles_at_start) AS can_assign_roles_at_start, 
    bool_or(gr.can_assign_roles_during_assessment) AS can_assign_roles_during_assessment
FROM
    group_roles as gr JOIN group_user_roles as gu ON gr.id = gu.group_role_id
WHERE
    gr.assessment_id = $assessment_id AND gu.user_id = $user_id;

-- BLOCK get_role_assignments
SELECT 
    gu.user_id, u.uid, gr.role_name
FROM 
    users u JOIN group_user_roles gu ON u.user_id = gu.user_id
    JOIN group_roles gr ON gu.group_role_id = gr.id
WHERE
    gu.group_id = $group_id;
=======
  a.id = $assessment_id
  AND gu.user_id = $user_id
  AND g.deleted_at IS NULL
  AND gc.deleted_at IS NULL;

-- BLOCK leave_group
WITH
  log AS (
    DELETE FROM group_users
    WHERE
      user_id = $user_id
      AND group_id IN (
        SELECT
          g.id
        FROM
          assessments AS a
          JOIN group_configs AS gc ON gc.assessment_id = a.id
          JOIN groups AS g ON g.group_config_id = gc.id
        WHERE
          a.id = $assessment_id
          AND g.deleted_at IS NULL
          AND gc.deleted_at IS NULL
      )
    RETURNING
      group_id
  )
INSERT INTO
  group_logs (authn_user_id, user_id, group_id, action)
SELECT
  $authn_user_id,
  $user_id,
  group_id,
  'leave'
FROM
  log;
>>>>>>> 89fc7b61
<|MERGE_RESOLUTION|>--- conflicted
+++ resolved
@@ -19,7 +19,6 @@
         FROM
           group_configs AS gc
         WHERE
-<<<<<<< HEAD
             gc.assessment_id = $assessment_id
             AND gc.deleted_at IS NULL
     )
@@ -55,60 +54,10 @@
 INSERT INTO group_logs
     (authn_user_id, user_id, group_id, action)
 SELECT $authn_user_id, $user_id, cg.id, 'join' FROM create_group AS cg;
-=======
-          gc.assessment_id = $assessment_id
-          AND gc.deleted_at IS NULL
-      )
-    RETURNING
-      id
-  ),
-  create_log AS (
-    INSERT INTO
-      group_logs (authn_user_id, user_id, group_id, action)
-    SELECT
-      $authn_user_id,
-      $user_id,
-      cg.id,
-      'create'
-    FROM
-      create_group AS cg
-  ),
-  join_group AS (
-    INSERT INTO
-      group_users (user_id, group_id)
-    SELECT
-      $user_id,
-      cg.id
-    FROM
-      create_group AS cg
-  )
-INSERT INTO
-  group_logs (authn_user_id, user_id, group_id, action)
-SELECT
-  $authn_user_id,
-  $user_id,
-  cg.id,
-  'join'
-FROM
-  create_group AS cg;
->>>>>>> 89fc7b61
 
 -- BLOCK get_group_members
 SELECT
-<<<<<<< HEAD
     DISTINCT u.uid, u.user_id, gu.group_id, g.name AS group_name, g.join_code
-=======
-  gu.group_id,
-  g.name,
-  g.join_code,
-  u.uid,
-  u.name AS user_name,
-  gc.minimum,
-  gc.maximum,
-  gc.student_authz_join,
-  gc.student_authz_create,
-  gc.student_authz_leave
->>>>>>> 89fc7b61
 FROM
   assessments AS a
   JOIN group_configs AS gc ON gc.assessment_id = a.id
@@ -117,7 +66,6 @@
   JOIN group_users AS gu2 ON gu2.group_id = gu.group_id
   JOIN users AS u ON u.user_id = gu2.user_id
 WHERE
-<<<<<<< HEAD
     a.id = $assessment_id
     AND gu.user_id = $user_id
     AND g.deleted_at IS NULL
@@ -148,41 +96,4 @@
     users u JOIN group_user_roles gu ON u.user_id = gu.user_id
     JOIN group_roles gr ON gu.group_role_id = gr.id
 WHERE
-    gu.group_id = $group_id;
-=======
-  a.id = $assessment_id
-  AND gu.user_id = $user_id
-  AND g.deleted_at IS NULL
-  AND gc.deleted_at IS NULL;
-
--- BLOCK leave_group
-WITH
-  log AS (
-    DELETE FROM group_users
-    WHERE
-      user_id = $user_id
-      AND group_id IN (
-        SELECT
-          g.id
-        FROM
-          assessments AS a
-          JOIN group_configs AS gc ON gc.assessment_id = a.id
-          JOIN groups AS g ON g.group_config_id = gc.id
-        WHERE
-          a.id = $assessment_id
-          AND g.deleted_at IS NULL
-          AND gc.deleted_at IS NULL
-      )
-    RETURNING
-      group_id
-  )
-INSERT INTO
-  group_logs (authn_user_id, user_id, group_id, action)
-SELECT
-  $authn_user_id,
-  $user_id,
-  group_id,
-  'leave'
-FROM
-  log;
->>>>>>> 89fc7b61
+    gu.group_id = $group_id;