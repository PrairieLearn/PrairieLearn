-- BLOCK get_config_info
SELECT
    gc.*
FROM
    group_configs AS gc
WHERE
    gc.assessment_id = $assessment_id AND gc.deleted_at IS NULL;

<<<<<<< HEAD
-- BLOCK get_assigner_role
=======
-- BLOCK get_creator_role
>>>>>>> 5a45cf03
SELECT
    gr.*
FROM
    group_roles AS gr
WHERE
<<<<<<< HEAD
    gr.assessment_id = $assessment_id
    AND gr.can_assign_roles_at_start
=======
    (gr.assessment_id = $assessment_id
    AND gr.can_assign_roles_at_start)
    OR
    (gr.role_name = 'No group roles')
ORDER BY gr.maximum
>>>>>>> 5a45cf03
LIMIT 1

-- BLOCK create_group
WITH
create_group AS (
    INSERT INTO groups
        (name, group_config_id, course_instance_id)
    (
        SELECT
            $group_name, gc.id, gc.course_instance_id
        FROM
            group_configs AS gc
        WHERE
            gc.assessment_id = $assessment_id
            AND gc.deleted_at IS NULL
    )
    RETURNING id
),
create_log AS (
    INSERT INTO group_logs
        (authn_user_id, user_id, group_id, action)
    SELECT $authn_user_id, $user_id, cg.id, 'create' FROM create_group AS cg
),
join_group AS (
    INSERT INTO group_users
        (user_id, group_role_id, group_id)
<<<<<<< HEAD
    SELECT $user_id, $assigner_role_id, cg.id FROM create_group AS cg
=======
    SELECT $user_id, $group_role_id, cg.id FROM create_group AS cg
>>>>>>> 5a45cf03
)
INSERT INTO group_logs
    (authn_user_id, user_id, group_id, action)
SELECT $authn_user_id, $user_id, cg.id, 'join' FROM create_group AS cg;

-- BLOCK get_group_info
SELECT
<<<<<<< HEAD
    gu.group_id, g.name, g.join_code, u.uid, gr.role_name, gc.minimum, gc.maximum,gc.student_authz_join, gc.student_authz_create, gc.student_authz_leave
=======
    DISTINCT gu.group_id, g.name, g.join_code, u.uid, gr.role_name, gc.minimum, gc.maximum,gc.student_authz_join, gc.student_authz_create, gc.student_authz_leave
>>>>>>> 5a45cf03
FROM
    assessments AS a
    JOIN group_configs AS gc ON gc.assessment_id = a.id
    JOIN groups AS g ON g.group_config_id = gc.id
    JOIN group_users AS gu ON gu.group_id = g.id
    JOIN group_users AS gu2 ON gu2.group_id = gu.group_id
    JOIN users AS u ON u.user_id = gu2.user_id
    LEFT JOIN group_roles AS gr ON gr.id = gu2.group_role_id
WHERE
    a.id = $assessment_id
    AND gu.user_id = $user_id
    AND g.deleted_at IS NULL
    AND gc.deleted_at IS NULL;

-- BLOCK get_group_info_with_roles
SELECT
    DISTINCT gu.group_id, g.name, g.join_code, u.uid, gc.minimum, gc.maximum,gc.student_authz_join, gc.student_authz_create, gc.student_authz_leave,
    STRING_AGG(DISTINCT gr.role_name, ', ' ORDER BY gr.role_name) AS role_names
FROM
    assessments AS a
    JOIN group_configs AS gc ON gc.assessment_id = a.id
    JOIN groups AS g ON g.group_config_id = gc.id
    JOIN group_users AS gu ON gu.group_id = g.id
    JOIN group_users AS gu2 ON gu2.group_id = gu.group_id
    JOIN users AS u ON u.user_id = gu2.user_id
    LEFT JOIN group_roles AS gr ON gr.id = gu2.group_role_id
WHERE
    a.id = $assessment_id
    AND gu.user_id = $user_id
    AND g.deleted_at IS NULL
    AND gc.deleted_at IS NULL
GROUP BY
    gu.group_id, g.name, g.join_code, u.uid, gc.minimum, gc.maximum, gc.student_authz_join, gc.student_authz_create, gc.student_authz_leave;

-- BLOCK leave_group
WITH log AS (
    DELETE FROM
        group_users
    WHERE
        user_id = $user_id
        AND group_id IN (SELECT g.id
                        FROM assessments AS a
                        JOIN group_configs AS gc ON gc.assessment_id = a.id
                        JOIN groups AS g ON g.group_config_id = gc.id
                        WHERE a.id = $assessment_id
                        AND g.deleted_at IS NULL
                        AND gc.deleted_at IS NULL)
    RETURNING group_id
)
INSERT INTO group_logs
    (authn_user_id, user_id, group_id, action)
SELECT $authn_user_id, $user_id, group_id, 'leave'
FROM log;

-- BLOCK get_group_roles
SELECT
    gr.*
FROM
    group_roles as gr
WHERE
    gr.assessment_id = $assessment_id<|MERGE_RESOLUTION|>--- conflicted
+++ resolved
@@ -6,26 +6,17 @@
 WHERE
     gc.assessment_id = $assessment_id AND gc.deleted_at IS NULL;
 
-<<<<<<< HEAD
--- BLOCK get_assigner_role
-=======
 -- BLOCK get_creator_role
->>>>>>> 5a45cf03
 SELECT
     gr.*
 FROM
     group_roles AS gr
 WHERE
-<<<<<<< HEAD
-    gr.assessment_id = $assessment_id
-    AND gr.can_assign_roles_at_start
-=======
     (gr.assessment_id = $assessment_id
     AND gr.can_assign_roles_at_start)
     OR
     (gr.role_name = 'No group roles')
 ORDER BY gr.maximum
->>>>>>> 5a45cf03
 LIMIT 1
 
 -- BLOCK create_group
@@ -52,11 +43,7 @@
 join_group AS (
     INSERT INTO group_users
         (user_id, group_role_id, group_id)
-<<<<<<< HEAD
-    SELECT $user_id, $assigner_role_id, cg.id FROM create_group AS cg
-=======
     SELECT $user_id, $group_role_id, cg.id FROM create_group AS cg
->>>>>>> 5a45cf03
 )
 INSERT INTO group_logs
     (authn_user_id, user_id, group_id, action)
@@ -64,11 +51,7 @@
 
 -- BLOCK get_group_info
 SELECT
-<<<<<<< HEAD
-    gu.group_id, g.name, g.join_code, u.uid, gr.role_name, gc.minimum, gc.maximum,gc.student_authz_join, gc.student_authz_create, gc.student_authz_leave
-=======
     DISTINCT gu.group_id, g.name, g.join_code, u.uid, gr.role_name, gc.minimum, gc.maximum,gc.student_authz_join, gc.student_authz_create, gc.student_authz_leave
->>>>>>> 5a45cf03
 FROM
     assessments AS a
     JOIN group_configs AS gc ON gc.assessment_id = a.id
