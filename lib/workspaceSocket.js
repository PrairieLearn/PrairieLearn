--- conflicted
+++ resolved
@@ -87,12 +87,7 @@
     });
 
     socket.on('disconnect', () => {
-<<<<<<< HEAD
         console.log('User disconnected.');
-        // controlContainer(module.exports._namespace.to(workspace_id), 'stop');
-=======
-        console.log('user disconnected');
         // controlContainer(module.exports._namespace.to(workspace_id), workspace_id, 'sync');
->>>>>>> 1b49e1dd
     });
 };