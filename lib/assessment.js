const ERR = require('async-stacktrace');
const _ = require('lodash');
const async = require('async');
const ejs = require('ejs');
const path = require('path');
const debug = require('debug')('prairielearn:' + path.basename(__filename, '.js'));
const request = require('request');

const config = require('./config');
const error = require('../prairielib/lib/error');
const logger = require('../lib/logger');
const question = require('../lib/question');
const externalGrader = require('./externalGrader');
const externalGradingSocket = require('../lib/externalGradingSocket');
const serverJobs = require('../lib/server-jobs');
const sqldb = require('../prairielib/lib/sql-db');
const sqlLoader = require('../prairielib/lib/sql-loader');
const ltiOutcomes = require('../lib/ltiOutcomes');

const sql = sqlLoader.loadSqlEquiv(__filename);

/**
 * Assessment module.
 * @module assessment
 */

module.exports = {
  /**
   * Check that an assessment_instance_id really belongs to the given assessment_id
   *
   * @param {number} assessment_instance_id - The assessment instance to check.
   * @param {number} assessment_id - The assessment it should belong to.
   * @param {function} callback - A callback(err) function.
   */
  checkBelongs(assessment_instance_id, assessment_id, callback) {
    const params = {
      assessment_instance_id,
      assessment_id,
    };
    sqldb.query(sql.check_belongs, params, (err, result) => {
      if (ERR(err, callback)) return;
      if (result.rowCount != 1) return callback(new Error('access denied'));
      callback(null);
    });
  },

  /**
   * Render the "text" property of an assessment.
   *
   * @param {Object} assessment - The assessment to render the text for.
   * @param {string} urlPrefix - The current server urlPrefix.
   * @param {function} callback - A callback(err, html) function.
   */
  renderText(assessment, urlPrefix, callback) {
    if (!assessment.text) return callback(null, null);

    var context = {
      clientFilesCourse: urlPrefix + '/clientFilesCourse',
      clientFilesCourseInstance: urlPrefix + '/clientFilesCourseInstance',
      clientFilesAssessment: urlPrefix + '/assessment/' + assessment.id + '/clientFilesAssessment',
    };
    var assessment_text_templated;
    try {
      assessment_text_templated = ejs.render(assessment.text, context);
    } catch (e) {
      return ERR(e, callback);
    }
    callback(null, assessment_text_templated);
  },

  /**
   * Create a new assessment instance and all the questions in it.
   *
   * @param {number} assessment_id - The assessment to create the assessment instance for.
   * @param {number} user_id - The user who will own the new assessment instance.
   * @param {boolean} group_work - If the assessment will support group work.
   * @param {number} authn_user_id - The current authenticated user.
   * @param {string} mode - The mode for the new assessment instance.
   * @param {?number} time_limit_min - The time limit for the new assessment instance.
   * @param {Date} date - The date of creation for the new assessment instance.
   * @param {function} callback - A callback(err, assessment_instance_id) function.
   */
  makeAssessmentInstance(
    assessment_id,
    user_id,
    group_work,
    authn_user_id,
    mode,
    time_limit_min,
    date,
    callback
  ) {
    sqldb.beginTransaction((err, client, done) => {
      if (ERR(err, callback)) return;

      var assessment_instance_id;
      async.series(
        [
          // Even though we only have a single series function,
          // we use the async.series pattern for consistency and
          // to make sure we correctly call endTransaction even
          // in the presence of errors.
          (callback) => {
            var params = [
              assessment_id,
              user_id,
              group_work,
              authn_user_id,
              mode,
              time_limit_min,
              date,
            ];
            sqldb.callWithClientOneRow(
              client,
              'assessment_instances_insert',
              params,
              (err, result) => {
                if (ERR(err, callback)) return;
                assessment_instance_id = result.rows[0].assessment_instance_id;
                callback(null);
              }
            );
          },
        ],
        (err) => {
          sqldb.endTransaction(client, done, err, (err) => {
            if (ERR(err, callback)) return;
            callback(null, assessment_instance_id);
          });
        }
      );
    });
  },

  /**
   * Add new questions to the assessment instance and regrade it if necessary.
   *
   * @param {number} assessment_instance_id - The assessment instance to grade.
   * @param {number} authn_user_id - The current authenticated user.
   * @param {function} callback - A callback(err, updated) function.
   */
  update(assessment_instance_id, authn_user_id, callback) {
    debug('update()');
    let updated;
    sqldb.beginTransaction((err, client, done) => {
      if (ERR(err, callback)) return;
      debug('inside transaction');
      async.series(
        [
          (callback) => {
            sqldb.callWithClient(
              client,
              'assessment_instances_lock',
              [assessment_instance_id],
              (err) => {
                if (ERR(err, callback)) return;
                debug('locked');
                callback(null);
              }
            );
          },
          (callback) => {
            const params = [assessment_instance_id, authn_user_id];
            sqldb.callWithClientOneRow(
              client,
              'assessment_instances_update',
              params,
              (err, result) => {
                if (ERR(err, callback)) return;
                updated = result.rows[0].updated;
                debug('updated:', updated);
                callback(null);
              }
            );
          },
          (callback) => {
            if (!updated) return callback(null); // skip if not updated

            // if updated, regrade to pick up max_points changes, etc.
            const params = [
              assessment_instance_id,
              authn_user_id,
              null, // credit
              true, // only_log_if_score_updated
            ];
            sqldb.callWithClientOneRow(
              client,
              'assessment_instances_grade',
              params,
              (err, _result) => {
                if (ERR(err, callback)) return;
                debug('graded');
                ltiOutcomes.updateScore(assessment_instance_id, client, (err) => {
                  if (ERR(err, callback)) return;
                  callback(null);
                });
              }
            );
          },
        ],
        (err) => {
          sqldb.endTransaction(client, done, err, (err) => {
            if (ERR(err, callback)) return;
            debug('transaction ended');
            callback(null, updated);
          });
        }
      );
    });
  },

  /**
   * Internal worker for gradeAssessmentInstance(). Do not call directly.
   * @protected
   *
   * @param {Object} client - SQL client that must be inside a locked transaction.
   * @param {number} assessment_instance_id - The assessment instance to grade.
   * @param {number} authn_user_id - The current authenticated user.
   * @param {boolean} close - Whether to close the assessment instance after grading.
   * @param {boolean} overrideGradeRate - Whether to override grade rate limits.
   * @param {function} callback - A callback(err) function.
   */
  _gradeAssessmentInstanceWithClient(
    client,
    assessment_instance_id,
    authn_user_id,
    close,
    overrideGradeRate,
    callback
  ) {
    debug('_gradeAssessmentInstanceWithClient()');
    let rows;
    overrideGradeRate = close || overrideGradeRate;
    // We may have to submit grading jobs to the external grader after this
    // grading transaction has been accepted; collect those job ids here.
    let grading_job_ids = [];
    async.series(
      [
        (callback) => {
          sqldb.callWithClient(
            client,
            'variants_select_for_assessment_instance_grading',
            [assessment_instance_id],
            (err, result) => {
              if (ERR(err, callback)) return;
              rows = result.rows;
              debug(
                '_gradeAssessmentInstanceWithClient()',
                'selected variants',
                'count:',
                rows.length
              );
              callback(null);
            }
          );
        },
        (callback) => {
          async.eachSeries(
            rows,
            (row, callback) => {
              debug('_gradeAssessmentInstanceWithClient()', 'loop', 'variant.id:', row.variant.id);
              const check_submission_id = null;
              question._gradeVariantWithClient(
                client,
                row.variant,
                check_submission_id,
                row.question,
                row.course,
                authn_user_id,
                overrideGradeRate,
                (err, grading_job_id) => {
                  if (ERR(err, callback)) return;
                  if (grading_job_id !== undefined) {
                    grading_job_ids.push(grading_job_id);
                  }
                  callback(null);
                }
              );
            },
<<<<<<< HEAD
            (callback) => {
                if (!close) return callback(null);
                if (!config.ptHost && !config.ptApiSecretKey) return callback(null);
                const params = { assessment_instance_id };
                sqldb.queryWithClient(client, sql.select_exam_uuid, params, (err, result) => {
                    if (ERR(err, callback)) return;
                    // If there are no assessment access rules with an exam UUID, do not call API
                    if (result.rowCount === 0) return callback(null);
                    const url = `${config.ptHost}/pt/api/v1/assessment_instance/${assessment_instance_id}/end_exam`;
                    const authorization = 'Custom ' + Buffer.from(JSON.stringify({
                        secret_key: config.ptApiSecretKey,
                        authn_user_id,
                    }, 'utf-8')).toString('base64');
                    const form = {};
                    request.post({url, form, headers: {
                        'Authorization': authorization,
                    }}, function (_error, _response, body) {
                        debug('_gradeAssessmentInstanceWithClient()', 'revoked PT access', body);
                    });
                    // Do not wait for URL to return before proceeding (revoke in the background)
                    callback(null);
                });
            },
        ], (err) => {
            if (ERR(err, callback)) return;
            debug('_gradeAssessmentInstanceWithClient()', 'success');
            callback(null, grading_job_ids);
        });
    },
=======
            (err) => {
              if (ERR(err, callback)) return;
              debug('_gradeAssessmentInstanceWithClient()', 'finished grading');
              callback(null);
            }
          );
        },
        (callback) => {
          if (!close) return callback(null);
          sqldb.callWithClient(
            client,
            'assessment_instances_close',
            [assessment_instance_id, authn_user_id],
            (err) => {
              if (ERR(err, callback)) return;
              callback(null);
            }
          );
        },
      ],
      (err) => {
        if (ERR(err, callback)) return;
        debug('_gradeAssessmentInstanceWithClient()', 'success');
        callback(null, grading_job_ids);
      }
    );
  },
>>>>>>> 31d4edf2

  /**
   * Grade all questions in an assessment instance and (optionally) close it.
   *
   * @param {number} assessment_instance_id - The assessment instance to grade.
   * @param {number} authn_user_id - The current authenticated user.
   * @param {boolean} close - Whether to close the assessment instance after grading.
   * @param {boolean} overrideGradeRate - Whether to override grade rate limits.
   * @param {function} callback - A callback(err) function.
   */
  gradeAssessmentInstance(
    assessment_instance_id,
    authn_user_id,
    close,
    overrideGradeRate,
    callback
  ) {
    debug('gradeAssessmentInstance()');
    let grading_job_ids;
    sqldb.beginTransaction((err, client, done) => {
      if (ERR(err, callback)) return;
      async.series(
        [
          (callback) => {
            sqldb.callWithClient(
              client,
              'assessment_instances_lock',
              [assessment_instance_id],
              (err) => {
                if (ERR(err, callback)) return;
                debug('gradeAssessmentInstance()', 'locked');
                callback(null);
              }
            );
          },
          (callback) => {
            this._gradeAssessmentInstanceWithClient(
              client,
              assessment_instance_id,
              authn_user_id,
              close,
              overrideGradeRate,
              (err, ret_grading_job_ids) => {
                if (ERR(err, callback)) return;
                grading_job_ids = ret_grading_job_ids;
                debug('gradeAssessmentInstance()', 'finished _gradeAssessmentInstanceWithClient()');
                callback(null);
              }
            );
          },
        ],
        (err) => {
          sqldb.endTransaction(client, done, err, (err) => {
            if (ERR(err, callback)) return;
            debug('gradeAssessmentInstance()', 'success');
            if (grading_job_ids.length > 0) {
              // We need to submit these grading jobs to be graded
              externalGrader.beginGradingJobs(grading_job_ids, (err) => {
                if (ERR(err, callback)) return;
                callback(null);
              });
            } else {
              // We're done!
              callback(null);
            }
          });
        }
      );
    });
  },

  /**
   * Grade all assessment instances and (optionally) close them.
   *
   * @param {number} assessment_id - The assessment to grade.
   * @param {number} user_id - The current user performing the update.
   * @param {number} authn_user_id - The current authenticated user.
   * @param {boolean} close - Whether to close the assessment instances after grading.
   * @param {boolean} overrideGradeRate - Whether to override grade rate limits.
   * @param {function} callback - A callback(err) function.
   */
  gradeAllAssessmentInstances(
    assessment_id,
    user_id,
    authn_user_id,
    close,
    overrideGradeRate,
    callback
  ) {
    debug('gradeAllAssessmentInstances()');
    const params = { assessment_id };
    sqldb.queryOneRow(sql.select_assessment_info, params, function (err, result) {
      if (ERR(err, callback)) return;
      const assessment_label = result.rows[0].assessment_label;
      const course_instance_id = result.rows[0].course_instance_id;
      const course_id = result.rows[0].course_id;

      const options = {
        course_id: course_id,
        course_instance_id: course_instance_id,
        assessment_id: assessment_id,
        user_id: user_id,
        authn_user_id: authn_user_id,
        type: 'grade_all_assessment_instances',
        description: 'Grade all assessment instances for ' + assessment_label,
      };
      serverJobs.createJobSequence(options, function (err, job_sequence_id) {
        if (ERR(err, callback)) return;
        callback(null, job_sequence_id);

        // We've now triggered the callback to our caller, but we
        // continue executing below to launch the jobs themselves.

        const jobOptions = {
          course_id: course_id,
          course_instance_id: course_instance_id,
          assessment_id: assessment_id,
          user_id: user_id,
          authn_user_id: authn_user_id,
          type: 'grade_all_assessment_instances',
          description: 'Grade all assessment instances for ' + assessment_label,
          job_sequence_id: job_sequence_id,
          last_in_sequence: true,
        };
        serverJobs.createJob(jobOptions, function (err, job) {
          if (err) {
            logger.error('Error in createJob()', err);
            serverJobs.failJobSequence(job_sequence_id);
            return;
          }
          job.verbose('Grading assessment instances for ' + assessment_label);

          const params = { assessment_id };
          sqldb.query(sql.select_instances_to_grade, params, (err, result) => {
            if (ERR(err, callback)) return;
            let rows = result.rows;
            job.verbose(rows.length == 1 ? 'One instance found' : rows.length + ' instances found');
            async.eachSeries(
              rows,
              (row, callback) => {
                job.verbose(
                  `Grading assessment instance #${row.instance_number} for ${row.username}`
                );
                module.exports.gradeAssessmentInstance(
                  row.assessment_instance_id,
                  authn_user_id,
                  close,
                  overrideGradeRate,
                  (err) => {
                    if (ERR(err, callback)) return;
                    callback(null);
                  }
                );
              },
              (err) => {
                if (err) {
                  job.fail(error.newMessage(err, 'Error grading instances'));
                } else {
                  job.verbose('Finished grading assessment instances');
                  job.succeed();
                }
              }
            );
          });
        });
      });
    });
  },

  /**
   * Process the result of an external grading job.
   *
   * @param {Obect} content - The grading job data to process.
   */
  processGradingResult(content) {
    async.series(
      [
        (callback) => {
          if (!_(content.grading).isObject()) {
            return callback(error.makeWithData('invalid grading', { content: content }));
          }
          if (_(content.grading).has('feedback') && !_(content.grading.feedback).isObject()) {
            return callback(
              error.makeWithData('invalid grading.feedback', {
                content: content,
              })
            );
          }

          const succeeded = !!_.get(content, 'grading.feedback.results.succeeded', true);
          const gradable = !!_.get(content, 'grading.feedback.results.gradable', true);
          if (!succeeded) {
            content.grading.score = 0;
          }

          if (gradable) {
            /* We only care about the score if it is gradable */
            if (!_(content.grading.score).isNumber()) {
              return callback(
                error.makeWithData('invalid grading.score', {
                  content: content,
                })
              );
            }
            if (content.grading.score < 0 || content.grading.score > 1) {
              return callback(
                error.makeWithData('grading.score out of range', {
                  content: content,
                })
              );
            }
          }

          const params = [
            content.gradingId,
            content.grading.score,
            content.grading.feedback,
            content.grading.format_errors,
            content.grading.receivedTime,
            content.grading.startTime,
            content.grading.endTime,
            gradable,
          ];
          sqldb.call('grading_jobs_process_external', params, (err) => {
            if (ERR(err, callback)) return;
            callback(null);
          });
        },
        (callback) => {
          sqldb.queryOneRow(
            sql.select_assessment_for_grading_job,
            { grading_job_id: content.gradingId },
            (err, result) => {
              if (ERR(err, callback)) return;
              let assessment_instance_id = result.rows[0].assessment_instance_id;
              ltiOutcomes.updateScore(assessment_instance_id, null, (err) => {
                if (ERR(err, callback)) return;
                callback(null);
              });
            }
          );
        },
      ],
      (err) => {
        if (ERR(err, () => {})) {
          // FIXME: call sprocs/errors_insert here
          logger.error('processGradingResult: error', {
            message: err.message,
            stack: err.stack,
            data: JSON.stringify(err.data),
          });
        }
        externalGradingSocket.gradingJobStatusUpdated(content.gradingId);
      }
    );
  },
};<|MERGE_RESOLUTION|>--- conflicted
+++ resolved
@@ -4,9 +4,7 @@
 const ejs = require('ejs');
 const path = require('path');
 const debug = require('debug')('prairielearn:' + path.basename(__filename, '.js'));
-const request = require('request');
-
-const config = require('./config');
+
 const error = require('../prairielib/lib/error');
 const logger = require('../lib/logger');
 const question = require('../lib/question');
@@ -277,37 +275,6 @@
                 }
               );
             },
-<<<<<<< HEAD
-            (callback) => {
-                if (!close) return callback(null);
-                if (!config.ptHost && !config.ptApiSecretKey) return callback(null);
-                const params = { assessment_instance_id };
-                sqldb.queryWithClient(client, sql.select_exam_uuid, params, (err, result) => {
-                    if (ERR(err, callback)) return;
-                    // If there are no assessment access rules with an exam UUID, do not call API
-                    if (result.rowCount === 0) return callback(null);
-                    const url = `${config.ptHost}/pt/api/v1/assessment_instance/${assessment_instance_id}/end_exam`;
-                    const authorization = 'Custom ' + Buffer.from(JSON.stringify({
-                        secret_key: config.ptApiSecretKey,
-                        authn_user_id,
-                    }, 'utf-8')).toString('base64');
-                    const form = {};
-                    request.post({url, form, headers: {
-                        'Authorization': authorization,
-                    }}, function (_error, _response, body) {
-                        debug('_gradeAssessmentInstanceWithClient()', 'revoked PT access', body);
-                    });
-                    // Do not wait for URL to return before proceeding (revoke in the background)
-                    callback(null);
-                });
-            },
-        ], (err) => {
-            if (ERR(err, callback)) return;
-            debug('_gradeAssessmentInstanceWithClient()', 'success');
-            callback(null, grading_job_ids);
-        });
-    },
-=======
             (err) => {
               if (ERR(err, callback)) return;
               debug('_gradeAssessmentInstanceWithClient()', 'finished grading');
@@ -327,6 +294,38 @@
             }
           );
         },
+        (callback) => {
+          if (!close) return callback(null);
+          if (!config.ptHost && !config.ptApiSecretKey) return callback(null);
+          const params = { assessment_instance_id };
+          sqldb.queryWithClient(client, sql.select_exam_uuid, params, (err, result) => {
+            if (ERR(err, callback)) return;
+            // If there are no assessment access rules with an exam UUID, do not call API
+            if (result.rowCount === 0) return callback(null);
+            const params = {
+              url: `${config.ptHost}/pt/api/v1/assessment_instance/${assessment_instance_id}/end_exam`,
+              headers: {
+                Authorization:
+                  'Custom ' +
+                  Buffer.from(
+                    JSON.stringify(
+                      {
+                        secret_key: config.ptApiSecretKey,
+                        authn_user_id,
+                      },
+                      'utf-8'
+                    )
+                  ).toString('base64'),
+              },
+              form: {},
+            };
+            request.post(params, function (_error, _response, body) {
+              debug('_gradeAssessmentInstanceWithClient()', 'revoked PT access', body);
+            });
+            // Do not wait for URL to return before proceeding (revoke in the background)
+            callback(null);
+          });
+        },
       ],
       (err) => {
         if (ERR(err, callback)) return;
@@ -335,7 +334,6 @@
       }
     );
   },
->>>>>>> 31d4edf2
 
   /**
    * Grade all questions in an assessment instance and (optionally) close it.
