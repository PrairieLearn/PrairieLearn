--- conflicted
+++ resolved
@@ -1,4 +1,3 @@
-<<<<<<< HEAD
 // @ts-check
 
 const async = require('async');
@@ -9,13 +8,8 @@
 const { idsEqual } = require('./id');
 const markdown = require('./markdown');
 const ltiOutcomes = require('./ltiOutcomes');
-const sqldb = require('../prairielib/lib/sql-db');
-const sqlLoader = require('../prairielib/lib/sql-loader');
-const sql = sqlLoader.loadSqlEquiv(__filename);
-=======
 const sqldb = require('@prairielearn/postgres');
 const sql = sqldb.loadSqlEquiv(__filename);
->>>>>>> 8026474b
 
 /**
  * @typedef {Object} AppliedRubricItem
