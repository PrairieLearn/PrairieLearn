--- conflicted
+++ resolved
@@ -5,26 +5,6 @@
 
 const logger = require('./logger');
 
-<<<<<<< HEAD
-const cache = {};
-
-// Temporary; a better version of this is in a PR
-module.exports.readJSONCached = function(jsonFilename, callback) {
-    if (cache[jsonFilename]) {
-        callback(null, cache[jsonFilename]);
-        return;
-    }
-    module.exports.readJSON(jsonFilename, function(err, data) {
-        if (err) {
-            callback(err);
-            return;
-        }
-        cache[jsonFilename] = data;
-        callback(null, data);
-    });
-};
-
-=======
 // We use a single global instance so that schemas aren't recompiled every time they're used
 const ajv = new Ajv({ schemaId: 'auto' });
 ajv.addMetaSchema(require('ajv/lib/refs/json-schema-draft-04.json'));
@@ -36,16 +16,11 @@
  * @param callback {Function} Invoked with the resolved JSON data or an error
  * @returns {void}
  */
->>>>>>> e3560276
 module.exports.readJSON = function(jsonFilename, callback) {
     fs.readFile(jsonFilename, {encoding: 'utf8'}, function(err, data) {
         if (err) {
-<<<<<<< HEAD
-            return callback(err);
-=======
-            callback(`Error reading JSON file: ${jsonFilename}: ${err}`);
+            callback(err);
             return;
->>>>>>> e3560276
         }
         try {
             const json = jju.parse(data, {mode: 'json'});
@@ -121,34 +96,6 @@
     return json;
 };
 
-<<<<<<< HEAD
-module.exports.readInfoJSON = function(jsonFilename, schemaFilename, optionsSchemaPrefix, optionsSchemaSuffix, callback) {
-    var that = this;
-    that.readJSON(jsonFilename, function(err, json) {
-        if (err) return callback(err);
-        if (schemaFilename) {
-            var absSchemaFilename = path.join(__dirname, '..', schemaFilename);
-            that.readJSONCached(absSchemaFilename, function(err, schema) {
-                if (err) return callback(err);
-                that.validateJSON(json, schema, function(err, json) {
-                    if (err) return callback('Error validating file \'' + jsonFilename + '\' against \'' + schemaFilename + '\': ' + err);
-                    json.jsonFilename = jsonFilename;
-                    if (optionsSchemaPrefix && optionsSchemaSuffix && _(json).has('type') && _(json).has('options')) {
-                        var optionsSchemaFilename = optionsSchemaPrefix + json.type + optionsSchemaSuffix;
-                        var absOptionsSchemaFilename = path.join(__dirname, '..', optionsSchemaFilename);
-                        that.readJSONCached(absOptionsSchemaFilename, function(err, optionsSchema) {
-                            if (err) return callback(err);
-                            that.validateJSON(json.options, optionsSchema, function(err) {
-                                if (err) return callback('Error validating \'options\' field from \'' + jsonFilename + '\' against \'' + optionsSchemaFilename + '\': ' + err);
-                                if (json.uuid) json.uuid = json.uuid.toLowerCase();
-                                callback(null, json);
-                            });
-                        });
-                    } else {
-                        return callback(null, json);
-                    }
-                });
-=======
 /**
  * Reads and validates some type of `info.json` file.
  * 
@@ -171,7 +118,6 @@
                 }
                 json.jsonFilename = jsonFilename;
                 callback(null, json);
->>>>>>> e3560276
             });
         } else {
             callback(null, json);
