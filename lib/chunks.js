// @ts-check
const AWS = require('aws-sdk');
const async = require('async');
const child_process = require('child_process');
const fs = require('fs-extra');
const path = require('path');
const PassThroughStream = require('stream').PassThrough;
const tar = require('tar');
const util = require('util');
const { v4: uuidv4 } = require('uuid');
const { chalk, chalkDim } = require('../lib/chalk');

const logger = require('../lib/logger');
const serverJobs = require('../lib/server-jobs');
const namedLocks = require('../lib/named-locks');
const courseDB = require('../sync/course-db');
const { sqlDb, sqlLoader } = require('@prairielearn/prairielib');

const globalConfig = require('./config');

const sql = sqlLoader.loadSqlEquiv(__filename);

/** @typedef {"elements" | "elementExtensions" | "clientFilesCourse" | "serverFilesCourse" | "clientFilesCourseInstance" | "clientFilesAssessment" | "question"} ChunkType */

/**
 * @typedef {Object} ChunkMetadata
 * @property {ChunkType} type The type of this particular chunk
 * @property {string} [questionName] The question name (QID) of a chunk, if applicable
 * @property {string} [questionUuid] The question UUID of a chunk, if applicable
 * @property {string} [courseInstanceName] The course instance name of a chunk, if applicable
 * @property {string} [courseInstanceUuid] The course instance UUID of a chunk, if applicable
 * @property {string} [assessmentName] The assessment name (TID) of a chunk, if applicable
 * @property {string} [assessmentUuid] the Assessment UUID of a chunk, if applicable
 */

/**
 * @typedef {Object} CourseInstanceChunks
 * @property {boolean} clientFilesCourseInstance
 * @property {Set<string>} assessments
 */

/**
 * @typedef {Object} CourseChunks
 * @property {boolean} elements
 * @property {boolean} elementExtensions
 * @property {boolean} clientFilesCourse
 * @property {boolean} serverFilesCourse
 * @property {Set<string>} questions
 * @property {{ [id: string]: CourseInstanceChunks }} courseInstances
 */

 /**
  * Identifies the files that changes between two commits in a given course.
  *
  * @param {string} coursePath The course directory to diff
  * @param {string} oldHash The old (previous) hash for the diff
  * @param {string} newHash The new (current) hash for the diff
  * @returns {Promise<string[]>} List of changed files
  */
module.exports.identifyChangedFiles = async (coursePath, oldHash, newHash) => {
    const { stdout } = await util.promisify(child_process.exec)(
        `git diff --name-only ${oldHash}..${newHash}`,
        { cwd: coursePath },
    );
    return stdout.trim().split('\n');
};

/**
 * Given a list of files that have changed (such as that produced by
 * `git diff --name-only`), returns a data structure describing the chunks
 * that need to be generated.
 *
 * @param {string[]} changedFiles A list of files that changed in a given sync.
 * @param {import('../sync/course-db').CourseData} courseData The "full course" that was loaded from disk.
 * @returns {CourseChunks}
 */
module.exports.identifyChunksFromChangedFiles = (changedFiles, courseData) => {
    /** @type {CourseChunks} */
    const courseChunks = {
        elements: false,
        elementExtensions: false,
        clientFilesCourse: false,
        serverFilesCourse: false,
        courseInstances: {},
        questions: new Set(),
    };

    changedFiles.forEach(changedFile => {
        if (changedFile.startsWith('elements/')) {
            courseChunks.elements = true;
        }
        if (changedFile.startsWith('elementExtensions/')) {
            courseChunks.elementExtensions = true;
        }
        if (changedFile.startsWith('serverFilesCourse/')) {
            courseChunks.serverFilesCourse = true;
        }
        if (changedFile.startsWith('clientFilesCourse/')) {
            courseChunks.clientFilesCourse = true;
        }
        if (changedFile.startsWith('questions/')) {
            // Here's where things get interesting. Questions can be nested in
            // directories, so we need to figure out which of the potentially
            // deeply-nested directories is the root of a particular question.
            const pathComponents = changedFile.split(path.sep).slice(1);
            // Progressively join more and more path components until we get
            // something that corresponds to an actual question
            let questionId = null;
            for (let i = 1; i < pathComponents.length; i++) {
                const candidateQuestionId = path.join(...pathComponents.slice(0, i));
                if (courseData.questions[candidateQuestionId]) {
                    questionId = candidateQuestionId;
                    break;
                }
            }
            if (questionId) {
                // This chunk corresponds to a question!
                courseChunks.questions.add(questionId);
            }
        }
        if (changedFile.startsWith('courseInstances/')) {
            // This could be one of two things: `clientFilesCourseInstance` or
            // `clientFileAssessment`.

            const pathComponents = changedFile.split(path.sep).slice(1);

            const clientFilesCourseInstanceIndex = pathComponents.indexOf('clientFilesCourseInstance');
            const assessmentsIndex = pathComponents.indexOf('assessments');
            const clientFilesAssessmentIndex = pathComponents.indexOf('clientFilesAssessment');

            if (clientFilesCourseInstanceIndex >= 0) {
                // Let's validate that the preceeding path components correspond
                // to an actual course instance
                const courseInstanceId = path.join(...pathComponents.slice(0, clientFilesCourseInstanceIndex));
                if (courseData.courseInstances[courseInstanceId]) {
                    if (!courseChunks.courseInstances[courseInstanceId]) {
                        courseChunks.courseInstances[courseInstanceId] = {
                            assessments: new Set(),
                            clientFilesCourseInstance: true,
                        };
                    }
                    courseChunks.courseInstances[courseInstanceId].clientFilesCourseInstance = true;
                    return;
                }
            }

            // Important: fall through to account for weird things like people putting
            // `clientFilesCourseInstance` directories inside of `clientFileAssessment`
            // for some strange reason.
            if (
                assessmentsIndex >= 0 &&
                clientFilesAssessmentIndex >= 0 &&
                clientFilesAssessmentIndex > assessmentsIndex
            ) {
                // We probably care about this file - let's validate that by
                // splitting up the path into chunks that hopefully correspond
                // to course instance IDs and assessment IDs.
                const courseInstanceId = path.join(...pathComponents.slice(0, assessmentsIndex));
                const assessmentId = path.join(...pathComponents.slice(assessmentsIndex + 1, clientFilesAssessmentIndex));

                if (
                    courseData.courseInstances[courseInstanceId] &&
                    courseData.courseInstances[courseInstanceId].assessments[assessmentId]
                ) {
                    // This corresponds to something that we need to
                    // create/update a chunk for!
                    if (!courseChunks.courseInstances[courseInstanceId]) {
                        courseChunks.courseInstances[courseInstanceId] = {
                            assessments: new Set(),
                            clientFilesCourseInstance: false,
                        };
                    }
                    courseChunks.courseInstances[courseInstanceId].assessments.add(assessmentId);
                }
            }
        }
    });

    return courseChunks;
};

/**
 * Returns all the chunks the are currently stored for the given course.
 *
 * @param {string} courseId
 */
module.exports.getAllChunksForCourse = async (courseId) => {
    const result = await sqlDb.queryAsync(sql.select_course_chunks, { course_id: courseId });
    return result.rows;
};

/**
 * Given a course ID, computes a list of all chunks that need to be
 * (re)generated.
 *
 * @param {Object} options
 * @param {string} options.coursePath
 * @param {string} options.courseId
 * @param {import('../sync/course-db').CourseData} options.courseData
 * @param {string[]} options.changedFiles
 * @returns {Promise<ChunkMetadata[]>}
 */
module.exports.identifyChunksToGenerate = async ({ coursePath, courseId, courseData, changedFiles }) => {
    const rawCourseChunks = await module.exports.getAllChunksForCourse(courseId);

    // Build a data structure from the result of getAllChunksForCourse so that
    // we can efficiently query to see if a given chunk exists
    /** @type {CourseChunks} */
    const existingCourseChunks = {
        elements: false,
        elementExtensions: false,
        serverFilesCourse: false,
        clientFilesCourse: false,
        courseInstances: {},
        questions: new Set(),
    };

    rawCourseChunks.forEach(courseChunk => {
        switch (courseChunk.type) {
            case 'elements':
            case 'elementExtensions':
            case 'serverFilesCourse':
            case 'clientFilesCourse':
                existingCourseChunks[courseChunk.type] = true;
                break;
            case 'question':
                existingCourseChunks.questions.add(courseChunk.question_name);
                break;
            case 'clientFilesCourseInstance': {
                const courseInstanceName = courseChunk.course_instance_name;
                if (!existingCourseChunks.courseInstances[courseInstanceName]) {
                    existingCourseChunks.courseInstances[courseInstanceName] = {
                        assessments: new Set(),
                        clientFilesCourseInstance: true,
                    };
                }
                existingCourseChunks.courseInstances[courseInstanceName].clientFilesCourseInstance = true;
                break;
            }
            case 'clientFilesAssessment': {
                const courseInstanceName = courseChunk.course_instance_name;
                const assessmentName = courseChunk.assessment_name;
                if (!existingCourseChunks.courseInstances[courseInstanceName]) {
                    existingCourseChunks.courseInstances[courseInstanceName] = {
                        assessments: new Set(),
                        clientFilesCourseInstance: false,
                    };
                }
                existingCourseChunks.courseInstances[courseInstanceName].assessments.add(assessmentName);
                break;
            }
        }
    });

    const changedCourseChunks = module.exports.identifyChunksFromChangedFiles(changedFiles, courseData);

    // Now, let's compute the set of chunks that we need to generate
    /** @type {ChunkMetadata[]} */
    const chunksToGenerate = [];

    // First: elements, clientFilesCourse, and serverFilesCourse
    await async.each(['elements', 'elementExtensions', 'clientFilesCourse', 'serverFilesCourse'], async (/** @type {"elements" | "elementExtensions" | "clientFilesCourse" | "serverFilesCourse"} */ chunkType) => {
        const hasChunkDirectory = await fs.pathExists(path.join(coursePath, chunkType));
        if (hasChunkDirectory && (!existingCourseChunks[chunkType] || changedCourseChunks[chunkType])) {
            chunksToGenerate.push({ type: chunkType });
        }
    });

    // Next: questions
    Object.entries(courseData.questions).forEach(([qid, questionInfo]) => {
        if (!existingCourseChunks.questions.has(qid) || changedCourseChunks.questions.has(qid)) {
            chunksToGenerate.push({
                type: 'question',
                questionName: qid,
                questionUuid: questionInfo.uuid,
            });
        }
    });

    // Next: course instances and their assessments
    await async.each(Object.entries(courseData.courseInstances), async ([ciid, courseInstanceInfo]) => {
        const hasClientFilesCourseInstanceDirectory = await fs.pathExists(
            path.join(coursePath, 'courseInstances', ciid, 'clientFilesCourseInstance'),
        );
        if (hasClientFilesCourseInstanceDirectory && (
            (!existingCourseChunks.courseInstances[ciid] ||
             !existingCourseChunks.courseInstances[ciid].clientFilesCourseInstance) ||
                (changedCourseChunks.courseInstances[ciid] &&
                 changedCourseChunks.courseInstances[ciid].clientFilesCourseInstance)
        )) {
            chunksToGenerate.push({
                type: 'clientFilesCourseInstance',
                courseInstanceName: ciid,
                courseInstanceUuid: courseInstanceInfo.courseInstance.uuid,
            });
        }

        await async.each(Object.entries(courseInstanceInfo.assessments), async ([tid, assessmentInfo]) => {
            const hasClientFilesAssessmentDirectory = await fs.pathExists(
                path.join(coursePath, 'courseInstances', ciid, 'assessments', tid, 'clientFilesAssessment'),
            );
            if (hasClientFilesAssessmentDirectory && (
                (!existingCourseChunks.courseInstances[ciid] ||
                 !existingCourseChunks.courseInstances[ciid].assessments ||
                 !existingCourseChunks.courseInstances[ciid].assessments.has(tid)) ||
                    (changedCourseChunks.courseInstances[ciid] &&
                     changedCourseChunks.courseInstances[ciid].assessments &&
                     changedCourseChunks.courseInstances[ciid].assessments.has(tid))
            )) {
                chunksToGenerate.push({
                    type: 'clientFilesAssessment',
                    courseInstanceName: ciid,
                    assessmentName: tid,
                    courseInstanceUuid: courseInstanceInfo.courseInstance.uuid,
                    assessmentUuid: assessmentInfo.uuid,

                });
            }
        });
    });

    return chunksToGenerate;
};

/**
 *
 * @param {string} coursePath
 * @param {string} courseId
 * @param {ChunkMetadata[]} chunksToGenerate
 */
module.exports.createAndUploadChunks = async (coursePath, courseId, chunksToGenerate) => {
    const generatedChunks = [];

    await async.eachLimit(chunksToGenerate, globalConfig.chunksMaxParallelUpload, async (chunk) => {
        let chunkDirectory;
        switch (chunk.type) {
        case 'elements':
        case 'elementExtensions':
        case 'clientFilesCourse':
        case 'serverFilesCourse':
            chunkDirectory = path.join(coursePath, chunk.type);
            break;
        case 'question':
            chunkDirectory = path.join(coursePath, 'questions', chunk.questionName);
            break;
        case 'clientFilesCourseInstance':
            chunkDirectory = path.join(
                coursePath,
                'courseInstances',
                chunk.courseInstanceName,
                'clientFilesCourseInstance',
            );
            break;
        case 'clientFilesAssessment':
            chunkDirectory = path.join(
                coursePath,
                'courseInstances',
                chunk.courseInstanceName,
                'assessments',
                chunk.assessmentName,
                'clientFilesAssessment',
            );
            break;
        }

        // Generate a UUId for this chunk
        const chunkUuid = uuidv4();

        // Let's create a tarball for this chunk and send it off to S3
        const tarball = tar.create({
            gzip: true,
            cwd: chunkDirectory,
        }, ['.']);

        const passthrough = new PassThroughStream();
        tarball.pipe(passthrough);

        const params = {
            Bucket: globalConfig.chunksS3Bucket,
            Key: `${chunkUuid}.tar.gz`,
            Body: passthrough,
        };
        const s3 = new AWS.S3();
        await s3.upload(params).promise();

        generatedChunks.push({ ...chunk, uuid: chunkUuid });
    });

    // Now that the new chunks have been uploaded, update their status in the database
    await sqlDb.callAsync('chunks_insert', [courseId, generatedChunks]);
};


/**
 * Returns the paths to the chunks directories for the given course
 * ID. The "downloads" directory will hold in-progress chunk
 * downloads, the "chunks" directory will hold fully-downloaded chunk
 * zip files, the "unpacked" directory will hold unpacked zips, and
 * the "course" directory is the reconstructed directory hierarchy
 * that mimics the source repo.
 *
 * @param {string} courseId The ID of the course in question
 */
module.exports.getChunksDirectoriesForCourseId = (courseId) => {
    const baseDirectory = path.join(globalConfig.chunksConsumerDirectory, `course-${courseId}`);
    return {
        base: baseDirectory,
        downloads: path.join(baseDirectory, 'downloads'),
        chunks: path.join(baseDirectory, 'chunks'),
        unpacked: path.join(baseDirectory, 'unpacked'),
        course: path.join(baseDirectory, 'course'),
    };
};

/**
 * Returns the absolute path to the course directory that should be used at
 * runtime for things like serving course files, executing question code, etc.
 * If chunks are enabled, this will be same as the "course" directory from
 * `getChunksDirectoriesForCourseId`. Otherwise, this returns the path of the
 * course that was passed in. This abstraction allows calling code to not need
 * to know if chunks are enabled or not.
 *
 * This function is designed to take a course object like one would get from
 * `res.locals.course`. If such an object isn't readily available, you can
 * just construct one with a course ID and course path.
 *
 * @param {Object} course The course object
 * @param {string} course.id The database ID of the course
 * @param {string} course.path The path to the course source (not the chunks)
 */
module.exports.getRuntimeDirectoryForCourse = (course) => {
    if (globalConfig.chunksConsumer) {
        return module.exports.getChunksDirectoriesForCourseId(course.id).course;
    } else {
        return course.path;
    }
};

/**
 *
 * @param {Object} options
 * @param {string} options.coursePath
 * @param {string} options.courseId
 * @param {import('../sync/course-db').CourseData} options.courseData
 */
module.exports.createChunksSymlinks = async ({ coursePath, courseId, courseData }) =>  {
    /* eslint-disable no-unreachable */
    throw new Error('FIXME: needs updating for new chunks directory layout');

    // Ensure we have a directory to create symlinks in
    const chunksDirectory = module.exports.getChunksDirectoriesForCourseId(courseId).course;
    await fs.ensureDir(chunksDirectory);

    const relativeSymlink = async (relativePath) => {
        const targetPath = path.join(coursePath, relativePath);
        const sourcePath = path.join(chunksDirectory, relativePath);

        if (!(await fs.pathExists(targetPath))) return;

        // Note that this will also create any parent directories, if needed
        await fs.ensureSymlink(targetPath, sourcePath);
    };

    await relativeSymlink('elements');
    await relativeSymlink('elementExtensions');
    await relativeSymlink('serverFilesCourse');
    await relativeSymlink('clientFilesCourse');

    // Handle clientFilesCourseInstance and clientFilesAssessment
    await async.each(Object.keys(courseData.courseInstances), async (courseInstanceDir) => {
        await relativeSymlink(path.join('courseInstances', courseInstanceDir, 'clientFilesCourseInstance'));
        await async.each(Object.keys(courseData.courseInstances[courseInstanceDir].assessments), async (assessmentDir) => {
            await relativeSymlink(path.join('courseInstances', courseInstanceDir, 'assessments', assessmentDir, 'clientFilesAssessment'));
        });
    });

    // Handle questions
    await async.each(Object.keys(courseData.questions), async (questionDir) => {
        await relativeSymlink(path.join('questions', questionDir));
    });
    /* eslint-enable no-unreachable */
};

/**
 *
 * @param {Object} options
 * @param {string} options.coursePath
 * @param {string} options.courseId
 * @param {import('../sync/course-db').CourseData} options.courseData
 * @param {string} [options.oldHash]
 * @param {string} [options.newHash]
 */
module.exports.updateChunksForCourse = async ({ coursePath, courseId, courseData, oldHash, newHash }) => {
    let changedFiles = [];
    if (oldHash && newHash) {
        changedFiles = await module.exports.identifyChangedFiles(coursePath, oldHash, newHash);
    }

    const chunksToGenerate = await module.exports.identifyChunksToGenerate({
        coursePath,
        courseId,
        courseData,
        changedFiles,
    });

    await module.exports.createAndUploadChunks(coursePath, courseId, chunksToGenerate);
};

/**
 * Generates all chunks for a list of courses.
 *
 * @param {number[]} course_ids
 * @param {number} authn_user_id
 */
module.exports.generateAllChunksForCourseList = async (course_ids, authn_user_id) => {
    const jobSequenceOptions = {
        user_id: authn_user_id,
        authn_user_id: authn_user_id,
        type: 'generate_all_chunks',
        description: 'Generate all chunks for a list of courses',
    };
    const job_sequence_id = await serverJobs.createJobSequenceAsync(jobSequenceOptions);

    // don't await this, we want it to run in the background
    module.exports._generateAllChunksForCourseListWithJobSequence(course_ids, authn_user_id, job_sequence_id);

    // return immediately, while the generation is still running
    return job_sequence_id;
};

/**
 * Helper function to actually generate all chunks for a list of courses.
 *
 * @param {number[]} course_ids
 * @param {number} authn_user_id
 * @param {number} job_sequence_id
 */
module.exports._generateAllChunksForCourseListWithJobSequence = async (course_ids, authn_user_id, job_sequence_id) => {
    try {
        for (let i = 0; i < course_ids.length; i++) {
            const course_id = course_ids[i];
            const jobOptions = {
                course_id: null, /* Set the job's course_id to null so we can find it from the admin page */
                type: 'generate_all_chunks',
                description: `Generate all chunks for course ID = ${course_id}`,
                job_sequence_id,
                user_id: authn_user_id,
                authn_user_id,
                last_in_sequence: (i == course_ids.length - 1),
            };
            const job = await serverJobs.createJobAsync(jobOptions);
            job.info(chalkDim(`Course ID = ${course_id}`));

            try {
                await module.exports._generateAllChunksForCourseWithJob(course_id, authn_user_id, job);
                job.succeed();
            } catch (err) {
                job.error(chalk.red(JSON.stringify(err)));
                await job.failAsync(err);
                throw err;
            }
        }
    } catch (err) {
        try {
            await serverJobs.failJobSequenceAsync(job_sequence_id);
        } catch (err) {
            logger.error(`Failed to fail job_sequence_id=${job_sequence_id}`);
        }
    }
};

/**
 * Helper function to generate all chunks for a single course.
 *
 * @param {number} course_id
 * @param {number} authn_user_id
 * @param {object} job
 */
module.exports._generateAllChunksForCourseWithJob = async (course_id, authn_user_id, job) => {
    job.info(chalk.bold(`Looking up course directory`));
    const result = await sqlDb.queryOneRowAsync(sql.select_course_dir, {course_id});
    let courseDir = result.rows[0].path;
    job.info(chalkDim(`Found course directory = ${courseDir}`));
    courseDir = path.resolve(process.cwd(), courseDir);
    job.info(chalkDim(`Resolved course directory = ${courseDir}`));

    const lockName = 'coursedir:' + courseDir;
    job.info(chalk.bold(`Acquiring lock ${lockName}`));
    const lock = await namedLocks.waitLockAsync(lockName, {});
    job.info(chalkDim(`Acquired lock`));

    job.info(chalk.bold(`Loading course data from ${courseDir}`));
    const courseData = await courseDB.loadFullCourseNew(courseDir);
    job.info(chalkDim(`Loaded course data`));

    job.info(chalk.bold(`Generating all chunks`));
    const chunkOptions = {
        coursePath: courseDir,
        courseId: String(course_id),
        courseData,
    };
    await module.exports.updateChunksForCourse(chunkOptions);
    job.info(chalkDim(`Generated all chunks`));

    await namedLocks.releaseLockAsync(lock);
    job.info(chalkDim(`Released lock`));

    job.info(chalk.green(`Successfully generated chunks for course ID = ${course_id}`));
};

/**
 * @typedef {Object} ElementsChunk
 * @property {"elements"} type
 */

/**
 * @typedef {Object} ElementExtensionsChunk
 * @property {"elementExtensions"} type
 */

/**
 * @typedef {Object} ClientFilesCourseChunk
 * @property {"clientFilesCourse"} type
 */

/**
 * @typedef {Object} ServerFilesCourseChunk
 * @property {"serverFilesCourse"} type
 */

/**
 * @typedef {Object} ClientFilesCourseInstanceChunk
 * @property {"clientFilesCourseInstance"} type
 * @property {string} courseInstanceId
 */

/**
 * @typedef {Object} ClientFilesAssessmentChunk
 * @property {"clientFilesAssessment"} type
 * @property {string} courseInstanceId
 * @property {string} assessmentId
 */

/**
 * @typedef {Object} QuestionChunk
 * @property {"question"} type
 * @property {string} questionId
 */

/** @typedef {ElementsChunk | ClientFilesCourseChunk | ServerFilesCourseChunk | ClientFilesCourseInstanceChunk | ClientFilesAssessmentChunk | QuestionChunk} Chunk */

/**
 * @typedef {Object} DatabaseChunk
 * @property {ChunkType} type
 * @property {string} uuid
 * @property {string} course_instance_name
 * @property {string} assessment_name
 * @property {string} question_name
 */

/**
 *
 * @param {string} courseId
 * @param {DatabaseChunk} chunk
 */
const ensureChunk = async (courseId, chunk) => {
    const courseChunksDirs = module.exports.getChunksDirectoriesForCourseId(courseId);
    const downloadPath = path.join(courseChunksDirs.downloads, `${chunk.uuid}.tar.gz`);
    const chunkPath = path.join(courseChunksDirs.chunks, `${chunk.uuid}.tar.gz`);
    const unpackPath = path.join(courseChunksDirs.unpacked, chunk.uuid);
    let relativeTargetPath;
    switch (chunk.type) {
    case 'elements':
    case 'serverFilesCourse':
    case 'clientFilesCourse':
        relativeTargetPath = chunk.type;
        break;
    case 'clientFilesCourseInstance':
        relativeTargetPath = path.join(
            'courseInstances',
            chunk.course_instance_name,
            'clientFilesCourseInstance',
        );
        break;
    case 'clientFilesAssessment':
        relativeTargetPath = path.join(
            'courseInstances',
            chunk.course_instance_name,
            'assessments',
            chunk.assessment_name,
            'clientFilesAssessment',
        );
        break;
    case 'question':
        relativeTargetPath = path.join('questions', chunk.question_name);
        break;
    default:
        throw new Error(`unknown type for chunk=${JSON.stringify(chunk)}`);
    }
    const targetPath = path.join(courseChunksDirs.course, relativeTargetPath);
    const relativeUnpackPath = path.relative(path.dirname(targetPath), unpackPath);

    // We have a chunk installed if we have a symlink targetPath -> relativeUnpackPath
    let chunkExists = false;
    try {
        const linkString = await fs.readlink(targetPath);
        if (linkString == relativeUnpackPath) {
            chunkExists = true;
        }
    } catch (err) {
        // Allow ENOENT errors to continue, because they mean we don't have the chunk
        if (err.code != 'ENOENT') throw err;
    }
    if (chunkExists) {
        // If we have the correct link then this chunk is unpacked and
        // installed. We're good to go!
        return;
    }

    // Otherwise, we need to download and untar the chunk. We'll download it
    // to the "downloads" path first, then rename it to the "chunks" path.
    const params = {
        Bucket: globalConfig.chunksS3Bucket,
        Key: `${chunk.uuid}.tar.gz`,
    };
    await fs.ensureDir(path.dirname(downloadPath));
    const s3 = new AWS.S3();
    await new Promise((resolve, reject) => {
        s3.getObject(params)
            .createReadStream()
            .on('error', err => {logger.error(`Could not download chunk ${chunk.uuid}: ${err}`); reject(err);})
            .on('end', () => resolve())
            .pipe(fs.createWriteStream(downloadPath));
    });
    await fs.move(downloadPath, chunkPath, {overwrite: true});

<<<<<<< HEAD
    // Once the chunk has been downloaded, we need to untar it. In
    // case we had an earlier unpack attempt, we will remove the
    // existing unpack directory to ensure a clean slate.
    await fs.remove(unpackPath);
    await fs.ensureDir(unpackPath);
=======
    // Once the chunk has been loaded, we need to untar it.
    let targetDirectory;
    switch (chunk.type) {
        case 'elements':
        case 'elementExtensions':
        case 'serverFilesCourse':
        case 'clientFilesCourse':
            targetDirectory = path.join(courseChunksDir, chunk.type);
            break;
        case 'clientFilesCourseInstance':
            targetDirectory = path.join(
                courseChunksDir,
                'courseInstances',
                chunk.course_instance_name,
                'clientFilesCourseInstance',
            );
            break;
        case 'clientFilesAssessment':
            targetDirectory = path.join(
                courseChunksDir,
                'courseInstances',
                chunk.course_instance_name,
                'assessments',
                chunk.assessment_name,
                'clientFilesAssessment',
            );
            break;
        case 'question':
            targetDirectory = path.join(courseChunksDir, 'questions', chunk.question_name);
            break;
    }
    // In case this is an updated chunk for a directory we already have on disk,
    // remove the existing directory to ensure a clean slate.
    await fs.remove(targetDirectory);
    await fs.ensureDir(targetDirectory);
>>>>>>> 52ce6657
    await tar.extract({
        file: chunkPath,
        cwd: unpackPath,
    });

    // Finally, link targetPath -> relativeUnpackPath
    await fs.ensureSymlink(relativeUnpackPath, targetPath);
};

/** @type {Map<string, Promise>} */
const pendingChunksMap = new Map();

/**
 * Ensures that specific chunks for a course are loaded. These chunks will either be pulled
 * from S3 if they do not exist, or the existing on-disk chunks will be used if they are
 * still the latest version.
 *
 * @param {string} courseId
 * @param {Chunk | Chunk[]} chunks to load.  This can either be a single chunk or an array of chunks.
 */
module.exports.ensureChunksForCourseAsync = async (courseId, chunks) => {
    if (!globalConfig.chunksConsumer) {
        /* We only need to worry if we are a chunk consumer server */
        return;
    }

    if (!Array.isArray(chunks)) {
        chunks = [chunks];
    }

    // First, query the database to identify the UUID + associated name(s) of each desired chunk
    // "Names" in this case referrs to question/course instance/assessment names.
    const dbChunks = await sqlDb.queryAsync(sql.select_metadata_for_chunks, {
        course_id: courseId,
        chunks_arr: JSON.stringify(chunks),
    });

    // Now, ensure each individual chunk is loaded and untarred to the correct
    // place on disk.
    await async.eachLimit(dbChunks.rows, globalConfig.chunksMaxParallelDownload, async (chunk) => {
        const pendingChunkKey = `${courseId}-${chunk.uuid}`;
        const pendingChunkPromise = pendingChunksMap.get(pendingChunkKey);
        if (pendingChunkPromise) {
            // If this chunk is already being loaded, reuse the existing promise
            return pendingChunkPromise;
        }
        const chunkPromise = ensureChunk(courseId, chunk);
        pendingChunksMap.set(pendingChunkKey, chunkPromise);
        return chunkPromise;
    });
};
module.exports.ensureChunksForCourse = util.callbackify(module.exports.ensureChunksForCourseAsync);<|MERGE_RESOLUTION|>--- conflicted
+++ resolved
@@ -734,49 +734,11 @@
     });
     await fs.move(downloadPath, chunkPath, {overwrite: true});
 
-<<<<<<< HEAD
     // Once the chunk has been downloaded, we need to untar it. In
     // case we had an earlier unpack attempt, we will remove the
     // existing unpack directory to ensure a clean slate.
     await fs.remove(unpackPath);
     await fs.ensureDir(unpackPath);
-=======
-    // Once the chunk has been loaded, we need to untar it.
-    let targetDirectory;
-    switch (chunk.type) {
-        case 'elements':
-        case 'elementExtensions':
-        case 'serverFilesCourse':
-        case 'clientFilesCourse':
-            targetDirectory = path.join(courseChunksDir, chunk.type);
-            break;
-        case 'clientFilesCourseInstance':
-            targetDirectory = path.join(
-                courseChunksDir,
-                'courseInstances',
-                chunk.course_instance_name,
-                'clientFilesCourseInstance',
-            );
-            break;
-        case 'clientFilesAssessment':
-            targetDirectory = path.join(
-                courseChunksDir,
-                'courseInstances',
-                chunk.course_instance_name,
-                'assessments',
-                chunk.assessment_name,
-                'clientFilesAssessment',
-            );
-            break;
-        case 'question':
-            targetDirectory = path.join(courseChunksDir, 'questions', chunk.question_name);
-            break;
-    }
-    // In case this is an updated chunk for a directory we already have on disk,
-    // remove the existing directory to ensure a clean slate.
-    await fs.remove(targetDirectory);
-    await fs.ensureDir(targetDirectory);
->>>>>>> 52ce6657
     await tar.extract({
         file: chunkPath,
         cwd: unpackPath,
