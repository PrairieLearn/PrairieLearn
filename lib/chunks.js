--- conflicted
+++ resolved
@@ -560,7 +560,7 @@
       job.info(chalkDim(`Course ID = ${course_id}`));
 
       try {
-        await module.exports._generateAllChunksForCourseWithJob(course_id, authn_user_id, job);
+        await module.exports._generateAllChunksForCourseWithJob(course_id, job);
         job.succeed();
       } catch (err) {
         job.error(chalk.red(JSON.stringify(err)));
@@ -570,33 +570,7 @@
     }
   } catch (err) {
     try {
-<<<<<<< HEAD
       await serverJobs.failJobSequenceAsync(job_sequence_id);
-=======
-        for (let i = 0; i < course_ids.length; i++) {
-            const course_id = course_ids[i];
-            const jobOptions = {
-                course_id: null, /* Set the job's course_id to null so we can find it from the admin page */
-                type: 'generate_all_chunks',
-                description: `Generate all chunks for course ID = ${course_id}`,
-                job_sequence_id,
-                user_id: authn_user_id,
-                authn_user_id,
-                last_in_sequence: (i == course_ids.length - 1),
-            };
-            const job = await serverJobs.createJobAsync(jobOptions);
-            job.info(chalkDim(`Course ID = ${course_id}`));
-
-            try {
-                await module.exports._generateAllChunksForCourseWithJob(course_id, job);
-                job.succeed();
-            } catch (err) {
-                job.error(chalk.red(JSON.stringify(err)));
-                await job.failAsync(err);
-                throw err;
-            }
-        }
->>>>>>> 5a7fee38
     } catch (err) {
       logger.error(`Failed to fail job_sequence_id=${job_sequence_id}`);
     }
@@ -609,72 +583,37 @@
  * @param {number} course_id
  * @param {object} job
  */
-<<<<<<< HEAD
-module.exports._generateAllChunksForCourseWithJob = async (course_id, authn_user_id, job) => {
+module.exports._generateAllChunksForCourseWithJob = async (course_id, job) => {
   job.info(chalk.bold(`Looking up course directory`));
-  const result = await sqlDb.queryOneRowAsync(sql.select_course_dir, {
-    course_id,
-  });
+  const result = await sqlDb.queryOneRowAsync(sql.select_course_dir, { course_id });
   let courseDir = result.rows[0].path;
   job.info(chalkDim(`Found course directory = ${courseDir}`));
   courseDir = path.resolve(process.cwd(), courseDir);
   job.info(chalkDim(`Resolved course directory = ${courseDir}`));
 
-  const lockName = 'coursedir:' + courseDir;
+  const lockName = `coursedir:${courseDir}`;
   job.info(chalk.bold(`Acquiring lock ${lockName}`));
-  const lock = await namedLocks.waitLockAsync(lockName, {});
-  job.info(chalkDim(`Acquired lock`));
-
-  job.info(chalk.bold(`Loading course data from ${courseDir}`));
-  const courseData = await courseDB.loadFullCourseNew(courseDir);
-  job.info(chalkDim(`Loaded course data`));
-
-  job.info(chalk.bold(`Generating all chunks`));
-  const chunkOptions = {
-    coursePath: courseDir,
-    courseId: String(course_id),
-    courseData,
-  };
-  await module.exports.updateChunksForCourse(chunkOptions);
-  job.info(chalkDim(`Generated all chunks`));
-
-  await namedLocks.releaseLockAsync(lock);
+
+  await namedLocks.doWithLock(lockName, {}, async () => {
+    job.info(chalkDim(`Acquired lock`));
+
+    job.info(chalk.bold(`Loading course data from ${courseDir}`));
+    const courseData = await courseDB.loadFullCourseNew(courseDir);
+    job.info(chalkDim(`Loaded course data`));
+
+    job.info(chalk.bold(`Generating all chunks`));
+    const chunkOptions = {
+      coursePath: courseDir,
+      courseId: String(course_id),
+      courseData,
+    };
+    await module.exports.updateChunksForCourse(chunkOptions);
+    job.info(chalkDim(`Generated all chunks`));
+  });
+
   job.info(chalkDim(`Released lock`));
 
   job.info(chalk.green(`Successfully generated chunks for course ID = ${course_id}`));
-=======
-module.exports._generateAllChunksForCourseWithJob = async (course_id, job) => {
-    job.info(chalk.bold(`Looking up course directory`));
-    const result = await sqlDb.queryOneRowAsync(sql.select_course_dir, {course_id});
-    let courseDir = result.rows[0].path;
-    job.info(chalkDim(`Found course directory = ${courseDir}`));
-    courseDir = path.resolve(process.cwd(), courseDir);
-    job.info(chalkDim(`Resolved course directory = ${courseDir}`));
-
-    const lockName = `coursedir:${courseDir}`;
-    job.info(chalk.bold(`Acquiring lock ${lockName}`));
-
-    await namedLocks.doWithLock(lockName, {}, async () => {
-        job.info(chalkDim(`Acquired lock`));
-
-        job.info(chalk.bold(`Loading course data from ${courseDir}`));
-        const courseData = await courseDB.loadFullCourseNew(courseDir);
-        job.info(chalkDim(`Loaded course data`));
-
-        job.info(chalk.bold(`Generating all chunks`));
-        const chunkOptions = {
-            coursePath: courseDir,
-            courseId: String(course_id),
-            courseData,
-        };
-        await module.exports.updateChunksForCourse(chunkOptions);
-        job.info(chalkDim(`Generated all chunks`));
-    });
-
-    job.info(chalkDim(`Released lock`));
-
-    job.info(chalk.green(`Successfully generated chunks for course ID = ${course_id}`));
->>>>>>> 5a7fee38
 };
 
 /**
