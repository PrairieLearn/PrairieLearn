<<<<<<< HEAD
const config = require('./config');
const path = require('path');
const { v4: uuidv4 } = require('uuid');
const fileStore = require('../lib/file-store');
const fs = require('fs').promises;

const quagga = require('quagga').default;
const imagemagick = require('imagemagick');
=======
>>>>>>> 80e7e45e
const pdfjsLib = require('pdfjs-dist/legacy/build/pdf.js'); // legacy means node support

const sqldb = require('../prairielib/lib/sql-db');
const sqlLoader = require('../prairielib/lib/sql-loader');
const sql = sqlLoader.loadSqlEquiv(__filename);

const processingDir = config.imageProcessingDir;
const segmentOptions = [
  // NOTE for Developer: Add/remove segmentation possibilities once you have real PDF uploads to analyze
  // We need to collect data. Overall this shotgun approach works, but it is slow.
  // Best algorithms go first to speed up process.
  ['-trim', '-crop', 'x400', '+repage'],
  ['-sharpen', '0x7', '-crop', 'x400', '+repage'],
  ['-crop', 'x400', '+repage'],
  ['-resize', '400%', '-adaptive-sharpen', '0x3', '-crop', 'x400', '+repage'],
];
class Queue {
  static queue = [];
  static pendingPromise = false;

  static notifyPositions(queued) {
    queued.forEach((item, i) => item.logger.info(`Queued in position ${i}\n.`));
  }

  static enqueue(promise, logger) {
    return new Promise((resolve, reject) => {
      logger.info(`PDF Barcode Processing Queued in Position ${this.queue.length}\n.`);
      this.queue.push({
        promise,
        logger,
        resolve,
        reject,
      });
      this.dequeue();
    });
  }

  static dequeue() {
    if (this.workingOnPromise) {
      return false;
    }
    const item = this.queue.shift();
    this.notifyPositions(this.queue);
    if (!item) {
      return false;
    }
    try {
      this.workingOnPromise = true;
      item
        .promise()
        .then((value) => {
          this.workingOnPromise = false;
          item.resolve(value);
          this.dequeue();
        })
        .catch((err) => {
          this.workingOnPromise = false;
          item.reject(err);
          this.dequeue();
        });
    } catch (err) {
      this.workingOnPromise = false;
      item.reject(err);
      this.dequeue();
    }
    return true;
  }
}

/**
 * Load metadata about pdf
 * https://github.com/mozilla/pdf.js/blob/master/examples/node/getinfo.js
 * @param {Buffer} pdfBuffer
 * @returns {object} pdf.js wrapper
 */
const readPdf = async (pdfBuffer) => {
  return pdfjsLib.getDocument(pdfBuffer).promise;
};

/**
 * Helper method to upload a pdf page to S3 via file-store API
 * @param {Array<object>} decodedJpegs array jpeg file meta data object list
 * @param {Array<object>} submissions contains assessment_instance_id, instance_question_id, submission id meta data
 * @return {Array<object>} metadata
 */
const _uploadPages = async (decodedPdfs, fileMetadata, userId) => {
  const uploaded = [];
  const confirmation = [];
  for (let i = 0; i < decodedPdfs.length; i++) {
    for (let j = 0; j < fileMetadata.rows.length; j++) {
      if (
        fileMetadata.rows[j].barcode === decodedPdfs[i].barcode &&
        confirmation.indexOf(decodedPdfs[i].barcode) === -1
      ) {
        // Promise.all memory limitations?
        // TO DO: We only want to upload a file once and never again probably. So if an instructor submits a scan again, we don't want to upload it.
        // We can discuss this, but things have setup to query the last entry uploaded for a submission until we know what we want to do here.

        // TO DO: can optimize this to ensure we do not upload more than 1 page per barcode
        const fileId = await fileStore.upload(
          `${decodedPdfs[i].barcode}-barcode-submission.pdf`,
          await fs.readFile(decodedPdfs[i].pdfFilepath),
          'pdf_barcode_scan',
          fileMetadata.rows[j].assessment_instance_id,
          fileMetadata.rows[j].instance_question_id,
          userId,
          userId,
          'S3'
        );
        uploaded.push({ fileId, barcode: decodedPdfs[i].barcode });
        confirmation.push(decodedPdfs[i].barcode);
      }
    }
  }
  return uploaded;
};

const _updateBarcodesTable = async (uploadedFiles) => {
  if (uploadedFiles && uploadedFiles.length > 0) {
    let updateValues = '';

    for (let i = 0; i < uploadedFiles.length; i++) {
      updateValues += `(${uploadedFiles[i].fileId}, '${uploadedFiles[i].barcode}'),`;
      if (i === uploadedFiles.length - 1) {
        updateValues = updateValues.substring(0, updateValues.length - 1);
      }
    }

    const query = sql.update_barcodes.replace('$updateValues', updateValues);
    const updated = (await sqldb.queryAsync(query, {}))[3];
    return updated;
  }

  // TO DO FIX: Does not work when I rely on queryAsync to substitute values.
  // -- BLOCK update_barcodes_with_submission

  // DROP TABLE IF EXISTS barcode_submission_ids_temp;

  // CREATE TEMP TABLE barcode_submission_ids_temp
  //     (submission_id BIGINT NOT NULL PRIMARY KEY, barcode TEXT);

  // INSERT INTO
  //     barcode_submission_ids_temp(submission_id, barcode)
  // VALUES
  //     $updateValues;
  //     ^
  //     |
  //     + ERROR POSITION SHOWN ABOVE

  // UPDATE
  //     barcodes b
  // SET
  //     submission_id = bs_temp.submission_id
  // FROM
  //     barcode_submission_ids_temp bs_temp
  // WHERE
  //     b.barcode = bs_temp.barcode
  // RETURNING *;
  // SQL params:

  // {
  //     "updateValues": "(1, '2D581')"
  // }
};

const _processScrapPaperPdf = async (pdfBuffer, originalName, userId, logger) => {
  const workingDir = path.join(processingDir, uuidv4());

  try {
    const allResults = await decodeBarcodes(pdfBuffer, workingDir, originalName, logger);
    const readBarcodedPages = allResults.filter((decodedPdfPage) => decodedPdfPage.barcode);

    logger.info(`JSON decoder uploaded pages: ${allResults.length}`);
    logger.info(`JSON decoder successfully read barcodes on pages: ${readBarcodedPages.length}`);
    logger.info(`JSON decoder all results data dump: ${JSON.stringify(allResults, null, 2)}`);

    // get iq details, ai details to store in file API
    const barcodes = readBarcodedPages.map((page) => page.barcode);
    const query = sql.get_barcode_metadata.replace(
      '$match',
      `s.submitted_answer->>'_pdf_barcode_scan' = '${barcodes.join(
        "' OR s.submitted_answer->>'_pdf_barcode_scan' = '"
      )}'`
    );
    const fileMetadata = await sqldb.queryAsync(query, {});

    const uploadedFiles = await _uploadPages(readBarcodedPages, fileMetadata, userId);
    await _updateBarcodesTable(uploadedFiles);

    logger.info(`Removing working directory: ${workingDir}`);
    await removeFilesAndDir(workingDir, logger);
  } catch (err) {
    logger.info(`Operation aborted due to error: ${err.message}`);
    logger.info(`Removing working directory: ${workingDir}`);

    await removeFilesAndDir(workingDir, logger);

    logger.fail(
      // If we want the front-end to see this debugging information
      `
      ${err.message}
      ${err.stack}
      `
    );
  }
  logger.succeed();
};

/**
 * A Pdf Scan is a collection of scanned barcoded single pieces of paper with
 * student written work. It is expected that one barcode exists on each page in the PDF.
 * If a barcode is readable by the decoder, the page will be uploaded to S3 and stored with
 * metadata information in `files` and `barcodes` table to later allow viewing of doc by student.
 * If a student submits a barcode after file upload, it can still be displayed on front-end.
 * @param {Buffer} pdfBuffer buffered application/pdf scanned document
 * @param {string} originalName uploaded filename
 * @param {string} userId authn user id to be stored in file api
 * @param {object} logger
 * @returns updates barcode table rows
 */
const processScrapPaperPdf = async (pdfBuffer, originalName, userId, logger) => {
  const job = async () => _processScrapPaperPdf(pdfBuffer, originalName, userId, logger);
  Queue.enqueue(job, logger);
};

const _decodeJpegs = async (jpegs, logger) => {
  for (let i = 0; i < jpegs.length; i++) {
    const start = new Date();
    logger.info(`_decodeJpegs() - start decoding of ${jpegs[i].jpegFilename} / page ${i}`);
    jpegs[i]['barcode'] = await _decodeJpeg(jpegs[i], logger);
    const secondsElapsed = (new Date() - start) / 1000;
    logger.info(
      `_decodeJpegs() - took ${secondsElapsed} to decode ${jpegs[i].jpegFilename} / page ${i}`
    );
  }
  return jpegs;
};

/**
 * Detects and extracts a barcode on a jpeg file
 * We probably want to start working on some image analysis that helps read
 * barcodes based on uploaded scans. Many likely will not read. This will require
 * some optimization here.
 * @param {string} jpeg jpeg file object from arr produced by _convertPdf()
 * @returns {string} a code-128 formatted barcode or undefined if not found
 */
const _decodeJpeg = async (jpeg, logger) => {
  // priortize most effective patchSizes first
  const patchSizes = ['medium', 'small', 'x-small', 'large', 'x-large'];

  if (!jpeg || typeof jpeg.pageNum != 'number' || !jpeg.jpegFilepath || !jpeg.workingDir) {
    throw Error('Invalid jpeg file or missing metadata');
  }
  logger.info('_decodeJpeg() starting new jpeg', jpeg.jpegFilepath);

  let barcode = null;

  for (let i = 0; i < segmentOptions.length; i++) {
    const segmentFilepaths = await _segmentJpeg(
      jpeg.pageNum,
      jpeg.jpegFilepath,
      jpeg.workingDir,
      logger,
      i
    );
    for (let i = 0; i < patchSizes.length; i++) {
      for (let k = 0; k < segmentFilepaths.length; k++) {
        // break to avoid additional decoding and image segmentation if found
        barcode = await _decodeJpegSegment(segmentFilepaths[k], patchSizes[i]);
        if (barcode) {
          logger.info(
            `_decodeJpeg() found barcode, ${barcode}, with segmentation option ${k} and framesize '${patchSizes[i]}'`
          );
          return barcode;
        }
      }
    }
  }
  return barcode;
};

/**
 * Quagga fails to locate barcodes on the borders of full-sized pages because:
 * (1.) barcode appears almost too small for x-small patchSize option to read unless super high resolution
 * (2.) the locator fails to locate barcodes on edges/borders of a large image. It generally looks in the center.
 * Hence, we segment a full jpeg and input segments so barcode appears in center of segment and barcode appears bigger
 * relative to patch size.
 * @param {string} filepath vertical slice of a jpeg full page
 * @returns {string} a barcode string or null
 */
const _decodeJpegSegment = async (filepath, patchSize) => {
  return new Promise((resolve, reject) => {
    try {
      // as barcode changes size relative to page, we should adjust patchSize. May want to guarantee barcode size and page size.
      quagga.decodeSingle(
        {
          src: filepath,
          halfSample: true,
          locate: true,
          patchSize: patchSize,
          numOfWorkers: 0,
          inputStream: {
            size: 1920, // restrict input-size resolution to be 1920 in width (long-side)
          },
          decoder: {
            readers: ['code_128_reader'],
          },
        },
        (result) => {
          if (result && result.codeResult && result.codeResult.code) {
            resolve(result.codeResult.code);
          } else {
            resolve(null);
          }
        }
      );
    } catch (err) {
      reject(err);
    }
  });
};

/**
 * Splits jpeg image into vertical slices to work with Quagga barcode reader.
 * @param {number} pageNum the page number folder that the segmented files should be placed in
 * @param {string} jpegFilepath filepath referencing jpeg full page image
 * @param {string} workingDir working directory where image processing occurs
 * @returns {string} contains filepaths referencing jpeg segments
 */
const _segmentJpeg = async (pageNum, jpegFilepath, workingDir, logger, optionNum) => {
  const segmentsDir = path.join(workingDir, String(pageNum));
  const segmentsFilepath = path.join(segmentsDir, `segment-${optionNum}.jpeg`);
  const args = [jpegFilepath].concat(segmentOptions[optionNum], [segmentsFilepath]);
  logger.info(`Segmenting ${jpegFilepath} using imagemagick command: 
    'convert ${args.join(' ')} `);
  await fs.mkdir(segmentsDir, { recursive: true });

  const filenames = await new Promise((resolve, reject) => {
    imagemagick.convert(args, (err) => {
      if (err) {
        reject(err);
      }
      resolve(fs.readdir(segmentsDir));
    });
  });
  const filepaths = filenames.map((filename) => {
    return path.join(segmentsDir, filename);
  });
  return filepaths;
};

const _slicePageAs = async (pageNum, pdfFilePath, workingDir, extension) => {
  return new Promise((resolve, reject) => {
    const filename = `${pageNum}.${extension}`;
    const filepath = path.join(workingDir, filename);

    imagemagick.convert(
      // first arg: ie. name.pdf[0] , first page starts at 0
      [
        `${pdfFilePath}[${pageNum}]`,
        '-flatten',
        '-quality',
        '100',
        '-adaptive-sharpen',
        '0x3',
        filepath,
      ],
      (err) => {
        // stdout 2nd arg, but always empty
        if (err) {
          reject(err);
        }
        resolve({ filename, filepath });
      }
    );
  });
};

const _slicePageAsJpeg = async (pageNum, pdfFilePath, workingDir) => {
  const { filename, filepath } = await _slicePageAs(pageNum, pdfFilePath, workingDir, 'jpeg');
  return { jpegFilename: filename, jpegFilepath: filepath };
};

const _slicePageAsPdf = async (pageNum, pdfFilePath, workingDir) => {
  const { filename, filepath } = await _slicePageAs(pageNum, pdfFilePath, workingDir, 'pdf');
  return { pdfFilename: filename, pdfFilepath: filepath };
};

/**
 * Converts a pdf to a array of jpeg objects. Each array entry refers to a page of the pdf
 * with supporting metadata for further barcode decoding operations. Requires a PDF decoder to get
 * number of pages, as identifying metadata of large PDF crashes imagemagick
 * @param {number} numPages length of pdf object
 * @param {buffer} data buffer of file upload
 * @param {string} originalName original name of pdf file upload
 * @param {object} logger
 * @returns {Array<object>} jpeg type arr
 */
const _convertPdf = async (numPages, workingDir, data, originalName, logger) => {
  logger.info(`_convertPdf() - start - Converting each page to PDF and JPEG slice`);
  if (typeof numPages != 'number' || numPages <= 0) {
    throw Error('Valid number of pages required to convert');
  }
  if (!data || !originalName) {
    throw Error('Buffer of PDF and original filename required');
  }
  const converted = [];
  const pdfCollectionPath = path.join(workingDir, originalName);

  await fs.mkdir(workingDir, { recursive: true });
  await fs.writeFile(pdfCollectionPath, data);

  for (let i = 0; i < numPages; i++) {
    const start = new Date();
    const { pdfFilename, pdfFilepath } = await _slicePageAsPdf(i, pdfCollectionPath, workingDir);
    logger.info(`Created ${pdfFilename} for page ${i}`);
    const { jpegFilename, jpegFilepath } = await _slicePageAsJpeg(i, pdfCollectionPath, workingDir);
    logger.info(`Created ${jpegFilename} for page ${i}`);
    const secondsElapsed = (new Date() - start) / 1000;
    logger.info(`Took ${secondsElapsed} seconds`);
    converted.push({
      pageNum: i,
      secondsElapsed: secondsElapsed,
      jpegFilename,
      jpegFilepath,
      pdfFilename,
      pdfFilepath,
      workingDir,
      originalName,
    });
  }

  logger.info(
    `_convertPdf() ${workingDir} pdf time elasped`,
    converted.reduce((prev, current) => {
      return { secondsElapsed: current.secondsElapsed + prev.secondsElapsed };
    })
  );
  return converted;
};

/**
 * Returns JPEG representation with of each PDF page with metadata:
 * filepaths of files, barcode information if found
 * @param {Buffer} pdfBuffer buffer of uploaded pdf file
 * @param {string} originalFilename uploaded pdf filename
 * @param {object} logger
 * @returns {Array<object>} Decoded jpeg data
 */
const decodeBarcodes = async (pdfBuffer, workingDir, originalFilename, logger) => {
  const start = new Date();
  logger.info(`decodeBarcodes() - start - ${start.toISOString()}`);

  const pdf = await readPdf(pdfBuffer, originalFilename);
  logger.info(`pdf read: starting decoding sequence for ${pdf.numPages} pages`);
  const jpegs = await _convertPdf(pdf.numPages, workingDir, pdfBuffer, originalFilename, logger);
  const decodedJpegs = await _decodeJpegs(jpegs, logger);
  const end = new Date();
  logger.info(`decodeBarcodes() - end - took ${(end - start) / 1000} seconds`);
  return decodedJpegs;
};

/**
 * Remove files and folders up to 2 levels deep (ie. ./x/y/*)
 * @param {string} workingDir directory with files to destroy
 */
const removeFilesAndDir = async (workingDir, logger) => {
  const files = await fs.readdir(workingDir);
  for (let i = 0; i < files.length; i++) {
    const filepath = path.join(workingDir, files[i]);
    if ((await fs.stat(filepath)).isFile()) {
      logger.info(`Removing file: ${filepath}`);
      await fs.unlink(filepath);
    } else {
      const subdirFiles = await fs.readdir(filepath);
      if (subdirFiles.length > 0) {
        await removeFilesAndDir(filepath, logger);
      } else {
        logger.info(`Removing dir: ${filepath}`);
        await fs.rmdir(workingDir), { recursive: true };
      }
    }
  }
  await fs.rmdir(workingDir), { recursive: true };
};
module.exports = { processScrapPaperPdf, decodeBarcodes, readPdf };<|MERGE_RESOLUTION|>--- conflicted
+++ resolved
@@ -1,4 +1,3 @@
-<<<<<<< HEAD
 const config = require('./config');
 const path = require('path');
 const { v4: uuidv4 } = require('uuid');
@@ -7,8 +6,6 @@
 
 const quagga = require('quagga').default;
 const imagemagick = require('imagemagick');
-=======
->>>>>>> 80e7e45e
 const pdfjsLib = require('pdfjs-dist/legacy/build/pdf.js'); // legacy means node support
 
 const sqldb = require('../prairielib/lib/sql-db');
