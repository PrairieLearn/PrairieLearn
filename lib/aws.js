// FIXME: we should be able to do @ts-check here, but something is weird with the s3 endpoint
const AWS = require('aws-sdk');
const fs = require('fs-extra');
const util = require('util');
const async = require('async');
const path = require('path');
const debug = require('debug')('prairielearn:' + path.basename(__filename, '.js'));
const _ = require('lodash');

const logger = require('./logger');
const config = require('./config');

module.exports.init = async function () {
  // If we're not running in EC2, assume we're running with a local s3rver instance.
  // See https://github.com/jamhall/s3rver for more details.
  if (!config.runningInEc2) {
    logger.verbose('Using local s3rver AWS configuration');
    AWS.config = new AWS.Config({
      s3ForcePathStyle: true,
      accessKeyId: 'S3RVER',
      secretAccessKey: 'S3RVER',
      endpoint: new AWS.Endpoint('http://localhost:5000'),
    });
  }

  // It is important that we always do this:
  // https://docs.aws.amazon.com/sdk-for-javascript/v2/developer-guide/setting-region.html
  AWS.config.update({ region: config.awsRegion });

  if (process.env.AWS_ENDPOINT) {
    config.awsServiceGlobalOptions.endpoint = new AWS.Endpoint(process.env.AWS_ENDPOINT);
  }
};

module.exports.metadataServiceRequest = function (path) {
  if (!config.runningInEc2) return null;

  const metadataService = new AWS.MetadataService();
  return util.promisify(metadataService.request.bind(metadataService))(path);
};

let cachedInstanceMetadata = null;
module.exports.getInstanceMetadata = async function () {
  if (!config.runningInEc2) return null;

  if (!cachedInstanceMetadata) {
    const MetadataService = new AWS.MetadataService();
    const document = await util.promisify(MetadataService.request)(
      '/latest/dynamic/instance-identity/document'
    );
    cachedInstanceMetadata = JSON.parse(document);
  }

  return cachedInstanceMetadata;
};

/**
 * If we're running in EC2, dynamically loads any configuration values that may be
 * associated with this instance and overwrites the local "config" object.  This should
 * be run after "config" is already loaded.  This will also set the "instanceId" value
 * based on the instance ID we get from the EC2 Instance Metadata Service.
 */
module.exports.loadConfigSecrets = async function () {
  if (!config.runningInEc2) return;

<<<<<<< HEAD
  const instanceMetadata = await module.exports.getInstanceMetadata();
  debug('instance-identity', instanceMetadata);
  AWS.config.update({ region: instanceMetadata.region });
  config.instanceId = config.instanceIdEc2Override ?? instanceMetadata.instanceId;
=======
  // First, populate the instanceId from the EC2 metadata service
  const MetadataService = new AWS.MetadataService();
  // Create a hacky promise wrapper because every other AWS call supports
  // `promise()` except MetadataService, annoyingly enough.
  const request_promise = util.promisify((path, callback) =>
    MetadataService.request(path, callback)
  );
  const document = await request_promise('/latest/dynamic/instance-identity/document');
  const data = JSON.parse(document);
  debug('instance-identity', data);
  AWS.config.update({ region: data.region });
  config.instanceId = data.instanceId;
>>>>>>> c3a4dc21

  // Also get the hostname
  const hostname = await module.exports.metadataServiceRequest('/latest/meta-data/local-hostname');
  config.hostname = hostname;

  // Load the config from an EC2 secret. This should be JSON with a single
  // object in the same format as the "config" object.
  const ec2 = new AWS.EC2();
  const tags = (
    await ec2
      .describeTags({
        Filters: [{ Name: 'resource-id', Values: [config.instanceId] }],
      })
      .promise()
  ).Tags;
  logger.info('Instance tags', tags);

  const secret_tag = _.find(tags, { Key: 'ConfSecret' });
  if (!secret_tag) return;

  const secret_id = secret_tag.Value;
  logger.info(`Secret ID: ${secret_id}`);

  const secretsManager = new AWS.SecretsManager();
  const secret_value = await secretsManager.getSecretValue({ SecretId: secret_id }).promise();

  if (!secret_value.SecretString) return;
  logger.info(`Secret value: ${secret_value.SecretString}`);
  const secret_config = JSON.parse(secret_value.SecretString);
  logger.info('Parsed secret config', secret_config);

  _.assign(config, secret_config);

  // Overwrite the instance ID even if the config has one; this ensure consistent
  // behavior whether or not we load config from Secrets Manager.
  config.instanceId = data.instanceId;
};

/**
 * Upload a local file or directory to S3.
 *
 * @param {string} s3Bucket - The S3 bucket name.
 * @param {string} s3Path - The S3 destination path.
 * @param {string} localPath - The local source path.
 * @param {boolean=} isDirectory - Whether the upload source is a directory (defaults to false).
 * @param {Buffer} buffer - A file buffer if local source path falsey.
 */
module.exports.uploadToS3Async = async function (
  s3Bucket,
  s3Path,
  localPath,
  isDirectory = false,
  buffer = null
) {
  const s3 = new AWS.S3();

  let body;
  if (isDirectory) {
    body = '';
    s3Path += s3Path.endsWith('/') ? '' : '/';
  } else {
    if (localPath) {
      body = await fs.promises.readFile(localPath);
    } else if (buffer) {
      body = buffer;
    } else {
      throw new Error('must specify localPath or buffer');
    }
  }

  const params = {
    Bucket: s3Bucket,
    Key: s3Path,
    Body: body,
  };
  const res = await s3.upload(params).promise();
  if (localPath) {
    logger.verbose(`Uploaded localPath=${localPath} to s3://${s3Bucket}/${s3Path}`);
  } else {
    logger.verbose(`Uploaded buffer to s3://${s3Bucket}/${s3Path}`);
  }
  return res;
};
module.exports.uploadToS3 = util.callbackify(module.exports.uploadToS3Async);

/**
 * Recursively upload a directory to a path in S3, including empty
 * subfolders. The file `${localPath}/filename` will be uploaded
 * to `${s3Bucket}/${s3Path}/filename`.
 *
 * @param {string} s3Bucket Remote S3 bucket to upload into.
 * @param {string} s3Path Remote S3 path to upload into.
 * @param {string} localPath Local path to upload.
 * @param {string[]} ignoreList List of files to ignore. These should be paths relative to localPath.
 */
module.exports.uploadDirectoryToS3Async = async function (
  s3Bucket,
  s3Path,
  localPath,
  ignoreList = []
) {
  const s3 = new AWS.S3();
  const ignoreSet = new Set(ignoreList);

  async function walkDirectory(subDir) {
    const localFullDir = path.join(localPath, subDir);
    const files = await fs.readdir(localFullDir);
    await async.each(files, async (file) => {
      const localFilePath = path.join(localPath, subDir, file);
      const s3FilePath = path.join(s3Path, subDir, file);
      const relFilePath = path.join(subDir, file);

      if (ignoreSet.has(relFilePath)) return;

      const stat = await fs.stat(localFilePath);
      if (stat.isFile()) {
        const fileBody = await fs.readFile(localFilePath);
        try {
          const params = {
            Bucket: s3Bucket,
            Key: s3FilePath,
            Body: fileBody,
          };
          await s3.upload(params).promise();
          logger.verbose(`Uploaded file ${localFilePath} to s3://${s3Bucket}/${s3FilePath}`);
        } catch (err) {
          logger.verbose(
            `Did not sync file ${localFilePath} to $s3://{s3Bucket}/${s3FilePath}: ${err}`
          );
        }
      } else if (stat.isDirectory()) {
        const s3DirPath = s3FilePath.endsWith('/') ? s3FilePath : `${s3FilePath}/`;
        try {
          await s3
            .putObject({
              Bucket: s3Bucket,
              Key: s3DirPath,
              Body: '',
            })
            .promise();
          logger.verbose(`Uploaded directory ${localFilePath} to s3://${s3Bucket}/${s3DirPath}`);
        } catch (err) {
          logger.verbose(
            `Did not sync directory ${localFilePath} to $s3://{s3Bucket}/${s3DirPath}: ${err}`
          );
        }
        await walkDirectory(relFilePath);
      }
    });
  }

  await walkDirectory('');
};
module.exports.uploadDirectoryToS3 = util.callbackify(module.exports.uploadDirectoryToS3Async);

/**
 * Download a file or directory from S3.
 *
 * @param {string} s3Bucket - The S3 bucket name.
 * @param {string} s3Path - The S3 source path.
 * @param {string} localPath - The local target path.
 * @param {object?} options - Optional parameters, including owner and group (optional, defaults to {}).
 */
module.exports.downloadFromS3Async = async function (s3Bucket, s3Path, localPath, options = {}) {
  if (localPath.endsWith('/')) {
    debug(`downloadFromS3: bypassing S3 and creating directory localPath=${localPath}`);
    await fs.promises.mkdir(localPath, { recursive: true });
    if (options.owner != null && options.group != null) {
      await fs.promises.chown(localPath, options.owner, options.group);
    }
    return;
  }

  debug(`downloadFromS3: creating containing directory for file localPath=${localPath}`);
  await fs.promises.mkdir(path.dirname(localPath), { recursive: true });
  if (options.owner != null && options.group != null) {
    await fs.promises.chown(path.dirname(localPath), options.owner, options.group);
  }

  const s3 = new AWS.S3();
  const params = {
    Bucket: s3Bucket,
    Key: s3Path,
  };
  const s3Stream = s3.getObject(params).createReadStream();
  const fileStream = fs.createWriteStream(localPath);

  return new Promise((resolve, reject) => {
    s3Stream.on('error', function (err) {
      debug(`downloadFromS3: missing s3://${s3Bucket}/${s3Path}`);
      reject(err);
    });
    s3Stream
      .pipe(fileStream)
      .on('error', function (err) {
        debug(`downloadFromS3: connection lost`);
        reject(err);
      })
      .on('close', function () {
        if (options.owner != null && options.group != null) {
          fs.chown(localPath, options.owner, options.group, (err) => {
            if (err) return reject(err);
            resolve();
          });
        }
      });
  });
};
module.exports.downloadFromS3 = util.callbackify(module.exports.downloadFromS3Async);

/**
 * Delete a file or directory from S3.
 *
 * @param {string} s3Bucket - The S3 bucket name.
 * @param {string} s3Path - The S3 target path.
 * @param {boolean=} isDirectory - Whether the deletion target is a directory (defaults to false).
 */
module.exports.deleteFromS3Async = async function (s3Bucket, s3Path, isDirectory = false) {
  const s3 = new AWS.S3();

  if (isDirectory) {
    s3Path += s3Path.endsWith('/') ? '' : '/';
  }

  const params = {
    Bucket: s3Bucket,
    Key: s3Path,
  };
  await s3.deleteObject(params).promise();
  debug(`Deleted s3://${s3Bucket}/${s3Path}`);
};

/**
 * Get a file from S3.
 *
 * @param {string} bucket - S3 bucket name.
 * @param {string} key - The S3 target path.
 * @param {boolean} buffer - Defaults to true to return buffer.
 * @return {Buffer || NodeJS.ReadableStream} Buffer or ReadableStream type from S3 file contents.
 */
module.exports.getFromS3Async = async function (bucket, key, buffer = true) {
  const s3 = new AWS.S3();
  if (buffer) {
    const res = await s3.getObject({ Bucket: bucket, Key: key }).promise();
    logger.verbose(`Fetched data from s3://${bucket}/${key}`);
    return res.Body;
  } else {
    return s3.getObject({ Bucket: bucket, Key: key }).createReadStream();
  }
};

module.exports.deleteFromS3 = util.callbackify(module.exports.deleteFromS3Async);<|MERGE_RESOLUTION|>--- conflicted
+++ resolved
@@ -63,25 +63,10 @@
 module.exports.loadConfigSecrets = async function () {
   if (!config.runningInEc2) return;
 
-<<<<<<< HEAD
   const instanceMetadata = await module.exports.getInstanceMetadata();
   debug('instance-identity', instanceMetadata);
   AWS.config.update({ region: instanceMetadata.region });
-  config.instanceId = config.instanceIdEc2Override ?? instanceMetadata.instanceId;
-=======
-  // First, populate the instanceId from the EC2 metadata service
-  const MetadataService = new AWS.MetadataService();
-  // Create a hacky promise wrapper because every other AWS call supports
-  // `promise()` except MetadataService, annoyingly enough.
-  const request_promise = util.promisify((path, callback) =>
-    MetadataService.request(path, callback)
-  );
-  const document = await request_promise('/latest/dynamic/instance-identity/document');
-  const data = JSON.parse(document);
-  debug('instance-identity', data);
-  AWS.config.update({ region: data.region });
-  config.instanceId = data.instanceId;
->>>>>>> c3a4dc21
+  config.instanceId = instanceMetadata.instanceId;
 
   // Also get the hostname
   const hostname = await module.exports.metadataServiceRequest('/latest/meta-data/local-hostname');
