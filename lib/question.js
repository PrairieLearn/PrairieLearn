--- conflicted
+++ resolved
@@ -12,12 +12,7 @@
 const util = require('util');
 const { workspaceFastGlobDefaultOptions } = require('@prairielearn/workspace-utils');
 
-<<<<<<< HEAD
-const config = require('./config');
-=======
-const markdown = require('./markdown');
 const { config, setLocalsFromConfig } = require('./config');
->>>>>>> 9c9da90f
 const csrf = require('./csrf');
 const externalGrader = require('./externalGrader');
 const { logger } = require('@prairielearn/logger');
