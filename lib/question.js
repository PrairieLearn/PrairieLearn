--- conflicted
+++ resolved
@@ -198,7 +198,7 @@
    */
   _selectQuestionWithClient(client, question_id, instance_question_id, callback) {
     if (question_id != null) {
-      sqldb.callWithClientOneRow(client, 'questions_select', [question_id], (err, result) => {
+      sqldb.callWithClientOneRow(client, 'questions_select', [question_id, instance_question_id], (err, result) => {
         if (ERR(err, callback)) return;
         const question = result.rows[0];
         callback(null, question);
@@ -283,34 +283,6 @@
             }
           );
         });
-<<<<<<< HEAD
-    },
-
-
-
-    /**
-     * Internal function, do not call directly. Get a question by either question_id or instance_question_id.
-     * @protected
-     *
-     * @param {?number} question_id - The question for the new variant. Can be null if instance_question_id is provided.
-     * @param {?number} instance_question_id - The instance question for the new variant. Can be null if question_id is provided.
-     * @param {function} callback - A callback(err, question) function.
-     */
-    _selectQuestionWithClient(client, question_id, instance_question_id, callback) {
-        if (question_id != null) {
-            sqldb.callWithClientOneRow(client, 'questions_select', [question_id, instance_question_id], (err, result) => {
-                if (ERR(err, callback)) return;
-                const question = result.rows[0]['question'];
-                callback(null, question);
-            });
-        } else {
-            if (instance_question_id == null) return callback(new Error('question_id and instance_question_id cannot both be null'));
-            sqldb.callWithClientOneRow(client, 'instance_questions_select_question', [instance_question_id], (err, result) => {
-                if (ERR(err, callback)) return;
-                const question = result.rows[0];
-                callback(null, question);
-            });
-=======
       });
     });
   },
@@ -353,7 +325,6 @@
         if (variant != null) {
           debug('instance_questions_select_variant not null', variant);
           return callback(null, variant);
->>>>>>> e5ae2c3e
         }
         this._makeAndInsertVariantWithClient(
           client,
