const ERR = require('async-stacktrace');
const _ = require('lodash');
const async = require('async');
const path = require('path');
const jsonStringifySafe = require('json-stringify-safe');
const debug = require('debug')('prairielearn:' + path.basename(__filename, '.js'));
const ejs = require('ejs');
const { differenceInMilliseconds, parseISO } = require('date-fns');
const fs = require('fs');
const unzipper = require('unzipper');
const fg = require('fast-glob');
<<<<<<< HEAD
const util = require('util');
=======
const { workspaceFastGlobDefaultOptions } = require('@prairielearn/workspace-utils');
>>>>>>> 62f2e322

const config = require('./config');
const csrf = require('./csrf');
const externalGrader = require('./externalGrader');
const { logger } = require('@prairielearn/logger');
const serverJobs = require('./server-jobs');
const manualGrading = require('./manualGrading');
const ltiOutcomes = require('../lib/ltiOutcomes');
const sqldb = require('@prairielearn/postgres');
const questionServers = require('../question-servers');
const workspaceHelper = require('./workspace');
const issues = require('./issues');
const error = require('@prairielearn/error');

const sql = sqldb.loadSqlEquiv(__filename);

/**
 * To improve performance, we'll only render at most three submissions on page
 * load. If the user requests more, we'll render them on the fly.
 */
const MAX_RECENT_SUBMISSIONS = 3;

/**
 * Internal error type for tracking lack of submission.
 */
class NoSubmissionError extends Error {
  constructor(message) {
    super(message);
    this.name = 'NoSubmissionError';
  }
}

module.exports = {
  /**
   * Internal function, do not call directly. Write the courseIssues for a variant to the DB.
   * @protected
   *
   * @param {Array} courseIssues - List of issue objects for to be written.
   * @param {Object} variant - The variant associated with the issues.
   * @param {number} authn_user_id - The currently authenticated user.
   * @param {string} studentMessage - The message to display to the student.
   * @param {Object} courseData - Arbitrary data to be associated with the issues.
   * @param {function} callback - A callback(err) function.
   */
  _writeCourseIssues(courseIssues, variant, authn_user_id, studentMessage, courseData, callback) {
    async.eachSeries(
      courseIssues,
      async (courseErr) => {
        await issues.insertIssueForError(courseErr, {
          variantId: variant.id,
          studentMessage,
          courseData,
          authnUserId: authn_user_id,
        });
      },
      (err) => {
        if (ERR(err, callback)) return;
        callback(null);
      }
    );
  },

  /**
   * Internal function, do not call directly. Create a variant object, do not write to DB.
   * @protected
   *
   * @param {Object} question - The question for the variant.
   * @param {Object} course - The course for the variant.
   * @param {Object} options - Options controlling the creation: options = {variant_seed}
   * @param {function} callback - A callback(err, courseIssues, variant) function.
   */
  _makeVariant(question, course, options, callback) {
    debug('_makeVariant()');
    var variant_seed;
    if (_(options).has('variant_seed') && options.variant_seed != null) {
      variant_seed = options.variant_seed;
    } else {
      variant_seed = Math.floor(Math.random() * Math.pow(2, 32)).toString(36);
    }
    debug(`_makeVariant(): question_id = ${question.id}`);
    questionServers.getModule(question.type, (err, questionModule) => {
      if (ERR(err, callback)) return;
      questionModule.generate(question, course, variant_seed, (err, courseIssues, data) => {
        if (ERR(err, callback)) return;
        const hasFatalIssue = _.some(_.map(courseIssues, 'fatal'));
        var variant = {
          variant_seed: variant_seed,
          params: data.params || {},
          true_answer: data.true_answer || {},
          options: data.options || {},
          broken: hasFatalIssue,
        };
        if (question.workspace_image !== null) {
          // if workspace, add graded files to params
          variant.params['_workspace_required_file_names'] = (
            question.workspace_graded_files || []
          ).filter((file) => !fg.isDynamicPattern(file, workspaceFastGlobDefaultOptions));
          if (!('_required_file_names' in variant.params)) {
            variant.params['_required_file_names'] = [];
          }
          variant.params['_required_file_names'] = variant.params['_required_file_names'].concat(
            variant.params['_workspace_required_file_names']
          );
        }
        if (variant.broken) {
          return callback(null, courseIssues, variant);
        }
        questionModule.prepare(question, course, variant, (err, extraCourseIssues, data) => {
          if (ERR(err, callback)) return;
          courseIssues.push(...extraCourseIssues);
          const hasFatalIssue = _.some(_.map(courseIssues, 'fatal'));
          var variant = {
            variant_seed: variant_seed,
            params: data.params || {},
            true_answer: data.true_answer || {},
            options: data.options || {},
            broken: hasFatalIssue,
          };
          callback(null, courseIssues, variant);
        });
      });
    });
  },

  /**
   * Get a file that is generated by code.
   *
   * @param {String} filename
   * @param {Object} variant - The variant.
   * @param {Object} question - The question for the variant.
   * @param {Object} course - The course for the variant.
   * @param {Number} authn_user_id - The current authenticated user.
   * @param {function} callback - A callback(err, fileData) function.
   */
  getFile(filename, variant, question, course, authn_user_id, callback) {
    questionServers.getModule(question.type, (err, questionModule) => {
      if (ERR(err, callback)) return;
      questionModule.file(filename, variant, question, course, (err, courseIssues, fileData) => {
        if (ERR(err, callback)) return;

        const studentMessage = 'Error creating file: ' + filename;
        const courseData = { variant, question, course };
        module.exports._writeCourseIssues(
          courseIssues,
          variant,
          authn_user_id,
          studentMessage,
          courseData,
          (err) => {
            if (ERR(err, callback)) return;

            return callback(null, fileData);
          }
        );
      });
    });
  },

  /**
   * Internal function, do not call directly. Get a question by either question_id or instance_question_id.
   * @protected
   *
   * @param {?number} question_id - The question for the new variant. Can be null if instance_question_id is provided.
   * @param {?number} instance_question_id - The instance question for the new variant. Can be null if question_id is provided.
   * @param {function} callback - A callback(err, question) function.
   */
  _selectQuestion(question_id, instance_question_id, callback) {
    if (question_id != null) {
      sqldb.callOneRow('questions_select', [question_id], (err, result) => {
        if (ERR(err, callback)) return;
        const question = result.rows[0];
        callback(null, question);
      });
    } else {
      if (instance_question_id == null) {
        return callback(new Error('question_id and instance_question_id cannot both be null'));
      }
      sqldb.callOneRow(
        'instance_questions_select_question',
        [instance_question_id],
        (err, result) => {
          if (ERR(err, callback)) return;
          const question = result.rows[0];
          callback(null, question);
        }
      );
    }
  },

  /**
   * Internal function, do not call directly. Create a variant object, and write it to the DB.
   * @protected
   *
   * @param {?number} question_id - The question for the new variant. Can be null if instance_question_id is provided.
   * @param {?number} instance_question_id - The instance question for the new variant, or null for a floating variant.
   * @param {number} user_id - The user for the new variant.
   * @param {number} authn_user_id - The current authenticated user.
   * @param {boolean} group_work - If the assessment will support group work.
   * @param {Object} course - The course for the variant.
   * @param {Object} options - Options controlling the creation: options = {variant_seed}
   * @param {function} callback - A callback(err, variant) function.
   */
  _makeAndInsertVariant(
    question_id,
    instance_question_id,
    user_id,
    authn_user_id,
    group_work,
    course_instance_id,
    course,
    options,
    require_open,
    callback
  ) {
    module.exports._selectQuestion(question_id, instance_question_id, (err, question) => {
      if (ERR(err, callback)) return;
      module.exports._makeVariant(question, course, options, (err, courseIssues, variant) => {
        if (ERR(err, callback)) return;
        const params = [
          variant.variant_seed,
          variant.params,
          variant.true_answer,
          variant.options,
          variant.broken,
          instance_question_id,
          question.id,
          course_instance_id,
          user_id,
          authn_user_id,
          group_work,
          require_open,
        ];
        sqldb.callOneRow('variants_insert', params, (err, result) => {
          if (ERR(err, callback)) return;
          const variant = result.rows[0].variant;
          debug('variants_insert', variant);

          const studentMessage = 'Error creating question variant';
          const courseData = { variant, question, course };
          module.exports._writeCourseIssues(
            courseIssues,
            variant,
            authn_user_id,
            studentMessage,
            courseData,
            (err) => {
              if (ERR(err, callback)) return;
              return callback(null, variant);
            }
          );
        });
      });
    });
  },

  /**
   * Ensure that there is a variant for the given instance question.
   *
   * @param {?number} question_id - The question for the new variant. Can be null if instance_question_id is provided.
   * @param {?number} instance_question_id - The instance question for the new variant, or null for a floating variant.
   * @param {number} user_id - The user for the new variant.
   * @param {number} authn_user_id - The current authenticated user.
   * @param {boolean} group_work - If the assessment will support group work.
   * @param {?number} course_instance_id - The course instance for this variant. Can be null for instructor questions.
   * @param {Object} course - The course for the variant.
   * @param {Object} options - Options controlling the creation: options = {variant_seed}
   * @param {boolean} require_open - If true, only use an existing variant if it is open.
   * @param {function} callback - A callback(err, variant) function.
   */
  ensureVariant(
    question_id,
    instance_question_id,
    user_id,
    authn_user_id,
    group_work,
    course_instance_id,
    course,
    options,
    require_open,
    callback
  ) {
    if (instance_question_id != null) {
      // see if we have a useable existing variant, otherwise
      // make a new one
      var params = [instance_question_id, require_open];
      sqldb.call('instance_questions_select_variant', params, (err, result) => {
        if (ERR(err, callback)) return;
        const variant = result.rows[0].variant;
        if (variant != null) {
          debug('instance_questions_select_variant not null', variant);
          return callback(null, variant);
        }
        module.exports._makeAndInsertVariant(
          question_id,
          instance_question_id,
          user_id,
          authn_user_id,
          group_work,
          course_instance_id,
          course,
          options,
          require_open,
          (err, variant) => {
            if (ERR(err, callback)) return;
            debug(
              'instance_questions_select_variant was null, run through _makeAndInsertVariant',
              variant
            );
            callback(null, variant);
          }
        );
      });
    } else {
      // if we don't have instance_question_id, just make a new variant
      module.exports._makeAndInsertVariant(
        question_id,
        instance_question_id,
        user_id,
        authn_user_id,
        group_work,
        course_instance_id,
        course,
        options,
        require_open,
        (err, variant) => {
          if (ERR(err, callback)) return;
          callback(null, variant);
        }
      );
    }
  },

  /**
   * Save a new submission to a variant into the database.
   *
   * @param {Object} submission - The submission to save (should not have an id property yet).
   * @param {Object} variant - The variant to submit to.
   * @param {Object} question - The question for the variant.
   * @param {Object} course - The course for the variant.
   * @param {function} callback - A callback(err, submission_id) function.
   */
  saveSubmission(submission, variant, question, course, callback) {
    debug('saveSubmission()');
    submission.raw_submitted_answer = submission.submitted_answer;
    submission.gradable = true;
    let questionModule, courseIssues, data, submission_id, workspace_id, zipPath;
    async.series(
      [
        (callback) => {
          // if workspace, get workspace_id
          if (question.workspace_image != null) {
            const params = {
              variant_id: submission.variant_id,
            };
            sqldb.queryZeroOrOneRow(sql.select_workspace_id, params, (err, result) => {
              if (ERR(err, callback)) return;
              if (result.rowCount > 0) {
                workspace_id = result.rows[0].workspace_id;
              }
              callback(null);
            });
          } else {
            callback(null);
          }
        },
        async () => {
          // if we have a workspace and any files to be graded, get the files
          if (workspace_id == null || !question.workspace_graded_files?.length) {
            debug('saveSubmission()', 'not getting workspace graded files');
            return;
          }
          try {
            zipPath = await workspaceHelper.getGradedFiles(workspace_id);
            debug('saveSubmission()', `saved graded files: ${zipPath}`);
          } catch (err) {
            if (err instanceof workspaceHelper.SubmissionFormatError) {
              ((submission.format_errors ??= {})._files ??= []).push(err.message);
            } else {
              throw err;
            }
          }
        },
        async () => {
          // if we have workspace files, encode them into _files
          if (zipPath == null) return;

          const zip = fs.createReadStream(zipPath).pipe(unzipper.Parse({ forceStream: true }));
          if (!('_files' in submission.submitted_answer)) {
            submission.submitted_answer['_files'] = [];
          }

          for await (const zipEntry of zip) {
            const name = zipEntry.path;
            const contents = (await zipEntry.buffer()).toString('base64');
            submission.submitted_answer['_files'].push({ name, contents });
          }
          await fs.promises.unlink(zipPath);
        },
        (callback) => {
          questionServers.getModule(question.type, (err, ret_questionModule) => {
            if (ERR(err, callback)) return;
            questionModule = ret_questionModule;
            debug('saveSubmission()', 'loaded questionModule');
            callback(null);
          });
        },
        (callback) => {
          questionModule.parse(
            submission,
            variant,
            question,
            course,
            (err, ret_courseIssues, ret_data) => {
              if (ERR(err, callback)) return;
              courseIssues = ret_courseIssues;
              data = ret_data;

              debug('saveSubmission()', 'completed parse()');
              callback(null);
            }
          );
        },
        (callback) => {
          const studentMessage = 'Error parsing submission';
          const courseData = { variant, question, submission, course };
          module.exports._writeCourseIssues(
            courseIssues,
            variant,
            submission.auth_user_id,
            studentMessage,
            courseData,
            (err) => {
              if (ERR(err, callback)) return;
              debug('saveSubmission()', `wrote courseIssues: ${courseIssues.length}`);
              callback(null);
            }
          );
        },
        (callback) => {
          const hasFatalIssue = _.some(_.map(courseIssues, 'fatal'));
          if (hasFatalIssue) data.gradable = false;
          data.broken = hasFatalIssue;

          const params = [
            data.submitted_answer,
            data.raw_submitted_answer,
            data.format_errors,
            data.gradable,
            data.broken,
            data.true_answer,
            false, // regradable
            submission.credit,
            submission.mode,
            submission.variant_id,
            submission.auth_user_id,
          ];
          sqldb.callOneRow('submissions_insert', params, (err, result) => {
            if (ERR(err, callback)) return;
            submission_id = result.rows[0].submission_id;
            debug('saveSubmission()', 'inserted', 'submission_id:', submission_id);
            callback(null);
          });
        },
      ],
      (err) => {
        if (ERR(err, callback)) return;
        debug('saveSubmission()', 'returning', 'submission_id:', submission_id);
        callback(null, submission_id);
      }
    );
  },

  /**
   * Grade the most recent submission for a given variant.
   *
   * @param {Object} variant - The variant to grade.
   * @param {?number} check_submission_id - The submission_id that must be graded (or null to skip this check).
   * @param {Object} question - The question for the variant.
   * @param {Object} course - The course for the variant.
   * @param {number} authn_user_id - The currently authenticated user.
   * @param {boolean} overrideGradeRateCheck - Whether to override grade rate limits.
   * @param {function} callback - A callback(err) function.
   */
  gradeVariant(
    variant,
    check_submission_id,
    question,
    course,
    authn_user_id,
    overrideGradeRateCheck,
    callback
  ) {
    debug('_gradeVariant()');
    let questionModule, courseIssues, data, submission, grading_job;
    async.series(
      [
        (callback) => {
          var params = [variant.id, check_submission_id];
          sqldb.callZeroOrOneRow(
            'variants_select_submission_for_grading',
            params,
            (err, result) => {
              if (ERR(err, callback)) return;
              if (result.rowCount === 0) return callback(new NoSubmissionError());
              submission = result.rows[0];
              debug('_gradeVariant()', 'selected submission', 'submission.id:', submission.id);
              callback(null);
            }
          );
        },
        (callback) => {
          if (overrideGradeRateCheck) return callback(null);
          var params = [variant.instance_question_id];
          sqldb.callZeroOrOneRow('instance_questions_next_allowed_grade', params, (err, result) => {
            if (ERR(err, callback)) return;
            debug(
              '_gradeVariant()',
              'checked grade rate',
              'allow_grade_left_ms:',
              result.rows[0].allow_grade_left_ms
            );
            if (result.rows[0].allow_grade_left_ms > 0) return callback(new NoSubmissionError());
            callback(null);
          });
        },
        (callback) => {
          const params = [submission.id, authn_user_id];
          sqldb.callOneRow('grading_jobs_insert', params, (err, result) => {
            if (ERR(err, callback)) return;

            grading_job = result.rows[0];
            debug('_gradeVariant()', 'inserted', 'grading_job.id:', grading_job.id);
            callback(null);
          });
        },
        (callback) => {
          questionServers.getModule(question.type, (err, ret_questionModule) => {
            if (ERR(err, callback)) return;
            questionModule = ret_questionModule;
            debug('_gradeVariant()', 'loaded questionModule');
            callback(null);
          });
        },
        (callback) => {
          if (question.grading_method !== 'External') {
            // For Internal grading we call the grading code. For Manual grading, if the question
            // reached this point, it has auto points, so it should be treated like Internal.
            questionModule.grade(
              submission,
              variant,
              question,
              course,
              (err, ret_courseIssues, ret_data) => {
                if (ERR(err, callback)) return;
                courseIssues = ret_courseIssues;
                data = ret_data;
                const hasFatalIssue = _.some(_.map(courseIssues, 'fatal'));
                if (hasFatalIssue) data.gradable = false;
                data.broken = hasFatalIssue;
                debug('_gradeVariant()', 'completed grade()', 'hasFatalIssue:', hasFatalIssue);
                callback(null);
              }
            );
          } else {
            // for External grading we don't do anything
            courseIssues = [];
            data = {};
            callback(null);
          }
        },
        (callback) => {
          const studentMessage = 'Error grading submission';
          const courseData = { variant, question, submission, course };
          module.exports._writeCourseIssues(
            courseIssues,
            variant,
            submission.auth_user_id,
            studentMessage,
            courseData,
            (err) => {
              if (ERR(err, callback)) return;
              debug('_gradeVariant()', `wrote courseIssues: ${courseIssues.length}`);
              callback(null);
            }
          );
        },
        (callback) => {
          if (question.grading_method === 'External') {
            // We haven't actually graded this question yet - don't attempt
            // to update the grading job or submission.
            return callback(null);
          }

          const params = [
            grading_job.id,
            // `received_time` and `start_time` were already set when the
            // grading job was inserted, so they'll remain unchanged.
            // `finish_time` will be set to `now()` by this sproc.
            null, // received_time
            null, // start_time
            null, // finish_time
            data.submitted_answer,
            data.format_errors,
            data.gradable,
            data.broken,
            data.params,
            data.true_answer,
            data.feedback,
            data.partial_scores,
            data.score,
            data.v2_score,
          ];
          sqldb.callOneRow('grading_jobs_update_after_grading', params, (err, result) => {
            if (ERR(err, callback)) return;

            // If the submission was marked invalid during grading the grading
            // job will be marked ungradable and we should bail here to prevent
            // LTI updates.
            grading_job = result.rows[0];
            if (!grading_job.gradable) return callback(new NoSubmissionError());

            debug('_gradeVariant()', 'inserted', 'grading_job.id:', grading_job.id);
            callback(null);
          });
        },
        (callback) => {
          sqldb.queryOneRow(
            sql.select_assessment_for_submission,
            { submission_id: submission.id },
            (err, result) => {
              if (ERR(err, callback)) return;
              let assessment_instance_id = result.rows[0].assessment_instance_id;
              ltiOutcomes.updateScore(assessment_instance_id, (err) => {
                if (ERR(err, callback)) return;
                callback(null);
              });
            }
          );
        },
      ],
      (err) => {
        // catch NoSubmissionError as we are just using it to exit with no action
        if (err instanceof NoSubmissionError) {
          debug('_gradeVariant()', 'no submissions for grading, skipping');
          err = null;
        }
        if (ERR(err, callback)) return;
        debug('_gradeVariant()', 'success');
        // data and grading_job might not be defined if we bailed out early above
        if (data && !data.broken && grading_job && grading_job.grading_method === 'External') {
          // We need to submit this external grading job.
          externalGrader.beginGradingJob(grading_job.id, (err) => {
            if (ERR(err, callback)) return;
            callback(null);
          });
        } else {
          callback(null);
        }
      }
    );
  },

  /**
   * Save and grade a new submission to a variant.
   *
   * @param {Object} submission - The submission to save (should not have an id property yet).
   * @param {Object} variant - The variant to submit to.
   * @param {Object} question - The question for the variant.
   * @param {Object} course - The course for the variant.
   * @param {boolean} overrideGradeRateCheck - Whether to override grade rate limits.
   * @param {function} callback - A callback(err, submission_id) function.
   */
  saveAndGradeSubmission(submission, variant, question, course, overrideGradeRateCheck, callback) {
    debug('saveAndGradeSubmission()');

    let submission_id, grading_job_id;
    async.series(
      [
        (callback) => {
          module.exports.saveSubmission(
            submission,
            variant,
            question,
            course,
            (err, ret_submission_id) => {
              if (ERR(err, callback)) return;
              submission_id = ret_submission_id;
              debug('saveAndGradeSubmission()', 'submission_id:', submission_id);
              callback(null);
            }
          );
        },
        (callback) => {
          module.exports.gradeVariant(
            variant,
            submission_id,
            question,
            course,
            submission.auth_user_id,
            overrideGradeRateCheck,
            (err, ret_grading_job_id) => {
              if (ERR(err, callback)) return;
              grading_job_id = ret_grading_job_id;
              debug('saveAndGradeSubmission()', 'graded');
              callback(null);
            }
          );
        },
      ],
      (err) => {
        if (ERR(err, callback)) return;
        debug('saveAndGradeSubmission()', 'returning submission_id:', submission_id);
        if (grading_job_id !== undefined) {
          // We need to submit this grading job now that the
          // transaction has been committed
          externalGrader.beginGradingJob(grading_job_id, (err) => {
            if (ERR(err, callback)) return;
            callback(null, submission_id);
          });
        } else {
          // We're done!
          callback(null, submission_id);
        }
      }
    );
  },

  /**
   * Internal worker for testVariant(). Do not call directly.
   * @protected
   *
   * @param {Object} variant - The variant to submit to.
   * @param {Object} question - The question for the variant.
   * @param {Object} course - The course for the variant.
   * @param {string} test_type - The type of test to run.  Should be one of 'correct', 'incorrect', or 'invalid'.
   * @param {number} authn_user_id - The currently authenticated user.
   * @param {function} callback - A callback(err, submission_id) function.
   */
  _createTestSubmission(variant, question, course, test_type, authn_user_id, callback) {
    debug('_createTestSubmission()');
    if (question.type !== 'Freeform') return callback(new Error('question.type must be Freeform'));
    let questionModule, courseIssues, data, submission_id, grading_job;
    async.series(
      [
        (callback) => {
          questionServers.getModule(question.type, (err, ret_questionModule) => {
            if (ERR(err, callback)) return;
            questionModule = ret_questionModule;
            debug('_createTestSubmission()', 'loaded questionModule');
            callback(null);
          });
        },
        (callback) => {
          questionModule.test(
            variant,
            question,
            course,
            test_type,
            (err, ret_courseIssues, ret_data) => {
              if (ERR(err, callback)) return;
              courseIssues = ret_courseIssues;
              data = ret_data;
              const hasFatalIssue = _.some(_.map(courseIssues, 'fatal'));
              data.broken = hasFatalIssue;
              debug('_createTestSubmission()', 'completed test()');
              callback(null);
            }
          );
        },
        (callback) => {
          const studentMessage = 'Error creating test submission';
          const courseData = { variant, question, course };
          module.exports._writeCourseIssues(
            courseIssues,
            variant,
            authn_user_id,
            studentMessage,
            courseData,
            (err) => {
              if (ERR(err, callback)) return;
              debug('_createTestSubmission()', `wrote courseIssues: ${courseIssues.length}`);
              callback(null);
            }
          );
        },
        (callback) => {
          const hasFatalIssue = _.some(_.map(courseIssues, 'fatal'));
          if (hasFatalIssue) data.gradable = false;

          const params = [
            {}, // submitted_answer
            data.raw_submitted_answer,
            data.format_errors,
            data.gradable,
            data.broken,
            // The `test` phase is not allowed to mutate `correct_answers`
            // (aliased here to `true_answer`), so we just pick the original
            // `true_answer` so we can use our standard `submissions_insert`
            // sproc.
            variant.true_answer,
            true, // regradable
            null, // credit
            null, // mode
            variant.id,
            authn_user_id,
          ];
          sqldb.callOneRow('submissions_insert', params, (err, result) => {
            if (ERR(err, callback)) return;
            submission_id = result.rows[0].submission_id;
            debug('_createTestSubmission()', 'inserted', 'submission_id:', submission_id);
            callback(null);
          });
        },
        (callback) => {
          const params = [submission_id, authn_user_id];
          sqldb.callOneRow('grading_jobs_insert', params, (err, result) => {
            if (ERR(err, callback)) return;
            grading_job = result.rows[0];
            debug('_createTestSubmission()', 'inserted', 'grading_job_id:', grading_job.id);
            callback(null);
          });
        },
        (callback) => {
          const params = [
            grading_job.id,
            null, // received_time
            null, // start_time
            null, // finish_tim
            {}, // submitted_answer
            data.format_errors,
            data.gradable,
            data.broken,
            data.params,
            data.true_answer,
            data.feedback,
            data.partial_scores,
            data.score,
            null, // v2_score
          ];
          sqldb.callOneRow('grading_jobs_update_after_grading', params, (err, result) => {
            if (ERR(err, callback)) return;
            grading_job = result.rows[0];
            debug('_createTestSubmission()', 'inserted', 'grading_job.id:', grading_job.id);
            callback(null);
          });
        },
      ],
      (err) => {
        if (ERR(err, callback)) return;
        debug('_createTestSubmission()', 'returning', 'submission_id:', submission_id);
        callback(null, submission_id);
      }
    );
  },

  /**
   * Internal worker for testVariant(). Do not call directly.
   * @protected
   *
   * @param {Object} expected_submission - Generated reference submission data.
   * @param {Object} test_submission - Computed submission to be tested.
   * @param {function} callback - A callback(err, courseIssues) function.
   */
  _compareSubmissions(expected_submission, test_submission, callback) {
    const courseIssues = [];

    const checkEqual = (name, var1, var2) => {
      const json1 = jsonStringifySafe(var1);
      const json2 = jsonStringifySafe(var2);
      if (!_.isEqual(var1, var2)) {
        courseIssues.push(new Error(`"${name}" mismatch: expected "${json1}" but got "${json2}"`));
      }
    };

    if (expected_submission.broken) {
      courseIssues.push(new Error('expected_submission is broken, skipping tests'));
      return callback(null, courseIssues);
    }
    if (test_submission.broken) {
      courseIssues.push(new Error('test_submission is broken, skipping tests'));
      return callback(null, courseIssues);
    }
    checkEqual('gradable', expected_submission.gradable, test_submission.gradable);
    checkEqual(
      'format_errors keys',
      Object.keys(expected_submission.format_errors),
      Object.keys(test_submission.format_errors)
    );
    if (!test_submission.gradable || !expected_submission.gradable) {
      return callback(null, courseIssues);
    }
    checkEqual(
      'partial_scores',
      expected_submission.partial_scores,
      test_submission.partial_scores
    );
    checkEqual('score', expected_submission.score, test_submission.score);
    callback(null, courseIssues);
  },

  /**
   * Internal worker for _testQuestion(). Do not call directly.
   * Tests a question variant. Issues will be inserted into the issues table.
   * @protected
   *
   * @param {Object} variant - The variant to submit to.
   * @param {Object} question - The question for the variant.
   * @param {Object} course - The course for the variant.
   * @param {string} test_type - The type of test to run.  Should be one of 'correct', 'incorrect', or 'invalid'.
   * @param {number} authn_user_id - The currently authenticated user.
   * @param {function} callback - A callback(err) function.
   */
  _testVariant(variant, question, course, test_type, authn_user_id, callback) {
    debug('_testVariant()');
    let expected_submission_id, expected_submission, test_submission_id, test_submission;
    async.series(
      [
        (callback) => {
          module.exports._createTestSubmission(
            variant,
            question,
            course,
            test_type,
            authn_user_id,
            (err, ret_submission_id) => {
              if (ERR(err, callback)) return;
              expected_submission_id = ret_submission_id;
              debug('_testVariant()', 'expected_submission_id:', expected_submission_id);
              callback(null);
            }
          );
        },
        (callback) => {
          sqldb.callOneRow('submissions_select', [expected_submission_id], (err, result) => {
            if (ERR(err, callback)) return;
            expected_submission = result.rows[0];
            debug('_testVariant()', 'selected expected_submission, id:', expected_submission.id);
            callback(null);
          });
        },
        (callback) => {
          const submission = {
            variant_id: variant.id,
            auth_user_id: authn_user_id,
            submitted_answer: expected_submission.raw_submitted_answer,
          };
          module.exports.saveSubmission(
            submission,
            variant,
            question,
            course,
            (err, ret_submission_id) => {
              if (ERR(err, callback)) return;
              test_submission_id = ret_submission_id;
              debug('_testVariant()', 'test_submission_id:', test_submission_id);
              callback(null);
            }
          );
        },
        (callback) => {
          module.exports.gradeVariant(
            variant,
            test_submission_id,
            question,
            course,
            authn_user_id,
            true,
            (err) => {
              if (ERR(err, callback)) return;
              debug('testVariant()', 'graded');
              callback(null);
            }
          );
        },
        (callback) => {
          sqldb.callOneRow('submissions_select', [test_submission_id], (err, result) => {
            if (ERR(err, callback)) return;
            test_submission = result.rows[0];
            debug('_testVariant()', 'selected test_submission, id:', test_submission.id);
            callback(null);
          });
        },
        (callback) => {
          module.exports._compareSubmissions(
            expected_submission,
            test_submission,
            (err, courseIssues) => {
              if (ERR(err, callback)) return;
              const studentMessage = 'Question test failure';
              const courseData = {
                variant,
                question,
                course,
                expected_submission,
                test_submission,
              };
              module.exports._writeCourseIssues(
                courseIssues,
                variant,
                authn_user_id,
                studentMessage,
                courseData,
                (err) => {
                  if (ERR(err, callback)) return;
                  callback(null);
                }
              );
            }
          );
        },
      ],
      (err) => {
        if (ERR(err, callback)) return;
        debug('_testVariant()', 'returning');
        callback(null, expected_submission, test_submission);
      }
    );
  },

  /**
   * Test a question. Issues will be inserted into the issues table.
   *
   * @param {Object} question - The question for the variant.
   * @param {boolean} group_work - If the assessment will support group work.
   * @param {Object} course - The course for the variant.
   * @param {number} authn_user_id - The currently authenticated user.
   * @param {string} test_type - The type of test to run.  Should be one of 'correct', 'incorrect', or 'invalid'.
   * @param {function} callback - A callback(err, variant) function.
   */
  _testQuestion(question, group_work, course_instance, course, test_type, authn_user_id, callback) {
    debug('_testQuestion()');

    let variant,
      expected_submission = null,
      test_submission = null;
    async.series(
      [
        (callback) => {
          const instance_question_id = null;
          const course_instance_id = (course_instance && course_instance.id) || null;
          const options = {};
          const require_open = true;
          module.exports.ensureVariant(
            question.id,
            instance_question_id,
            authn_user_id,
            authn_user_id,
            group_work,
            course_instance_id,
            course,
            options,
            require_open,
            (err, ret_variant) => {
              if (ERR(err, callback)) return;
              variant = ret_variant;
              debug('_testQuestion()', 'created variant_id: :', variant.id);
              callback(null);
            }
          );
        },
        (callback) => {
          if (variant.broken) return callback(null);
          module.exports._testVariant(
            variant,
            question,
            course,
            test_type,
            authn_user_id,
            (err, ret_expected_submission, ret_test_submission) => {
              if (ERR(err, callback)) return;
              expected_submission = ret_expected_submission;
              test_submission = ret_test_submission;
              debug(
                '_testQuestion()',
                'tested',
                'expected_submission_id:',
                expected_submission ? expected_submission.id : null,
                'test_submission_id:',
                test_submission ? test_submission.id : null
              );
              callback(null);
            }
          );
        },
      ],
      (err) => {
        if (ERR(err, callback)) return;
        debug('_testQuestion()', 'returning');
        callback(null, variant, expected_submission, test_submission);
      }
    );
  },

  /**
   * Internal worker for _testQuestion(). Do not call directly.
   * Runs a single test.
   * @protected
   *
   * @param {Object} logger - The server job to run within.
   * @param {boolean} showDetails - Whether to display test data details.
   * @param {Object} question - The question for the variant.
   * @param {boolean} group_work - If the assessment will support group work.
   * @param {Object} course - The course for the variant.
   * @param {string} test_type - The type of test to run.  Should be one of 'correct', 'incorrect', or 'invalid'.
   * @param {number} authn_user_id - The currently authenticated user.
   * @param {function} callback - A callback(err, success) function.
   */
  _runTest(
    logger,
    showDetails,
    question,
    group_work,
    course_instance,
    course,
    test_type,
    authn_user_id,
    callback
  ) {
    let variant,
      expected_submission,
      test_submission,
      success = true;
    async.series(
      [
        (callback) => {
          logger.verbose('Testing ' + question.qid);
          module.exports._testQuestion(
            question,
            group_work,
            course_instance,
            course,
            test_type,
            authn_user_id,
            (err, ret_variant, ret_expected_submission, ret_test_submission) => {
              if (ERR(err, callback)) return;
              variant = ret_variant;
              expected_submission = ret_expected_submission;
              test_submission = ret_test_submission;
              callback(null);
            }
          );
        },
        (callback) => {
          if (!showDetails) return callback(null);
          const variantKeys = ['broken', 'options', 'params', 'true_answer', 'variant_seed'];
          const submissionKeys = [
            'broken',
            'correct',
            'feedback',
            'format_errors',
            'gradable',
            'grading_method',
            'partial_scores',
            'raw_submitted_answer',
            'score',
            'submitted_answer',
            'true_answer',
          ];
          logger.verbose(
            'variant:\n' + jsonStringifySafe(_.pick(variant, variantKeys), null, '    ')
          );
          if (_.isObject(expected_submission)) {
            logger.verbose(
              'expected_submission:\n' +
                jsonStringifySafe(_.pick(expected_submission, submissionKeys), null, '    ')
            );
          }
          if (_.isObject(test_submission)) {
            logger.verbose(
              'test_submission:\n' +
                jsonStringifySafe(_.pick(test_submission, submissionKeys), null, '    ')
            );
          }
          callback(null);
        },
        async () => {
          const result = await sqldb.queryOneRowAsync(sql.select_issue_count_for_variant, {
            variant_id: variant.id,
          });

          if (result.rows[0].count > 0) {
            success = false;
            logger.verbose(`ERROR: ${result.rows[0].count} issues encountered during test.`);
          } else {
            logger.verbose('Success: no issues during test');
          }
        },
      ],
      (err) => {
        if (ERR(err, callback)) return;
        callback(null, success);
      }
    );
  },

  /**
   * Start a job sequence to test a question.
   *
   * @param {number} count - The number of times to test, will run each possible test ('correct, 'incorrect,' invalid') this many times.
   * @param {boolean} showDetails - Whether to display test data details.
   * @param {Object} question - The question for the variant.
   * @param {boolean} group_work - If the assessment will support group work
   * @param {Object} course_instance - The course instance for the variant; may be null for instructor questions
   * @param {Object} course - The course for the variant.
   * @param {number} authn_user_id - The currently authenticated user.
   * @param {function} callback - A callback(err, job_sequence_id) function.
   */
  startTestQuestion(
    count,
    showDetails,
    question,
    group_work,
    course_instance,
    course,
    authn_user_id,
    callback
  ) {
    let success = true;
    const options = {
      course_id: course.id,
      course_instance_id: null,
      assessment_id: null,
      user_id: authn_user_id,
      authn_user_id: authn_user_id,
      type: 'test_question',
      description: 'Test ' + question.qid,
    };
    let test_types = ['correct', 'incorrect', 'invalid'];

    serverJobs.createJobSequence(options, (err, job_sequence_id) => {
      if (ERR(err, callback)) return;
      callback(null, job_sequence_id);

      // We've now triggered the callback to our caller, but we
      // continue executing below to launch the jobs themselves.

      var jobOptions = {
        course_id: course.id,
        course_instance_id: null,
        assessment_id: null,
        user_id: authn_user_id,
        authn_user_id: authn_user_id,
        type: 'test_question',
        description: 'Test ' + question.qid,
        job_sequence_id: job_sequence_id,
        last_in_sequence: true,
      };
      serverJobs.createJob(jobOptions, (err, job) => {
        if (err) {
          logger.error('Error in createJob()', err);
          serverJobs.failJobSequence(job_sequence_id);
          return;
        }

        async.eachSeries(
          _.range(count * test_types.length),
          (iter, callback) => {
            let type = test_types[iter % test_types.length];
            job.verbose(`Test ${Math.floor(iter / test_types.length) + 1}, type ${type}`);
            module.exports._runTest(
              job,
              showDetails,
              question,
              group_work,
              course_instance,
              course,
              type,
              authn_user_id,
              (err, ret_success) => {
                if (ERR(err, callback)) return;
                success = success && ret_success;
                callback(null);
              }
            );
          },
          (err) => {
            if (ERR(err, () => {})) return job.fail(err);
            if (!success) return job.fail('Some tests failed. See the "Errors" page for details.');
            job.succeed();
          }
        );
      });
    });
  },

  /**
   * Internal worker. Do not call directly. Renders the HTML for a variant.
   * @protected
   *
   * @param {Object} renderSelection - Specify which panels should be rendered.
   * @param {Object} variant - The variant to submit to.
   * @param {Object} question - The question for the variant.
   * @param {Object} submission - The current submission to the variant.
   * @param {Array} submissions - The full list of submissions to the variant.
   * @param {Object} course - The course for the variant.
   * @param {Object} course_instance - The course_instance for the variant.
   * @param {Object} locals - The current locals for the page response.
   * @param {function} callback - A callback(err, courseIssues, htmls) function.
   */
  _render(
    renderSelection,
    variant,
    question,
    submission,
    submissions,
    course,
    course_instance,
    locals,
    callback
  ) {
    questionServers.getModule(question.type, (err, questionModule) => {
      if (ERR(err, callback)) return;
      questionModule.render(
        renderSelection,
        variant,
        question,
        submission,
        submissions,
        course,
        course_instance,
        locals,
        (err, courseIssues, htmls) => {
          if (ERR(err, callback)) return;

          const studentMessage = 'Error rendering question';
          const courseData = { variant, question, submission, course };
          // locals.authn_user may not be populated when rendering a panel
          const user_id = locals && locals.authn_user ? locals.authn_user.user_id : null;
          module.exports._writeCourseIssues(
            courseIssues,
            variant,
            user_id,
            studentMessage,
            courseData,
            (err) => {
              if (ERR(err, callback)) return;
              return callback(null, htmls);
            }
          );
        }
      );
    });
  },

  /**
   * Internal helper function to generate URLs that are used to render
   * question panels.
   *
   * @param  {String} urlPrefix         The prefix of the generated URLs.
   * @param  {Object} variant           The variant object for this question.
   * @param  {Object} question          The question.
   * @param  {Object} instance_question The instance question.
   * @param  {Object} assessment        The assessment.
   * @return {Object}                   An object containing the named URLs.
   */
  _buildQuestionUrls(urlPrefix, variant, question, instance_question, assessment) {
    const urls = {};

    if (!assessment) {
      // instructor question pages
      const questionUrl = urlPrefix + '/question/' + question.id + '/';
      urls.questionUrl = questionUrl;
      urls.newVariantUrl = questionUrl + 'preview/';
      urls.tryAgainUrl = questionUrl + 'preview/';
      urls.reloadUrl = questionUrl + 'preview/' + '?variant_id=' + variant.id;
      urls.clientFilesQuestionUrl = questionUrl + 'clientFilesQuestion';

      // necessary for backward compatibility
      urls.calculationQuestionFileUrl = questionUrl + 'file';

      // FIXME: broken?
      urls.calculationQuestionGeneratedFileUrl = questionUrl + 'generatedFilesQuestion';

      urls.clientFilesCourseUrl = urlPrefix + '/clientFilesCourse';
      urls.clientFilesQuestionGeneratedFileUrl =
        questionUrl + 'generatedFilesQuestion/variant/' + variant.id;
      urls.baseUrl = urlPrefix;
    } else {
      // student question pages
      const iqUrl = urlPrefix + '/instance_question/' + instance_question.id + '/';
      urls.questionUrl = iqUrl;
      urls.newVariantUrl = iqUrl;
      urls.tryAgainUrl = iqUrl;
      urls.reloadUrl = iqUrl + '?variant_id=' + variant.id;
      urls.clientFilesQuestionUrl = iqUrl + 'clientFilesQuestion';

      // necessary for backward compatibility
      urls.calculationQuestionFileUrl = iqUrl + 'file';

      // FIXME: broken?
      urls.calculationQuestionGeneratedFileUrl =
        iqUrl + 'generatedFilesQuestion/variant/' + variant.id;

      urls.clientFilesCourseUrl = urlPrefix + '/clientFilesCourse';
      urls.clientFilesQuestionGeneratedFileUrl =
        iqUrl + 'generatedFilesQuestion/variant/' + variant.id;
      urls.baseUrl = urlPrefix;
    }

    if (variant.workspace_id) {
      urls.workspaceUrl = `/pl/workspace/${variant.workspace_id}`;
    }

    return urls;
  },

  _buildLocals(
    variant,
    question,
    instance_question,
    assessment,
    assessment_instance,
    assessment_question,
    authz_result
  ) {
    const locals = {};

    locals.showGradeButton = false;
    locals.showSaveButton = false;
    locals.disableGradeButton = false;
    locals.showNewVariantButton = false;
    locals.showTryAgainButton = false;
    locals.showSubmissions = false;
    locals.showFeedback = false;
    locals.showTrueAnswer = false;
    locals.showGradingRequested = false;
    locals.allowAnswerEditing = false;
    locals.hasAttemptsOtherVariants = false;
    locals.variantAttemptsLeft = 0;
    locals.variantAttemptsTotal = 0;
    locals.submissions = [];

    if (!assessment) {
      // instructor question pages
      locals.showGradeButton = true;
      locals.showSaveButton = true;
      locals.allowAnswerEditing = true;
      locals.showNewVariantButton = true;
    } else {
      // student question pages
      if (assessment.type === 'Homework') {
        locals.showGradeButton = true;
        locals.showSaveButton = true;
        locals.allowAnswerEditing = true;
        if (!question.single_variant) {
          locals.hasAttemptsOtherVariants = true;
          locals.variantAttemptsLeft = assessment_question.tries_per_variant - variant.num_tries;
          locals.variantAttemptsTotal = assessment_question.tries_per_variant;
        }
        if (question.single_variant && instance_question.score_perc >= 100.0) {
          locals.showTrueAnswer = true;
        }
      }
      if (assessment.type === 'Exam') {
        if (assessment_instance.open && instance_question.open) {
          locals.showGradeButton = true;
          locals.showSaveButton = true;
          locals.allowAnswerEditing = true;
          locals.variantAttemptsLeft = instance_question.points_list.length;
          locals.variantAttemptsTotal = instance_question.points_list_original.length;
        } else {
          locals.showTrueAnswer = true;
        }
      }
      if (!assessment.allow_real_time_grading) {
        locals.showGradeButton = false;
      }
      if (instance_question.allow_grade_left_ms > 0) {
        locals.disableGradeButton = true;
      }
    }

    locals.showFeedback = true;
    if (
      !variant.open ||
      (instance_question && !instance_question.open) ||
      (assessment_instance && !assessment_instance.open)
    ) {
      locals.showGradeButton = false;
      locals.showSaveButton = false;
      locals.allowAnswerEditing = false;
      if (assessment && assessment.type === 'Homework') {
        locals.showTryAgainButton = true;
        locals.showTrueAnswer = true;
      }
    }

    // Used for "auth" for external grading realtime results
    // ID is coerced to a string so that it matches what we get back from the client
    locals.variantToken = csrf.generateToken(
      { variantId: variant.id.toString() },
      config.secretKey
    );

    if (variant.broken) {
      locals.showGradeButton = false;
      locals.showSaveButton = false;
      locals.showTryAgainButton = true;
    }

    // The method to determine if this is a manual-only question depends on the context.
    // If the question is being rendered in an assessment, we check if there are manual points and no auto points.
    // If the question is being rendered in question preview, we use the grading method as a proxy.
    if (
      assessment_question
        ? !assessment_question.max_auto_points && assessment_question.max_manual_points
        : question?.grading_method === 'Manual'
    ) {
      locals.showGradeButton = false;
    }

    if (authz_result && !authz_result.active) {
      locals.showGradeButton = false;
      locals.showSaveButton = false;
      locals.showNewVariantButton = false;
      locals.allowAnswerEditing = false;
      locals.showTryAgainButton = false;
      locals.hasAttemptsOtherVariants = false;
      locals.showTrueAnswer = true;
    }

    // Manually disable correct answer panel
    if (!question?.show_correct_answer) {
      locals.showTrueAnswer = false;
    }

    return locals;
  },

  /**
   * Render all information needed for a question.
   *
   * @param {?number} variant_id - The variant to render, or null if it should be generated.
   * @param {?string} variant_seed - Random seed for variant, or null if it should be generated.
   * @param {Object} locals - The current locals structure to read/write.
   * @param {function} callback - A callback(err) function.
   */
  getAndRenderVariant(variant_id, variant_seed, locals, callback) {
    async.series(
      [
        (callback) => {
          if (variant_id != null) {
            const params = [variant_id, locals.question.id, locals.instance_question?.id];
            sqldb.callOneRow('variants_select', params, (err, result) => {
              if (ERR(err, callback)) return;
              debug('variants_select', result.rows[0].variant);
              _.assign(locals, result.rows[0]);
              callback(null);
            });
          } else {
            const require_open = locals.assessment && locals.assessment.type !== 'Exam';
            const instance_question_id = locals.instance_question
              ? locals.instance_question.id
              : null;
            const course_instance_id =
              locals.course_instance_id ||
              (locals.course_instance && locals.course_instance.id) ||
              null;
            const options = {
              variant_seed,
            };
            const assessmentGroupWork = locals.assessment ? locals.assessment.group_work : false;
            module.exports.ensureVariant(
              locals.question.id,
              instance_question_id,
              locals.user.user_id,
              locals.authn_user.user_id,
              assessmentGroupWork,
              course_instance_id,
              locals.course,
              options,
              require_open,
              (err, variant) => {
                if (ERR(err, callback)) return;
                locals.variant = variant;
                callback(null);
              }
            );
          }
        },
        (callback) => {
          const { urlPrefix, variant, question, instance_question, assessment } = locals;

          const urls = module.exports._buildQuestionUrls(
            urlPrefix,
            variant,
            question,
            instance_question,
            assessment
          );
          _.assign(locals, urls);
          callback(null);
        },
        // `_buildLocals` can throw, for instance if an instructor creates an
        // assessment instance, changes the assessment type from Homework to Exam,
        // and then views the original instance. So, we use an `async` function
        // here so that the error will be caught and propagated without us having
        // to manually catch it and pass it along via `callback`.
        async () => {
          const {
            variant,
            question,
            instance_question,
            assessment,
            assessment_instance,
            assessment_question,
            authz_result,
          } = locals;

          const newLocals = module.exports._buildLocals(
            variant,
            question,
            instance_question,
            assessment,
            assessment_instance,
            assessment_question,
            authz_result
          );
          _.assign(locals, newLocals);
          if (locals.manualGradingInterface && question?.show_correct_answer) {
            locals.showTrueAnswer = true;
          }
        },
        async () => {
          // We only fully render a small number of submissions on initial page
          // load; the rest only require basic information like timestamps. As
          // such, we'll load submissions in two passes: we'll load basic
          // information for all submissions to this variant, and then we'll
          // load the full submission for only the submissions that we'll
          // actually render.
          const result = await sqldb.queryAsync(sql.select_basic_submissions, {
            variant_id: locals.variant.id,
            req_date: locals.req_date,
          });

          if (result.rowCount >= 1) {
            // Load detailed information for the submissions that we'll render.
            // Note that for non-Freeform questions, we unfortunately have to
            // eagerly load detailed data for all submissions, as that ends up
            // being serialized in the HTML. v2 questions don't have any easy
            // way to support async rendering of submissions.
            const needsAllSubmissions = locals.question.type !== 'Freeform';
            const submissionsToRender = needsAllSubmissions
              ? result.rows
              : result.rows.slice(0, MAX_RECENT_SUBMISSIONS);
            const detailedSubmissionResult = await sqldb.queryAsync(
              sql.select_detailed_submissions,
              {
                submission_ids: submissionsToRender.map((s) => s.id),
              }
            );

            locals.submissions = result.rows.map((s, idx) => ({
              grading_job_stats: module.exports._buildGradingJobStats(s.grading_job),
              submission_number: result.rowCount - idx,
              ...s,
              // Both queries order results consistently, so we can just use
              // the array index to match up the basic and detailed results.
              ...(idx < detailedSubmissionResult.rowCount
                ? detailedSubmissionResult.rows[idx]
                : {}),
            }));
            locals.submission = locals.submissions[0]; // most recent submission

            locals.showSubmissions = true;
            if (!locals.assessment && locals.question.show_correct_answer) {
              // instructor question pages, only show if true answer is
              // allowed by this question
              locals.showTrueAnswer = true;
            }
          }
        },
        (callback) => {
          questionServers.getEffectiveQuestionType(locals.question.type, (err, eqt) => {
            if (ERR(err, callback)) return;
            locals.effectiveQuestionType = eqt;
            callback(null);
          });
        },
        (callback) => {
          const renderSelection = {
            header: true,
            question: true,
            submissions: locals.showSubmissions,
            answer: locals.showTrueAnswer,
          };
          module.exports._render(
            renderSelection,
            locals.variant,
            locals.question,
            locals.submission,
            locals.submissions.slice(0, MAX_RECENT_SUBMISSIONS),
            locals.course,
            locals.course_instance,
            locals,
            (err, htmls) => {
              if (ERR(err, callback)) return;
              locals.extraHeadersHtml = htmls.extraHeadersHtml;
              locals.questionHtml = htmls.questionHtml;
              locals.submissionHtmls = htmls.submissionHtmls;
              locals.answerHtml = htmls.answerHtml;
              callback(null);
            }
          );
        },
        async () => {
          // Load issues last in case there are issues from rendering.
          //
          // We'll only load the data that will be needed for this specific
          // page render. The checks here should match those in
          // `pages/partials/question.ejs`.
          const loadExtraData = locals.devMode || locals.authz_data.has_course_permission_view;
          const result = await sqldb.queryAsync(sql.select_issues, {
            variant_id: locals.variant.id,
            load_course_data: loadExtraData,
            load_system_data: loadExtraData,
          });
          locals.issues = result.rows;
        },
        async () => {
          if (locals.instance_question) {
            await manualGrading.populateRubricData(locals);
            await async.each(locals.submissions, manualGrading.populateManualGradingData);
          }
        },
        async () => {
          if (locals.question.type !== 'Freeform') {
            const questionJson = JSON.stringify({
              questionFilePath: locals.calculationQuestionFileUrl,
              questionGeneratedFilePath: locals.calculationQuestionGeneratedFileUrl,
              effectiveQuestionType: locals.effectiveQuestionType,
              course: locals.course,
              courseInstance: locals.course_instance,
              variant: {
                id: locals.variant.id,
                params: locals.variant.params,
              },
              submittedAnswer:
                locals.showSubmissions && locals.submission
                  ? locals.submission.submitted_answer
                  : null,
              feedback:
                locals.showFeedback && locals.submission ? locals.submission.feedback : null,
              trueAnswer: locals.showTrueAnswer ? locals.variant.true_answer : null,
              submissions: locals.showSubmissions ? locals.submissions : null,
            });

            const encodedJson = encodeURIComponent(questionJson);
            locals.questionJsonBase64 = Buffer.from(encodedJson).toString('base64');
          }
        },
      ],
      (err) => {
        if (ERR(err, callback)) return;
        callback(null);
      }
    );
  },

  _buildGradingJobStats(job) {
    if (job) {
      const phases = [];
      const totalDuration = differenceInMilliseconds(
        parseISO(job.graded_at),
        parseISO(job.grading_requested_at)
      );
      const formatDiff = (start, end, addToPhases = true) => {
        const duration = differenceInMilliseconds(parseISO(end), parseISO(start));
        if (addToPhases) {
          const percentage = duration / totalDuration;
          // Round down to avoid width being greater than 100% with floating point errors
          phases.push(Math.floor(percentage * 1000) / 10);
        }
        return (duration / 1000).toFixed(3).replace(/\.?0+$/, '');
      };

      return {
        submitDuration: formatDiff(job.grading_requested_at, job.grading_submitted_at),
        queueDuration: formatDiff(job.grading_submitted_at, job.grading_received_at),
        prepareDuration: formatDiff(job.grading_received_at, job.grading_started_at),
        runDuration: formatDiff(job.grading_started_at, job.grading_finished_at),
        reportDuration: formatDiff(job.grading_finished_at, job.graded_at),
        totalDuration: formatDiff(job.grading_requested_at, job.graded_at, false),
        phases,
      };
    }

    return null;
  },

  /**
   * Renders the panels that change when a grading job is completed; used to send real-time results
   * back to the client. This includes the submission panel by default, and if renderScorePanels is
   * set, also the side panels for score, navigation and the question footer.
   *
   * @param  {number}   submission_id        The id of the submission
   * @param  {number}   question_id          The id of the question (for authorization check)
   * @param  {number}   instance_question_id The id of the instance question (for authorization check)
   * @param  {number}   variant_id           The id of the variant (for authorization check)
   * @param  {String}   urlPrefix            URL prefix to be used when rendering
   * @param  {String}   questionContext      The rendering context of this question
   * @param  {String}   csrfToken            CSRF token for this question page
   * @param  {boolean}  renderScorePanels    If true, render all side panels, otherwise only the submission panel
   * @param  {Function} callback             Receives an error or an object containing the panels that were rendered
   */
  renderPanelsForSubmission(
    submission_id,
    question_id,
    instance_question_id,
    variant_id,
    urlPrefix,
    questionContext,
    csrfToken,
    authorizedEdit,
    renderScorePanels,
    callback
  ) {
    const params = {
      submission_id,
      question_id,
      instance_question_id,
      variant_id,
    };
    sqldb.queryZeroOrOneRow(sql.select_submission_info, params, (err, results) => {
      if (ERR(err, callback)) return;
      if (results.rowCount === 0) return callback(error.make(404, 'Not found'));

      const renderSelection = {
        submissions: true,
      };
      const {
        variant,
        submission,
        instance_question,
        next_instance_question,
        question,
        assessment_question,
        assessment_instance,
        assessment,
        assessment_set,
        course,
        course_instance,
        submission_index,
        submission_count,
        grading_job,
        grading_job_id,
        grading_job_status,
        formatted_date,
      } = results.rows[0];

      const panels = {
        submissionPanel: null,
        scorePanel: null,
      };

      // Fake locals. Yay!
      const locals = {};
      config.setLocals(locals);
      _.assign(
        locals,
        module.exports._buildQuestionUrls(
          urlPrefix,
          variant,
          question,
          instance_question,
          assessment
        )
      );
      _.assign(
        locals,
        module.exports._buildLocals(
          variant,
          question,
          instance_question,
          assessment,
          assessment_instance,
          assessment_question
        )
      );

      async.parallel(
        [
          async () => {
            // Render the submission panel
            submission.submission_number = submission_index;
            const submissions = [submission];

            const htmls = await util.promisify(module.exports._render)(
              renderSelection,
              variant,
              question,
              submission,
              submissions,
              course,
              course_instance,
              locals
            );
            submission.grading_job_id = grading_job_id;
            submission.grading_job_status = grading_job_status;
            submission.formatted_date = formatted_date;
            submission.grading_job_stats = module.exports._buildGradingJobStats(grading_job);

            await manualGrading.populateRubricData(locals);
            await manualGrading.populateManualGradingData(submission);

            const renderParams = {
              course,
              course_instance,
              question,
              submission,
              submissionHtml: htmls.submissionHtmls[0],
              submissionCount: submission_count,
              expanded: true,
              urlPrefix,
              plainUrlPrefix: config.urlPrefix,
            };
            const templatePath = path.join(__dirname, '..', 'pages', 'partials', 'submission.ejs');
            // Using util.promisify on renderFile instead of {async: true} from EJS, because the
            // latter would require all includes in EJS to be translated to await recursively.
            panels.submissionPanel = await util.promisify(ejs.renderFile)(
              templatePath,
              renderParams
            );
          },
          async () => {
            // Render the question score panel
            if (!renderScorePanels) return;

            // The score panel can and should only be rendered for
            // questions that are part of an assessment
            if (variant.instance_question_id == null) return;

            const renderParams = {
              instance_question,
              assessment_question,
              assessment_instance,
              assessment,
              variant,
              submission,
              __csrf_token: csrfToken,
              authz_result: { authorized_edit: authorizedEdit },
            };
            const templatePath = path.join(
              __dirname,
              '..',
              'pages',
              'partials',
              'questionScorePanel.ejs'
            );
            panels.questionScorePanel = await util.promisify(ejs.renderFile)(
              templatePath,
              renderParams
            );
          },
          async () => {
            // Render the assessment score panel
            if (!renderScorePanels) return;

            // As usual, only render if this variant is part of an assessment
            if (variant.instance_question_id == null) return;

            const renderParams = {
              assessment_instance,
              assessment,
              assessment_set,
              urlPrefix,
            };

            const templatePath = path.join(
              __dirname,
              '..',
              'pages',
              'partials',
              'assessmentScorePanel.ejs'
            );
            panels.assessmentScorePanel = await util.promisify(ejs.renderFile)(
              templatePath,
              renderParams
            );
          },
          async () => {
            // Render the question panel footer
            if (!renderScorePanels) return;

            const renderParams = {
              variant,
              question,
              assessment_question,
              instance_question,
              question_context: questionContext,
              __csrf_token: csrfToken,
              authz_result: { authorized_edit: authorizedEdit },
            };
            _.assign(renderParams, locals);

            const templatePath = path.join(
              __dirname,
              '..',
              'pages',
              'partials',
              'questionFooter.ejs'
            );
            panels.questionPanelFooter = await util.promisify(ejs.renderFile)(
              templatePath,
              renderParams
            );
          },
          async () => {
            if (!renderScorePanels) return;

            // only render if variant is part of assessment
            if (variant.instance_question_id == null) return;

            // Render the next question nav link
            // NOTE: This must be kept in sync with the corresponding code in
            // `pages/partials/questionNavSideButtonGroup.ejs`.
            const renderParams = {
              question: next_instance_question,
              advance_score_perc: assessment_question.advance_score_perc,
              button: {
                id: 'question-nav-next',
                label: 'Next question',
              },
            };
            _.assign(renderParams, locals);
            renderParams.urlPrefix = urlPrefix; // needed to get urlPrefix for the course instance, not the site

            const templatePath = path.join(
              __dirname,
              '..',
              'pages',
              'partials',
              'questionNavSideButton.ejs'
            );
            panels.questionNavNextButton = await util.promisify(ejs.renderFile)(
              templatePath,
              renderParams
            );
          },
        ],
        (err) => {
          if (ERR(err, callback)) return;
          callback(null, panels);
        }
      );
    });
  },
};<|MERGE_RESOLUTION|>--- conflicted
+++ resolved
@@ -9,11 +9,8 @@
 const fs = require('fs');
 const unzipper = require('unzipper');
 const fg = require('fast-glob');
-<<<<<<< HEAD
 const util = require('util');
-=======
 const { workspaceFastGlobDefaultOptions } = require('@prairielearn/workspace-utils');
->>>>>>> 62f2e322
 
 const config = require('./config');
 const csrf = require('./csrf');
