const ERR = require('async-stacktrace');
const _ = require('lodash');
const async = require('async');
const path = require('path');
const jsonStringifySafe = require('json-stringify-safe');
const debug = require('debug')('prairielearn:' + path.basename(__filename, '.js'));
const ejs = require('ejs');
const QR = require('qrcode-svg');
const moment = require('moment');
const util = require('util');
const fs = require('fs');
const unzipper = require('unzipper');

const config = require('./config');
const csrf = require('./csrf');
const externalGrader = require('./externalGrader');
const logger = require('./logger');
const serverJobs = require('./server-jobs');
const ltiOutcomes = require('../lib/ltiOutcomes');
const sqldb = require('../prairielib/lib/sql-db');
const sqlLoader = require('../prairielib/lib/sql-loader');
const questionServers = require('../question-servers');
const workspaceHelper = require('./workspace');

const sql = sqlLoader.loadSqlEquiv(__filename);

/**
 * Question module.
 * @module question
 */

/**
 * Internal error type for tracking lack of submission.
 */
class NoSubmissionError extends Error {
  constructor(message) {
    super(message);
    this.name = 'NoSubmissionError';
  }
}

module.exports = {
  /**
   * Internal function, do not call directly. Write the courseIssues for a variant to the DB.
   * @protected
   *
   * @param {Object} client - SQL client that must be inside a transaction.
   * @param {Array} courseIssues - List of issue objects for to be written.
   * @param {Object} variant - The variant associated with the issues.
   * @param {number} authn_user_id - The currently authenticated user.
   * @param {string} studentMessage - The message to display to the student.
   * @param {Object} courseData - Arbitrary data to be associated with the issues.
   * @param {function} callback - A callback(err) function.
   */
  _writeCourseIssues(
    client,
    courseIssues,
    variant,
    authn_user_id,
    studentMessage,
    courseData,
    callback
  ) {
    async.eachSeries(
      courseIssues,
      (courseErr, callback) => {
        const params = [
          variant.id,
          studentMessage,
          courseErr.toString(), // instructor message
          false, // manually_reported
          true, // course_caused
          courseData,
          { stack: courseErr.stack, courseErrData: courseErr.data }, // system_data
          authn_user_id,
        ];
        if (client) {
          sqldb.callWithClient(client, 'issues_insert_for_variant', params, (err) => {
            if (ERR(err, callback)) return;
            return callback(null);
          });
        } else {
          sqldb.call('issues_insert_for_variant', params, (err) => {
            if (ERR(err, callback)) return;
            return callback(null);
          });
        }
      },
      (err) => {
        if (ERR(err, callback)) return;
        callback(null);
      }
    );
  },

  /**
   * Internal function, do not call directly. Create a variant object, do not write to DB.
   * @protected
   *
   * @param {Object} question - The question for the variant.
   * @param {Object} course - The course for the variant.
   * @param {Object} options - Options controlling the creation: options = {variant_seed}
   * @param {function} callback - A callback(err, courseIssues, variant) function.
   */
  _makeVariant(question, course, options, callback) {
    debug('_makeVariant()');
    var variant_seed;
    if (_(options).has('variant_seed') && options.variant_seed != null) {
      variant_seed = options.variant_seed;
    } else {
      variant_seed = Math.floor(Math.random() * Math.pow(2, 32)).toString(36);
    }
    debug(`_makeVariant(): question_id = ${question.id}`);
    questionServers.getModule(question.type, (err, questionModule) => {
      if (ERR(err, callback)) return;
      questionModule.generate(question, course, variant_seed, (err, courseIssues, data) => {
        if (ERR(err, callback)) return;
        const hasFatalIssue = _.some(_.map(courseIssues, 'fatal'));
        var variant = {
          variant_seed: variant_seed,
          params: data.params || {},
          true_answer: data.true_answer || {},
          options: data.options || {},
          broken: hasFatalIssue,
        };
        if (question.workspace_image !== null) {
          // if workspace, add graded files to params
          variant.params['_workspace_required_file_names'] = question.workspace_graded_files || [];
          if (!('_required_file_names' in variant.params)) {
            variant.params['_required_file_names'] = [];
          }
          variant.params['_required_file_names'] = variant.params['_required_file_names'].concat(
            question.workspace_graded_files
          );
        }
        if (variant.broken) {
          return callback(null, courseIssues, variant);
        }
        questionModule.prepare(question, course, variant, (err, extraCourseIssues, data) => {
          if (ERR(err, callback)) return;
          courseIssues.push(...extraCourseIssues);
          const hasFatalIssue = _.some(_.map(courseIssues, 'fatal'));
          var variant = {
            variant_seed: variant_seed,
            params: data.params || {},
            true_answer: data.true_answer || {},
            options: data.options || {},
            broken: hasFatalIssue,
          };
          callback(null, courseIssues, variant);
        });
      });
    });
  },

  /**
   * Get a file that is generated by code.
   *
   * @param {String} filename
   * @param {Object} variant - The variant.
   * @param {Object} question - The question for the variant.
   * @param {Object} course - The course for the variant.
   * @param {Number} authn_user_id - The current authenticated user.
   * @param {function} callback - A callback(err, fileData) function.
   */
  getFile(filename, variant, question, course, authn_user_id, callback) {
    questionServers.getModule(question.type, (err, questionModule) => {
      if (ERR(err, callback)) return;
      questionModule.file(filename, variant, question, course, (err, courseIssues, fileData) => {
        if (ERR(err, callback)) return;

        const studentMessage = 'Error creating file: ' + filename;
        const courseData = { variant, question, course };
        this._writeCourseIssues(
          null,
          courseIssues,
          variant,
          authn_user_id,
          studentMessage,
          courseData,
          (err) => {
            if (ERR(err, callback)) return;

            return callback(null, fileData);
          }
        );
      });
    });
  },

  /**
   * Internal function, do not call directly. Get a question by either question_id or instance_question_id.
   * @protected
   *
   * @param {?number} question_id - The question for the new variant. Can be null if instance_question_id is provided.
   * @param {?number} instance_question_id - The instance question for the new variant. Can be null if question_id is provided.
   * @param {function} callback - A callback(err, question) function.
   */
  _selectQuestionWithClient(client, question_id, instance_question_id, callback) {
    if (question_id != null) {
      sqldb.callWithClientOneRow(client, 'questions_select', [question_id], (err, result) => {
        if (ERR(err, callback)) return;
        const question = result.rows[0];
        callback(null, question);
      });
    } else {
      if (instance_question_id == null) {
        return callback(new Error('question_id and instance_question_id cannot both be null'));
      }
      sqldb.callWithClientOneRow(
        client,
        'instance_questions_select_question',
        [instance_question_id],
        (err, result) => {
          if (ERR(err, callback)) return;
          const question = result.rows[0];
          callback(null, question);
        }
      );
    }
  },

  /**
   * Internal function, do not call directly. Create a variant object, and write it to the DB.
   * @protected
   *
   * @param {Object} client - SQL client that must be inside a transaction.
   * @param {?number} question_id - The question for the new variant. Can be null if instance_question_id is provided.
   * @param {?number} instance_question_id - The instance question for the new variant, or null for a floating variant.
   * @param {number} user_id - The user for the new variant.
   * @param {number} authn_user_id - The current authenticated user.
   * @param {boolean} group_work - If the assessment will support group work.
   * @param {Object} course - The course for the variant.
   * @param {Object} options - Options controlling the creation: options = {variant_seed}
   * @param {function} callback - A callback(err, variant) function.
   */
  _makeAndInsertVariantWithClient(
    client,
    question_id,
    instance_question_id,
    user_id,
    authn_user_id,
    group_work,
    course_instance_id,
    course,
    options,
    callback
  ) {
    this._selectQuestionWithClient(client, question_id, instance_question_id, (err, question) => {
      if (ERR(err, callback)) return;
      this._makeVariant(question, course, options, (err, courseIssues, variant) => {
        if (ERR(err, callback)) return;
        const params = [
          variant.variant_seed,
          variant.params,
          variant.true_answer,
          variant.options,
          variant.broken,
          instance_question_id,
          question.id,
          course_instance_id,
          user_id,
          authn_user_id,
          group_work,
        ];
        sqldb.callWithClientOneRow(client, 'variants_insert', params, (err, result) => {
          if (ERR(err, callback)) return;
          const variant = result.rows[0].variant;
          debug('variants_insert', variant);

          const studentMessage = 'Error creating question variant';
          const courseData = { variant, question, course };
          this._writeCourseIssues(
            client,
            courseIssues,
            variant,
            authn_user_id,
            studentMessage,
            courseData,
            (err) => {
              if (ERR(err, callback)) return;
              return callback(null, variant);
            }
          );
        });
      });
    });
  },

  /**
   * Internal function, do not call directly. Make sure there is a variant for an instance question.
   * @protected
   *
   * @param {Object} client - SQL client that must be inside a transaction.
   * @param {?number} question_id - The question for the new variant. Can be null if instance_question_id is provided.
   * @param {?number} instance_question_id - The instance question for the new variant, or null for a floating variant.
   * @param {number} user_id - The user for the new variant.
   * @param {number} authn_user_id - The current authenticated user.
   * @param {boolean} group_work - If the assessment will support group work.
   * @param {Object} course - The course for the variant.
   * @param {Object} options - Options controlling the creation: options = {variant_seed}
   * @param {boolean} require_open - If true, only use an existing variant if it is open.
   * @param {function} callback - A callback(err, variant) function.
   */
  _ensureVariantWithClient(
    client,
    question_id,
    instance_question_id,
    user_id,
    authn_user_id,
    group_work,
    course_instance_id,
    course,
    options,
    require_open,
    callback
  ) {
    if (instance_question_id != null) {
      // see if we have a useable existing variant, otherwise
      // make a new one
      var params = [instance_question_id, require_open];
      sqldb.callWithClient(client, 'instance_questions_select_variant', params, (err, result) => {
        if (ERR(err, callback)) return;
        const variant = result.rows[0].variant;
        if (variant != null) {
          debug('instance_questions_select_variant not null', variant);
          return callback(null, variant);
        }
        this._makeAndInsertVariantWithClient(
          client,
          question_id,
          instance_question_id,
          user_id,
          authn_user_id,
          group_work,
          course_instance_id,
          course,
          options,
          (err, variant) => {
            if (ERR(err, callback)) return;
            debug(
              'instance_questions_select_variant was null, run through _makeAndInsertVariantWithClient',
              variant
            );
            callback(null, variant);
          }
        );
      });
    } else {
      // if we don't have instance_question_id, just make a new variant
      this._makeAndInsertVariantWithClient(
        client,
        question_id,
        instance_question_id,
        user_id,
        authn_user_id,
        group_work,
        course_instance_id,
        course,
        options,
        (err, variant) => {
          if (ERR(err, callback)) return;
          callback(null, variant);
        }
      );
    }
  },

  /**
   * Ensure that there is a variant for the given instance question.
   *
   * @param {?number} question_id - The question for the new variant. Can be null if instance_question_id is provided.
   * @param {?number} instance_question_id - The instance question for the new variant, or null for a floating variant.
   * @param {number} user_id - The user for the new variant.
   * @param {number} authn_user_id - The current authenticated user.
   * @param {boolean} group_work - If the assessment will support group work.
   * @param {?number} course_instance_id - The course instance for this variant. Can be null for instructor questions.
   * @param {Object} course - The course for the variant.
   * @param {Object} options - Options controlling the creation: options = {variant_seed}
   * @param {boolean} require_open - If true, only use an existing variant if it is open.
   * @param {function} callback - A callback(err, variant) function.
   */
  ensureVariant(
    question_id,
    instance_question_id,
    user_id,
    authn_user_id,
    group_work,
    course_instance_id,
    course,
    options,
    require_open,
    callback
  ) {
    let variant;
    sqldb.beginTransaction((err, client, done) => {
      if (ERR(err, callback)) return;
      async.series(
        [
          // Even though we only have a single series function,
          // we use the async.series pattern for consistency and
          // to make sure we correctly call endTransaction even
          // in the presence of errors.
          (callback) => {
            this._ensureVariantWithClient(
              client,
              question_id,
              instance_question_id,
              user_id,
              authn_user_id,
              group_work,
              course_instance_id,
              course,
              options,
              require_open,
              (err, ret_variant) => {
                if (ERR(err, callback)) return;
                variant = ret_variant;
                callback(null);
              }
            );
          },
        ],
        (err) => {
          sqldb.endTransaction(client, done, err, (err) => {
            if (ERR(err, callback)) return;
            callback(null, variant);
          });
        }
      );
    });
  },

  /**
   * Internal worker for saveSubmission(). Do not call directly.
   * @protected
   *
   * @param {Object} client - SQL client that must be inside a transaction.
   * @param {Object} submission - The submission to save (should not have an id property yet).
   * @param {Object} variant - The variant to submit to.
   * @param {Object} question - The question for the variant.
   * @param {Object} course - The course for the variant.
   * @param {function} callback - A callback(err, submission_id) function.
   */
  _saveSubmissionWithClient(client, submission, variant, question, course, callback) {
    debug('_saveSubmissionWithClient()');
    submission.raw_submitted_answer = submission.submitted_answer;
    submission.gradable = true;
    let questionModule, courseIssues, data, submission_id, workspace_id, zipPath;
    async.series(
      [
        (callback) => {
          // if workspace, get workspace_id
          if (question.workspace_image != null) {
            const params = {
              variant_id: submission.variant_id,
            };
            sqldb.queryZeroOrOneRow(sql.select_workspace_id, params, (err, result) => {
              if (ERR(err, callback)) return;
              if (result.rowCount > 0) {
                workspace_id = result.rows[0].workspace_id;
              }
              callback(null);
            });
          } else {
            callback(null);
          }
        },
        (callback) => {
          // if we have a workspace and any files to be graded, get the files
          if (
            workspace_id == null ||
            !question.workspace_graded_files ||
            !question.workspace_graded_files.length
          ) {
            debug('_saveSubmissionWithClient()', 'not getting workspace graded files');
            return callback(null);
          }
          util.callbackify(workspaceHelper.getGradedFiles)(workspace_id, (err, result) => {
            if (ERR(err, callback)) return;
            zipPath = result;
            debug('_saveSubmissionWithClient()', `saved graded files: ${zipPath}`);
            callback(null);
          });
        },
        async () => {
          // if we have workspace files, encode them into _files
          if (zipPath == null) return;

          const zip = fs.createReadStream(zipPath).pipe(unzipper.Parse({ forceStream: true }));
          if (!('_files' in submission.submitted_answer)) {
            submission.submitted_answer['_files'] = [];
          }

          for await (const zipEntry of zip) {
            const name = zipEntry.path;
            const contents = (await zipEntry.buffer()).toString('base64');
            submission.submitted_answer['_files'].push({ name, contents });
          }
          await fs.promises.unlink(zipPath);
        },
        (callback) => {
          questionServers.getModule(question.type, (err, ret_questionModule) => {
            if (ERR(err, callback)) return;
            questionModule = ret_questionModule;
            debug('_saveSubmissionWithClient()', 'loaded questionModule');
            callback(null);
          });
        },
        (callback) => {
          questionModule.parse(
            submission,
            variant,
            question,
            course,
            (err, ret_courseIssues, ret_data) => {
              if (ERR(err, callback)) return;
              courseIssues = ret_courseIssues;
              data = ret_data;

              debug('_saveSubmissionWithClient()', 'completed parse()');
              callback(null);
            }
          );
        },
        (callback) => {
          const studentMessage = 'Error parsing submission';
          const courseData = { variant, question, submission, course };
          this._writeCourseIssues(
            client,
            courseIssues,
            variant,
            submission.auth_user_id,
            studentMessage,
            courseData,
            (err) => {
              if (ERR(err, callback)) return;
              debug('_saveSubmissionWithClient()', `wrote courseIssues: ${courseIssues.length}`);
              callback(null);
            }
          );
        },
        (callback) => {
          const hasFatalIssue = _.some(_.map(courseIssues, 'fatal'));
          if (hasFatalIssue) data.gradable = false;
          data.broken = hasFatalIssue;

          const params = [
            data.submitted_answer,
            data.raw_submitted_answer,
            data.format_errors,
            data.gradable,
            data.broken,
            false, // regradable
            submission.credit,
            submission.mode,
            submission.variant_id,
            submission.auth_user_id,
          ];
          sqldb.callWithClientOneRow(client, 'submissions_insert', params, (err, result) => {
            if (ERR(err, callback)) return;
            submission_id = result.rows[0].submission_id;
            debug('_saveSubmissionWithClient()', 'inserted', 'submission_id:', submission_id);
            callback(null);
          });
        },
      ],
      (err) => {
        if (ERR(err, callback)) return;
        debug('_saveSubmissionWithClient()', 'returning', 'submission_id:', submission_id);
        callback(null, submission_id);
      }
    );
  },

  /**
   * Save a new submission to a variant into the database.
   *
   * @param {Object} submission - The submission to save (should not have an id property yet).
   * @param {Object} variant - The variant to submit to.
   * @param {Object} question - The question for the variant.
   * @param {Object} course - The course for the variant.
   * @param {function} callback - A callback(err, submission_id) function.
   */
  saveSubmission(submission, variant, question, course, callback) {
    let submission_id;
    sqldb.beginTransaction((err, client, done) => {
      if (ERR(err, callback)) return;
      async.series(
        [
          // Even though we only have a single series function,
          // we use the async.series pattern for consistency and
          // to make sure we correctly call endTransaction even
          // in the presence of errors.
          (callback) => {
            this._saveSubmissionWithClient(
              client,
              submission,
              variant,
              question,
              course,
              (err, ret_submission_id) => {
                if (ERR(err, callback)) return;
                submission_id = ret_submission_id;
                callback(null);
              }
            );
          },
        ],
        (err) => {
          sqldb.endTransaction(client, done, err, (err) => {
            if (ERR(err, callback)) return;
            callback(null, submission_id);
          });
        }
      );
    });
  },

  /**
   * Internal worker for gradeVariant(). Do not call directly.
   * @protected
   *
   * @param {Object} client - SQL client that must be inside a transaction.
   * @param {Object} variant - The variant to grade.
   * @param {?number} check_submission_id - The submission_id that must be graded (or null to skip this check).
   * @param {Object} question - The question for the variant.
   * @param {Object} course - The course for the variant.
   * @param {number} authn_user_id - The currently authenticated user.
   * @param {boolean} overrideGradeRateCheck - Whether to override grade rate limits.
   * @param {function} callback - A callback(err, grading_job_id) function. Will be
   *                            called with a grading_job id as the second parameter
   *                            if this grading request must be fulfilled by an
   *                            external autograder. This request should only be
   *                            submitted once the transaction of this client is
   *                            committed.
   */
  _gradeVariantWithClient(
    client,
    variant,
    check_submission_id,
    question,
    course,
    authn_user_id,
    overrideGradeRateCheck,
    callback
  ) {
    debug('_gradeVariantWithClient()');
    let questionModule, courseIssues, data, submission, grading_job;
    async.series(
      [
        (callback) => {
          var params = [variant.id, check_submission_id];
          sqldb.callWithClientZeroOrOneRow(
            client,
            'variants_select_submission_for_grading',
            params,
            (err, result) => {
              if (ERR(err, callback)) return;
              if (result.rowCount === 0) return callback(new NoSubmissionError());
              submission = result.rows[0];
              debug(
                '_gradeVariantWithClient()',
                'selected submission',
                'submission.id:',
                submission.id
              );
              callback(null);
            }
          );
        },
        (callback) => {
          if (overrideGradeRateCheck) return callback(null);
          var params = [variant.instance_question_id];
          sqldb.callWithClientZeroOrOneRow(
            client,
            'instance_questions_next_allowed_grade',
            params,
            (err, result) => {
              if (ERR(err, callback)) return;
              debug(
                '_gradeVariantWithClient()',
                'checked grade rate',
                'allow_grade_left_ms:',
                result.rows[0].allow_grade_left_ms
              );
              if (result.rows[0].allow_grade_left_ms > 0) return callback(new NoSubmissionError());
              callback(null);
            }
          );
        },
        (callback) => {
          questionServers.getModule(question.type, (err, ret_questionModule) => {
            if (ERR(err, callback)) return;
            questionModule = ret_questionModule;
            debug('_gradeVariantWithClient()', 'loaded questionModule');
            callback(null);
          });
        },
        (callback) => {
          if (question.grading_method === 'Internal') {
            // for Internal grading we call the grading code
            questionModule.grade(
              submission,
              variant,
              question,
              course,
              (err, ret_courseIssues, ret_data) => {
                if (ERR(err, callback)) return;
                courseIssues = ret_courseIssues;
                data = ret_data;
                const hasFatalIssue = _.some(_.map(courseIssues, 'fatal'));
                if (hasFatalIssue) data.gradable = false;
                data.broken = hasFatalIssue;
                debug(
                  '_gradeVariantWithClient()',
                  'completed grade()',
                  'hasFatalIssue:',
                  hasFatalIssue
                );
                callback(null);
              }
            );
          } else {
            // for External or Manual grading we don't do anything
            courseIssues = [];
            data = {};
            callback(null);
          }
        },
        (callback) => {
          const studentMessage = 'Error grading submission';
          const courseData = { variant, question, submission, course };
          this._writeCourseIssues(
            client,
            courseIssues,
            variant,
            submission.auth_user_id,
            studentMessage,
            courseData,
            (err) => {
              if (ERR(err, callback)) return;
              debug('_gradeVariantWithClient()', `wrote courseIssues: ${courseIssues.length}`);
              callback(null);
            }
          );
        },
        (callback) => {
          const params = [
            submission.id,
            authn_user_id,
            data.gradable,
            data.broken,
            data.format_errors,
            data.partial_scores,
            data.score,
            data.v2_score,
            data.feedback,
            data.submitted_answer,
            data.params,
            data.true_answer,
          ];
          sqldb.callWithClientOneRow(client, 'grading_jobs_insert', params, (err, result) => {
            if (ERR(err, callback)) return;

            /* If the submission was marked invalid during grading the grading job will
                       be marked ungradable and we should bail here to prevent LTI updates. */
            grading_job = result.rows[0];
            if (!grading_job.gradable) return callback(new NoSubmissionError());

            debug('_gradeVariantWithClient()', 'inserted', 'grading_job.id:', grading_job.id);
            callback(null);
          });
        },
        (callback) => {
          sqldb.queryWithClientOneRow(
            client,
            sql.select_assessment_for_submission,
            { submission_id: submission.id },
            (err, result) => {
              if (ERR(err, callback)) return;
              let assessment_instance_id = result.rows[0].assessment_instance_id;
              ltiOutcomes.updateScore(assessment_instance_id, client, (err) => {
                if (ERR(err, callback)) return;
                callback(null);
              });
            }
          );
        },
      ],
      (err) => {
        // catch NoSubmissionError as we are just using it to exit with no action
        if (err instanceof NoSubmissionError) {
          debug('_gradeVariantWithClient()', 'no submissions for grading, skipping');
          err = null;
        }
        if (ERR(err, callback)) return;
        debug('_gradeVariantWithClient()', 'success');
        // data and grading_job might not be defined if we bailed out early above
        if (data && !data.broken && grading_job && grading_job.grading_method === 'External') {
          // We'll need to queue this job for grading once this
          // transaction completes
          callback(null, grading_job.id);
        } else {
          callback(null);
        }
      }
    );
  },

  /**
   * Grade the most recent submission for a given variant.
   *
   * @param {Object} variant - The variant to grade.
   * @param {?number} check_submission_id - The submission_id that must be graded (or null to skip this check).
   * @param {Object} question - The question for the variant.
   * @param {Object} course - The course for the variant.
   * @param {number} authn_user_id - The currently authenticated user.
   * @param {boolean} overrideGradeRateCheck - Whether to override grade rate limits.
   * @param {function} callback - A callback(err) function.
   */
  gradeVariant(
    variant,
    check_submission_id,
    question,
    course,
    authn_user_id,
    overrideGradeRateCheck,
    callback
  ) {
    let grading_job_id;
    sqldb.beginTransaction((err, client, done) => {
      if (ERR(err, callback)) return;
      async.series(
        [
          // Even though we only have a single series function,
          // we use the async.series pattern for consistency and
          // to make sure we correctly call endTransaction even
          // in the presence of errors.
          (callback) => {
            this._gradeVariantWithClient(
              client,
              variant,
              check_submission_id,
              question,
              course,
              authn_user_id,
              overrideGradeRateCheck,
              (err, ret_grading_job_id) => {
                if (ERR(err, callback)) return;
                grading_job_id = ret_grading_job_id;
                callback(null);
              }
            );
          },
        ],
        (err) => {
          sqldb.endTransaction(client, done, err, (err) => {
            if (ERR(err, callback)) return;
            if (grading_job_id !== undefined) {
              // We need to submit this grading job now that the
              // transaction has been committed
              externalGrader.beginGradingJob(grading_job_id, (err) => {
                if (ERR(err, callback)) return;
                callback(null);
              });
            } else {
              // We're done!
              callback(null);
            }
          });
        }
      );
    });
  },

  /**
   * Save and grade a new submission to a variant.
   *
   * @param {Object} submission - The submission to save (should not have an id property yet).
   * @param {Object} variant - The variant to submit to.
   * @param {Object} question - The question for the variant.
   * @param {Object} course - The course for the variant.
   * @param {boolean} overrideGradeRateCheck - Whether to override grade rate limits.
   * @param {function} callback - A callback(err, submission_id) function.
   */
  saveAndGradeSubmission(submission, variant, question, course, overrideGradeRateCheck, callback) {
    debug('saveAndGradeSubmission()');
    let submission_id, grading_job_id;
    sqldb.beginTransaction((err, client, done) => {
      if (ERR(err, callback)) return;
      async.series(
        [
          (callback) => {
            this._saveSubmissionWithClient(
              client,
              submission,
              variant,
              question,
              course,
              (err, ret_submission_id) => {
                if (ERR(err, callback)) return;
                submission_id = ret_submission_id;
                debug('saveAndGradeSubmission()', 'submission_id:', submission_id);
                callback(null);
              }
            );
          },
          (callback) => {
            this._gradeVariantWithClient(
              client,
              variant,
              submission_id,
              question,
              course,
              submission.auth_user_id,
              overrideGradeRateCheck,
              (err, ret_grading_job_id) => {
                if (ERR(err, callback)) return;
                grading_job_id = ret_grading_job_id;
                debug('saveAndGradeSubmission()', 'graded');
                callback(null);
              }
            );
          },
        ],
        (err) => {
          sqldb.endTransaction(client, done, err, (err) => {
            if (ERR(err, callback)) return;
            debug('saveAndGradeSubmission()', 'returning submission_id:', submission_id);
            if (grading_job_id !== undefined) {
              // We need to submit this grading job now that the
              // transaction has been committed
              externalGrader.beginGradingJob(grading_job_id, (err) => {
                if (ERR(err, callback)) return;
                callback(null, submission_id);
              });
            } else {
              // We're done!
              callback(null, submission_id);
            }
          });
        }
      );
    });
  },

  /**
   * Internal worker for testVariant(). Do not call directly.
   * @protected
   *
   * @param {Object} client - SQL client that must be inside a transaction.
   * @param {Object} variant - The variant to submit to.
   * @param {Object} question - The question for the variant.
   * @param {Object} course - The course for the variant.
   * @param {string} test_type - The type of test to run.  Should be one of 'correct', 'incorrect', or 'invalid'.
   * @param {number} authn_user_id - The currently authenticated user.
   * @param {function} callback - A callback(err, submission_id) function.
   */
  _createTestSubmissionWithClient(
    client,
    variant,
    question,
    course,
    test_type,
    authn_user_id,
    callback
  ) {
    debug('_createTestSubmissionWithClient()');
    if (question.type !== 'Freeform') return callback(new Error('question.type must be Freeform'));
    let questionModule, courseIssues, data, submission_id, grading_job;
    async.series(
      [
        (callback) => {
          questionServers.getModule(question.type, (err, ret_questionModule) => {
            if (ERR(err, callback)) return;
            questionModule = ret_questionModule;
            debug('_createTestSubmissionWithClient()', 'loaded questionModule');
            callback(null);
          });
        },
        (callback) => {
          questionModule.test(
            variant,
            question,
            course,
            test_type,
            (err, ret_courseIssues, ret_data) => {
              if (ERR(err, callback)) return;
              courseIssues = ret_courseIssues;
              data = ret_data;
              const hasFatalIssue = _.some(_.map(courseIssues, 'fatal'));
              data.broken = hasFatalIssue;
              debug('_createTestSubmissionWithClient()', 'completed test()');
              callback(null);
            }
          );
        },
        (callback) => {
          const studentMessage = 'Error creating test submission';
          const courseData = { variant, question, course };
          this._writeCourseIssues(
            client,
            courseIssues,
            variant,
            authn_user_id,
            studentMessage,
            courseData,
            (err) => {
              if (ERR(err, callback)) return;
              debug(
                '_createTestSubmissionWithClient()',
                `wrote courseIssues: ${courseIssues.length}`
              );
              callback(null);
            }
          );
        },
        (callback) => {
          const hasFatalIssue = _.some(_.map(courseIssues, 'fatal'));
          if (hasFatalIssue) data.gradable = false;

          const params = [
            {}, // submitted_answer
            data.raw_submitted_answer,
            data.format_errors,
            data.gradable,
            data.broken,
            true, // regradable
            null, // credit
            null, // mode
            variant.id,
            authn_user_id,
          ];
          sqldb.callWithClientOneRow(client, 'submissions_insert', params, (err, result) => {
            if (ERR(err, callback)) return;
            submission_id = result.rows[0].submission_id;
            debug('_createTestSubmissionWithClient()', 'inserted', 'submission_id:', submission_id);
            callback(null);
          });
        },
        (callback) => {
          const params = [
            submission_id,
            authn_user_id,
            data.gradable,
            data.broken,
            data.format_errors,
            data.partial_scores,
            data.score,
            data.feedback,
            {}, // submitted_answer
            data.params,
            data.true_answer,
          ];
          sqldb.callWithClientOneRow(client, 'grading_jobs_insert', params, (err, result) => {
            if (ERR(err, callback)) return;
            grading_job = result.rows[0];
            debug(
              '_createTestSubmissionWithClient()',
              'inserted',
              'grading_job.id:',
              grading_job.id
            );
            callback(null);
          });
        },
        (callback) => {
          sqldb.queryWithClientOneRow(
            client,
            sql.select_assessment_for_submission,
            { submission_id },
            (err, result) => {
              if (ERR(err, callback)) return;
              let assessment_instance_id = result.rows[0].assessment_instance_id;
              ltiOutcomes.updateScore(assessment_instance_id, client, (err) => {
                if (ERR(err, callback)) return;
                callback(null);
              });
            }
          );
        },
      ],
      (err) => {
        if (ERR(err, callback)) return;
        debug('_createTestSubmissionWithClient()', 'returning', 'submission_id:', submission_id);
        callback(null, submission_id);
      }
    );
  },

  /**
   * Internal worker for testVariant(). Do not call directly.
   * @protected
   *
   * @param {Object} expected_submission - Generated reference submission data.
   * @param {Object} test_submission - Computed submission to be tested.
   * @param {function} callback - A callback(err, courseIssues) function.
   */
  _compareSubmissions(expected_submission, test_submission, callback) {
    const courseIssues = [];

    const checkEqual = (name, var1, var2) => {
      const json1 = jsonStringifySafe(var1);
      const json2 = jsonStringifySafe(var2);
      if (!_.isEqual(var1, var2)) {
        courseIssues.push(new Error(`"${name}" mismatch: expected "${json1}" but got "${json2}"`));
      }
    };

    if (expected_submission.broken) {
      courseIssues.push(new Error('expected_submission is broken, skipping tests'));
      return callback(null, courseIssues);
    }
    if (test_submission.broken) {
      courseIssues.push(new Error('test_submission is broken, skipping tests'));
      return callback(null, courseIssues);
    }
    checkEqual('gradable', expected_submission.gradable, test_submission.gradable);
    checkEqual(
      'format_errors keys',
      Object.keys(expected_submission.format_errors),
      Object.keys(test_submission.format_errors)
    );
    if (!test_submission.gradable || !expected_submission.gradable) {
      return callback(null, courseIssues);
    }
    checkEqual(
      'partial_scores',
      expected_submission.partial_scores,
      test_submission.partial_scores
    );
    checkEqual('score', expected_submission.score, test_submission.score);
    callback(null, courseIssues);
  },

  /**
   * Internal worker for _testQuestion(). Do not call directly.
   * Tests a question variant. Issues will be inserted into the issues table.
   * @protected
   *
   * @param {Object} client - SQL client that must be inside a transaction.
   * @param {Object} variant - The variant to submit to.
   * @param {Object} question - The question for the variant.
   * @param {Object} course - The course for the variant.
   * @param {string} test_type - The type of test to run.  Should be one of 'correct', 'incorrect', or 'invalid'.
   * @param {number} authn_user_id - The currently authenticated user.
   * @param {function} callback - A callback(err) function.
   */
  _testVariantWithClient(client, variant, question, course, test_type, authn_user_id, callback) {
    debug('_testVariantWithClient()');
    let expected_submission_id, expected_submission, test_submission_id, test_submission;
    async.series(
      [
        (callback) => {
          this._createTestSubmissionWithClient(
            client,
            variant,
            question,
            course,
            test_type,
            authn_user_id,
            (err, ret_submission_id) => {
              if (ERR(err, callback)) return;
              expected_submission_id = ret_submission_id;
              debug('_testVariantWithClient()', 'expected_submission_id:', expected_submission_id);
              callback(null);
            }
          );
        },
        (callback) => {
          sqldb.callWithClientOneRow(
            client,
            'submissions_select',
            [expected_submission_id],
            (err, result) => {
              if (ERR(err, callback)) return;
              expected_submission = result.rows[0];
              debug(
                '_testVariantWithClient()',
                'selected expected_submission, id:',
                expected_submission.id
              );
              callback(null);
            }
          );
        },
        (callback) => {
          const submission = {
            variant_id: variant.id,
            auth_user_id: authn_user_id,
            submitted_answer: expected_submission.raw_submitted_answer,
          };
          this._saveSubmissionWithClient(
            client,
            submission,
            variant,
            question,
            course,
            (err, ret_submission_id) => {
              if (ERR(err, callback)) return;
              test_submission_id = ret_submission_id;
              debug('_testVariantWithClient()', 'test_submission_id:', test_submission_id);
              callback(null);
            }
          );
        },
        (callback) => {
          this._gradeVariantWithClient(
            client,
            variant,
            test_submission_id,
            question,
            course,
            authn_user_id,
            true,
            (err) => {
              if (ERR(err, callback)) return;
              debug('testVariant()', 'graded');
              callback(null);
            }
          );
        },
        (callback) => {
          sqldb.callWithClientOneRow(
            client,
            'submissions_select',
            [test_submission_id],
            (err, result) => {
              if (ERR(err, callback)) return;
              test_submission = result.rows[0];
              debug(
                '_testVariantWithClient()',
                'selected test_submission, id:',
                test_submission.id
              );
              callback(null);
            }
          );
        },
        (callback) => {
          this._compareSubmissions(expected_submission, test_submission, (err, courseIssues) => {
            if (ERR(err, callback)) return;
            const studentMessage = 'Question test failure';
            const courseData = {
              variant,
              question,
              course,
              expected_submission,
              test_submission,
            };
            this._writeCourseIssues(
              client,
              courseIssues,
              variant,
              authn_user_id,
              studentMessage,
              courseData,
              (err) => {
                if (ERR(err, callback)) return;
                callback(null);
              }
            );
          });
        },
      ],
      (err) => {
        if (ERR(err, callback)) return;
        debug('_testVariantWithClient()', 'returning');
        callback(null, expected_submission, test_submission);
      }
    );
  },

  /**
   * Test a question. Issues will be inserted into the issues table.
   *
   * @param {Object} question - The question for the variant.
   * @param {boolean} group_work - If the assessment will support group work.
   * @param {Object} course - The course for the variant.
   * @param {number} authn_user_id - The currently authenticated user.
   * @param {string} test_type - The type of test to run.  Should be one of 'correct', 'incorrect', or 'invalid'.
   * @param {function} callback - A callback(err, variant) function.
   */
  _testQuestion(question, group_work, course_instance, course, test_type, authn_user_id, callback) {
    debug('_testQuestion()');
    let variant,
      expected_submission = null,
      test_submission = null;
    sqldb.beginTransaction((err, client, done) => {
      if (ERR(err, callback)) return;
      async.series(
        [
          (callback) => {
            const instance_question_id = null;
            const course_instance_id = (course_instance && course_instance.id) || null;
            const options = {};
            const require_open = true;
            this._ensureVariantWithClient(
              client,
              question.id,
              instance_question_id,
              authn_user_id,
              authn_user_id,
              group_work,
              course_instance_id,
              course,
              options,
              require_open,
              (err, ret_variant) => {
                if (ERR(err, callback)) return;
                variant = ret_variant;
                debug('_testQuestion()', 'created variant_id: :', variant.id);
                callback(null);
              }
            );
          },
          (callback) => {
            if (variant.broken) return callback(null);
            this._testVariantWithClient(
              client,
              variant,
              question,
              course,
              test_type,
              authn_user_id,
              (err, ret_expected_submission, ret_test_submission) => {
                if (ERR(err, callback)) return;
                expected_submission = ret_expected_submission;
                test_submission = ret_test_submission;
                debug(
                  '_testQuestion()',
                  'tested',
                  'expected_submission_id:',
                  expected_submission ? expected_submission.id : null,
                  'test_submission_id:',
                  test_submission ? test_submission.id : null
                );
                callback(null);
              }
            );
          },
        ],
        (err) => {
          sqldb.endTransaction(client, done, err, (err) => {
            if (ERR(err, callback)) return;
            debug('_testQuestion()', 'returning');
            callback(null, variant, expected_submission, test_submission);
          });
        }
      );
    });
  },

  /**
   * Internal worker for _testQuestion(). Do not call directly.
   * Runs a single test.
   * @protected
   *
   * @param {Object} logger - The server job to run within.
   * @param {boolean} showDetails - Whether to display test data details.
   * @param {Object} question - The question for the variant.
   * @param {boolean} group_work - If the assessment will support group work.
   * @param {Object} course - The course for the variant.
   * @param {string} test_type - The type of test to run.  Should be one of 'correct', 'incorrect', or 'invalid'.
   * @param {number} authn_user_id - The currently authenticated user.
   * @param {function} callback - A callback(err, success) function.
   */
  _runTest(
    logger,
    showDetails,
    question,
    group_work,
    course_instance,
    course,
    test_type,
    authn_user_id,
    callback
  ) {
    let variant,
      expected_submission,
      test_submission,
      success = true;
    async.series(
      [
        (callback) => {
          logger.verbose('Testing ' + question.qid);
          this._testQuestion(
            question,
            group_work,
            course_instance,
            course,
            test_type,
            authn_user_id,
            (err, ret_variant, ret_expected_submission, ret_test_submission) => {
              if (ERR(err, callback)) return;
              variant = ret_variant;
              expected_submission = ret_expected_submission;
              test_submission = ret_test_submission;
              callback(null);
            }
          );
        },
        (callback) => {
          if (!showDetails) return callback(null);
          const variantKeys = ['broken', 'options', 'params', 'true_answer', 'variant_seed'];
          const submissionKeys = [
            'broken',
            'correct',
            'feedback',
            'format_errors',
            'gradable',
            'grading_method',
            'partial_scores',
            'raw_submitted_answer',
            'score',
            'submitted_answer',
            'true_answer',
          ];
          logger.verbose(
            'variant:\n' + jsonStringifySafe(_.pick(variant, variantKeys), null, '    ')
          );
          if (_.isObject(expected_submission)) {
            logger.verbose(
              'expected_submission:\n' +
                jsonStringifySafe(_.pick(expected_submission, submissionKeys), null, '    ')
            );
          }
          if (_.isObject(test_submission)) {
            logger.verbose(
              'test_submission:\n' +
                jsonStringifySafe(_.pick(test_submission, submissionKeys), null, '    ')
            );
          }
          callback(null);
        },
        (callback) => {
          sqldb.query(sql.select_issues_for_variant, { variant_id: variant.id }, (err, result) => {
            if (ERR(err, () => {})) {
              return callback(err);
            }

            if (result.rowCount > 0) {
              success = false;
              logger.verbose(`ERROR: ${result.rowCount} issues encountered during test.`);
            } else {
              logger.verbose('Success: no issues during test');
            }
            callback(null);
          });
        },
      ],
      (err) => {
        if (ERR(err, callback)) return;
        callback(null, success);
      }
    );
  },

  /**
   * Start a job sequence to test a question.
   *
   * @param {number} count - The number of times to test, will run each possible test ('correct, 'incorrect,' invalid') this many times.
   * @param {boolean} showDetails - Whether to display test data details.
   * @param {Object} question - The question for the variant.
   * @param {boolean} group_work - If the assessment will support group work
   * @param {Object} course_instance - The course instance for the variant; may be null for instructor questions
   * @param {Object} course - The course for the variant.
   * @param {number} authn_user_id - The currently authenticated user.
   * @param {function} callback - A callback(err, job_sequence_id) function.
   */
  startTestQuestion(
    count,
    showDetails,
    question,
    group_work,
    course_instance,
    course,
    authn_user_id,
    callback
  ) {
    let success = true;
    const options = {
      course_id: course.id,
      course_instance_id: null,
      assessment_id: null,
      user_id: authn_user_id,
      authn_user_id: authn_user_id,
      type: 'test_question',
      description: 'Test ' + question.qid,
    };
    let test_types = ['correct', 'incorrect', 'invalid'];

    serverJobs.createJobSequence(options, (err, job_sequence_id) => {
      if (ERR(err, callback)) return;
      callback(null, job_sequence_id);

      // We've now triggered the callback to our caller, but we
      // continue executing below to launch the jobs themselves.

      var jobOptions = {
        course_id: course.id,
        course_instance_id: null,
        assessment_id: null,
        user_id: authn_user_id,
        authn_user_id: authn_user_id,
        type: 'test_question',
        description: 'Test ' + question.qid,
        job_sequence_id: job_sequence_id,
        last_in_sequence: true,
      };
      serverJobs.createJob(jobOptions, (err, job) => {
        if (err) {
          logger.error('Error in createJob()', err);
          serverJobs.failJobSequence(job_sequence_id);
          return;
        }

        async.eachSeries(
          _.range(count * test_types.length),
          (iter, callback) => {
            let type = test_types[iter % test_types.length];
            job.verbose(`Test ${Math.floor(iter / test_types.length) + 1}, type ${type}`);
            this._runTest(
              job,
              showDetails,
              question,
              group_work,
              course_instance,
              course,
              type,
              authn_user_id,
              (err, ret_success) => {
                if (ERR(err, callback)) return;
                success = success && ret_success;
                callback(null);
              }
            );
          },
          (err) => {
            if (ERR(err, () => {})) return job.fail(err);
            if (!success) return job.fail('Some tests failed. See the "Errors" page for details.');
            job.succeed();
          }
        );
      });
    });
  },

  /**
   * Internal worker. Do not call directly. Renders the HTML for a variant.
   * @protected
   *
   * @param {Object} renderSelection - Specify which panels should be rendered.
   * @param {Object} variant - The variant to submit to.
   * @param {Object} question - The question for the variant.
   * @param {Object} submission - The current submission to the variant.
   * @param {Array} submissions - The full list of submissions to the variant.
   * @param {Object} course - The course for the variant.
   * @param {Object} course_instance - The course_instance for the variant.
   * @param {Object} locals - The current locals for the page response.
   * @param {function} callback - A callback(err, courseIssues, htmls) function.
   */
  _render(
    renderSelection,
    variant,
    question,
    submission,
    submissions,
    course,
    course_instance,
    locals,
    callback
  ) {
    questionServers.getModule(question.type, (err, questionModule) => {
      if (ERR(err, callback)) return;
      questionModule.render(
        renderSelection,
        variant,
        question,
        submission,
        submissions,
        course,
        course_instance,
        locals,
        (err, courseIssues, htmls) => {
          if (ERR(err, callback)) return;

          const studentMessage = 'Error rendering question';
          const courseData = { variant, question, submission, course };
          // locals.authn_user may not be populated when rendering a panel
          const user_id = locals && locals.authn_user ? locals.authn_user.user_id : null;
          this._writeCourseIssues(
            null,
            courseIssues,
            variant,
            user_id,
            studentMessage,
            courseData,
            (err) => {
              if (ERR(err, callback)) return;
              return callback(null, htmls);
            }
          );
        }
      );
    });
  },

  /**
   * Internal helper function to generate URLs that are used to render
   * question panels.
   *
   * @param  {String} urlPrefix         The prefix of the generated URLs.
   * @param  {Object} variant           The variant object for this question.
   * @param  {Object} question          The question.
   * @param  {Object} instance_question The instance question.
   * @param  {Object} assessment        The assessment.
   * @return {Object}                   An object containing the named URLs.
   */
  _buildQuestionUrls(urlPrefix, variant, question, instance_question, assessment) {
    const urls = {};

    if (!assessment) {
      // instructor question pages
      const questionUrl = urlPrefix + '/question/' + question.id + '/';
      urls.newVariantUrl = questionUrl + 'preview/';
      urls.tryAgainUrl = questionUrl + 'preview/';
      urls.reloadUrl = questionUrl + 'preview/' + '?variant_id=' + variant.id;
      urls.clientFilesQuestionUrl = questionUrl + 'clientFilesQuestion';

      // necessary for backward compatibility
      urls.calculationQuestionFileUrl = questionUrl + 'file';

      // FIXME: broken?
      urls.calculationQuestionGeneratedFileUrl = questionUrl + 'generatedFilesQuestion';

      urls.clientFilesCourseUrl = urlPrefix + '/clientFilesCourse';
      urls.clientFilesQuestionGeneratedFileUrl =
        questionUrl + 'generatedFilesQuestion/variant/' + variant.id;
      urls.baseUrl = urlPrefix;
    } else {
      // student question pages
      const iqUrl = urlPrefix + '/instance_question/' + instance_question.id + '/';
      urls.newVariantUrl = iqUrl;
      urls.tryAgainUrl = iqUrl;
      urls.reloadUrl = iqUrl + '?variant_id=' + variant.id;
      urls.clientFilesQuestionUrl = iqUrl + 'clientFilesQuestion';

      // necessary for backward compatibility
      urls.calculationQuestionFileUrl = iqUrl + 'file';

      // FIXME: broken?
      urls.calculationQuestionGeneratedFileUrl =
        iqUrl + 'generatedFilesQuestion/variant/' + variant.id;

      urls.clientFilesCourseUrl = urlPrefix + '/clientFilesCourse';
      urls.clientFilesQuestionGeneratedFileUrl =
        iqUrl + 'generatedFilesQuestion/variant/' + variant.id;
      urls.baseUrl = urlPrefix;
    }

    if (variant.workspace_id) {
      urls.workspaceUrl = `/pl/workspace/${variant.workspace_id}`;
    }

    return urls;
  },

  _buildLocals(
    variant,
    question,
    instance_question,
    assessment,
    assessment_instance,
    assessment_question,
    overlay_grading_interface,
    authz_result
  ) {
    const locals = {};

    locals.showGradeButton = false;
    locals.showSaveButton = false;
    locals.disableGradeButton = false;
    locals.showNewVariantButton = false;
    locals.showTryAgainButton = false;
    locals.showManualGradingMsg = false;
    locals.showSubmissions = false;
    locals.showFeedback = false;
    locals.showTrueAnswer = false;
    locals.showGradingRequested = false;
    locals.allowAnswerEditing = false;
    locals.hasAttemptsOtherVariants = false;
    locals.variantAttemptsLeft = 0;
    locals.variantAttemptsTotal = 0;
    locals.submissions = [];

    if (!assessment) {
      // instructor question pages
      locals.showGradeButton = true;
      locals.showSaveButton = true;
      locals.allowAnswerEditing = true;
      locals.showNewVariantButton = true;
    } else {
      // student question pages
      if (assessment.type === 'Homework') {
        locals.showGradeButton = true;
        locals.showSaveButton = true;
        locals.allowAnswerEditing = true;
        if (!question.single_variant) {
          locals.hasAttemptsOtherVariants = true;
          locals.variantAttemptsLeft = assessment_question.tries_per_variant - variant.num_tries;
          locals.variantAttemptsTotal = assessment_question.tries_per_variant;
        }
      }
      if (assessment.type === 'Exam') {
        if (assessment_instance.open && instance_question.open) {
          locals.showGradeButton = true;
          locals.showSaveButton = true;
          locals.allowAnswerEditing = true;
          locals.variantAttemptsLeft = instance_question.points_list.length;
          locals.variantAttemptsTotal = instance_question.points_list_original.length;
        } else {
          locals.showTrueAnswer = true;
        }
      }
      if (!assessment.allow_real_time_grading) {
        locals.showGradeButton = false;
      }
      if (instance_question.allow_grade_left_ms > 0) {
        locals.disableGradeButton = true;
      }
    }

    locals.showFeedback = true;
    if (
      !variant.open ||
      (instance_question && !instance_question.open) ||
      (assessment_instance && !assessment_instance.open)
    ) {
      locals.showGradeButton = false;
      locals.showSaveButton = false;
      locals.allowAnswerEditing = false;
      if (assessment && assessment.type === 'Homework') {
        locals.showTryAgainButton = true;
        locals.showTrueAnswer = true;
      }
    }

    // Used for "auth" for external grading realtime results
    // ID is coerced to a string so that it matches what we get back from the client
    locals.variantToken = csrf.generateToken({ variantId: '' + variant.id }, config.secretKey);

    if (variant.broken) {
      locals.showGradeButton = false;
      locals.showSaveButton = false;
      locals.showTryAgainButton = true;
    }

    if (question && question.grading_method === 'Manual') {
      locals.showGradeButton = false;
      locals.showManualGradingMsg = true;
    }

    if (overlay_grading_interface) {
      locals.showGradeButton = false;
      locals.showSaveButton = false;
      locals.showNewVariantButton = false;
      locals.showTryAgainButton = false;
      locals.allowAnswerEditing = false;
    }

    if (authz_result && !authz_result.active) {
      locals.showGradeButton = false;
      locals.showSaveButton = false;
      locals.showNewVariantButton = false;
      locals.allowAnswerEditing = false;
      locals.showTryAgainButton = false;
      locals.hasAttemptsOtherVariants = false;
      locals.showTrueAnswer = true;
    }

    return locals;
  },

  /**
   * Render all information needed for a question.
   *
   * @param {?number} variant_id - The variant to render, or null if it should be generated.
   * @param {?string} variant_seed - Random seed for variant, or null if it should be generated.
   * @param {Object} locals - The current locals structure to read/write.
   * @param {function} callback - A callback(err) function.
   */
  getAndRenderVariant(variant_id, variant_seed, locals, callback) {
    async.series(
      [
        (callback) => {
          if (variant_id != null) {
            sqldb.callOneRow('variants_select', [variant_id], (err, result) => {
              if (ERR(err, callback)) return;
              debug('variants_select', result.rows[0].variant);
              _.assign(locals, result.rows[0]);
              callback(null);
            });
          } else {
            const require_open = locals.assessment && locals.assessment.type !== 'Exam';
            const instance_question_id = locals.instance_question
              ? locals.instance_question.id
              : null;
            const course_instance_id =
              locals.course_instance_id ||
              (locals.course_instance && locals.course_instance.id) ||
              null;
            const options = {
              variant_seed,
            };
            const assessmentGroupWork = locals.assessment ? locals.assessment.group_work : false;
            this.ensureVariant(
              locals.question.id,
              instance_question_id,
              locals.user.user_id,
              locals.authn_user.user_id,
              assessmentGroupWork,
              course_instance_id,
              locals.course,
              options,
              require_open,
              (err, variant) => {
                if (ERR(err, callback)) return;
                locals.variant = variant;
                callback(null);
              }
            );
          }
        },
        (callback) => {
          const { urlPrefix, variant, question, instance_question, assessment } = locals;

          const urls = this._buildQuestionUrls(
            urlPrefix,
            variant,
            question,
            instance_question,
            assessment
          );
          _.assign(locals, urls);
          callback(null);
        },
        (callback) => {
          const {
            variant,
            question,
            instance_question,
            assessment,
            assessment_instance,
            assessment_question,
            overlayGradingInterface,
            authz_result,
          } = locals;

          const newLocals = this._buildLocals(
            variant,
            question,
            instance_question,
            assessment,
            assessment_instance,
            assessment_question,
            overlayGradingInterface,
            authz_result
          );
          _.assign(locals, newLocals);
          callback(null);
        },
        (callback) => {
          var params = {
            variant_id: locals.variant.id,
            req_date: locals.req_date,
          };
          sqldb.query(sql.select_submissions, params, (err, result) => {
            if (ERR(err, callback)) return;
            if (result.rowCount >= 1) {
              locals.submissions = result.rows.map((s) => ({
                grading_job_stats: this._buildGradingJobStats(s.grading_job),
                ...s,
              }));
              locals.submission = locals.submissions[0]; // most recent submission

              locals.showSubmissions = true;
              if (!locals.assessment) {
                // instructor question pages
                locals.showTrueAnswer = true;
              }
            }
            callback(null);
          });
        },
        (callback) => {
          questionServers.getEffectiveQuestionType(locals.question.type, (err, eqt) => {
            if (ERR(err, callback)) return;
            locals.effectiveQuestionType = eqt;
            callback(null);
          });
        },
        (callback) => {
          const renderSelection = {
            header: true,
            question: true,
            submissions: locals.showSubmissions,
            answer: locals.showTrueAnswer,
          };
          this._render(
            renderSelection,
            locals.variant,
            locals.question,
            locals.submission,
            locals.submissions,
            locals.course,
            locals.course_instance,
            locals,
            (err, htmls) => {
              if (ERR(err, callback)) return;
              locals.extraHeadersHtml = htmls.extraHeadersHtml;
              locals.questionHtml = htmls.questionHtml;
              locals.submissionHtmls = htmls.submissionHtmls;
              locals.answerHtml = htmls.answerHtml;
              callback(null);
            }
          );
        },
        (callback) => {
          // load issues last in case there are issues from rendering
          const params = {
            variant_id: locals.variant.id,
          };
          sqldb.query(sql.select_issues, params, (err, result) => {
            if (ERR(err, callback)) return;
            locals.issues = result.rows;
            callback(null);
          });
        },
        (callback) => {
          var questionJson = JSON.stringify({
            questionFilePath: locals.calculationQuestionFileUrl,
            questionGeneratedFilePath: locals.calculationQuestionGeneratedFileUrl,
            effectiveQuestionType: locals.effectiveQuestionType,
            course: locals.course,
            courseInstance: locals.course_instance,
            variant: {
              id: locals.variant.id,
              params: locals.variant.params,
            },
            submittedAnswer:
              locals.showSubmissions && locals.submission
                ? locals.submission.submitted_answer
                : null,
            feedback: locals.showFeedback && locals.submission ? locals.submission.feedback : null,
            trueAnswer: locals.showTrueAnswer ? locals.variant.true_answer : null,
            submissions: locals.showSubmissions ? locals.submissions : null,
          });
          var encodedJson = encodeURIComponent(questionJson);
          locals.questionJsonBase64 = Buffer.from(encodedJson).toString('base64');
          locals.video = null;
          locals.iqqrcode = new QR({
            content: `${config.PLpeekUrl}/${locals.variant.instance_question_id}`,
          }).svg();
          callback(null);
        },
      ],
      (err) => {
        if (ERR(err, callback)) return;
        callback(null);
      }
    );
  },

  _buildGradingJobStats(job) {
    if (job) {
      const phases = [];
      const totalDuration = moment
        .duration(moment(job.grading_requested_at).diff(job.graded_at))
        .asMilliseconds();
      const formatDiff = (start, end, addToPhases = true) => {
        const duration = moment.duration(moment(end).diff(start)).asMilliseconds();
        if (addToPhases) {
          const percentage = -1 * (duration / totalDuration);
          // Round down to avoid width being greater than 100% with floating point errors
          phases.push(Math.floor(percentage * 1000) / 10);
        }
        return moment.utc(duration).format('s.SSS');
      };

      return {
        submitDuration: formatDiff(job.grading_requested_at, job.grading_submitted_at),
        queueDuration: formatDiff(job.grading_submitted_at, job.grading_received_at),
        prepareDuration: formatDiff(job.grading_received_at, job.grading_started_at),
        runDuration: formatDiff(job.grading_started_at, job.grading_finished_at),
        reportDuration: formatDiff(job.grading_finished_at, job.graded_at),
        totalDuration: formatDiff(job.grading_requested_at, job.graded_at, false),
        phases,
      };
    }

    return null;
  },

  /**
   * Renders the panels that change when a grading job is completed; used to
   * send real-time results back to the client. This includes the submission
   * panel and the score panel
   * @param  {number}   grading_job_id  The id of the grading job
   * @param  {String}   urlPrefix       URL prefix to be used when rendering
   * @param  {String}   questionContext The rendering context of this question
   * @param  {String}   csrfToken       CSRF token for this question page
   * @param  {Function} callback        Receives an error or an object
   *                                    containing the panels that were rendered
   */
  renderPanelsForSubmission(
    submission_id,
    urlPrefix,
    questionContext,
    csrfToken,
    authorizedEdit,
    callback
  ) {
    const params = {
      submission_id,
    };
    sqldb.queryOneRow(sql.select_submission_info, params, (err, results) => {
      if (ERR(err, callback)) return;

      const renderSelection = {
        submissions: true,
      };
      const {
        variant,
        submission,
        instance_question,
        question,
        assessment_question,
        assessment_instance,
        assessment,
        assessment_set,
        course,
        course_instance,
        submission_index,
        submission_count,
        grading_job,
        grading_job_id,
        grading_job_status,
        formatted_date,
      } = results.rows[0];

      const panels = {
        submissionPanel: null,
        scorePanel: null,
      };

      // Fake locals. Yay!
      const locals = {};
      config.setLocals(locals);
      _.assign(
        locals,
        this._buildQuestionUrls(urlPrefix, variant, question, instance_question, assessment)
      );
      _.assign(
        locals,
        this._buildLocals(
          variant,
          question,
          instance_question,
          assessment,
          assessment_instance,
          assessment_question,
          null
        )
      );

      async.parallel(
        [
          (callback) => {
            // Render the submission panel
            const submissions = [submission];

            this._render(
              renderSelection,
              variant,
              question,
              submission,
              submissions,
              course,
              course_instance,
              locals,
              (err, htmls) => {
                if (ERR(err, callback)) return;
                submission.grading_job_id = grading_job_id;
                submission.grading_job_status = grading_job_status;
                submission.formatted_date = formatted_date;
                submission.grading_job_stats = this._buildGradingJobStats(grading_job);

                const renderParams = {
                  course_instance,
                  question,
                  submission,
                  submissionHtml: htmls.submissionHtmls[0],
                  submissionIdx: submission_index,
                  submissionCount: submission_count,
                  urlPrefix,
                  plainUrlPrefix: config.urlPrefix,
                };
                const templatePath = path.join(
                  __dirname,
                  '..',
                  'pages',
                  'partials',
                  'submission.ejs'
                );
                ejs.renderFile(templatePath, renderParams, (err, html) => {
                  if (ERR(err, callback)) return;
                  panels.submissionPanel = html;
                  callback(null);
                });
              }
            );
          },
          (callback) => {
            // Render the question score panel

            // The score panel can and should only be rendered for
            // questions that are part of an assessment
            if (variant.instance_question_id == null) {
              // If the variant does not have an instance question,
              // it's not part of an assessment
              return callback(null);
            }

            const renderParams = {
              instance_question,
              assessment_question,
              assessment_instance,
              assessment,
              variant,
              __csrf_token: csrfToken,
              authz_result: { authorized_edit: authorizedEdit },
            };
<<<<<<< HEAD
            const {
                variant,
                submission,
                instance_question,
                next_instance_question,
                question,
                assessment_question,
                assessment_instance,
                assessment,
                assessment_set,
                course,
                course_instance,
                submission_index,
                submission_count,
                grading_job,
                grading_job_id,
                grading_job_status,
                formatted_date,
            } = results.rows[0];

            const panels = {
                submissionPanel: null,
                scorePanel: null,
            };

            // Fake locals. Yay!
            const locals = {};
            config.setLocals(locals);
            _.assign(locals, this._buildQuestionUrls(urlPrefix, variant, question, instance_question, assessment));
            _.assign(locals, this._buildLocals(variant, question, instance_question, assessment, assessment_instance, assessment_question, null));

            async.parallel([
                (callback) => {
                    // Render the submission panel
                    const submissions = [submission];

                    this._render(renderSelection, variant, question, submission, submissions, course, course_instance, locals, (err, htmls) => {
                        if (ERR(err, callback)) return;
                        submission.grading_job_id = grading_job_id;
                        submission.grading_job_status = grading_job_status;
                        submission.formatted_date = formatted_date;
                        submission.grading_job_stats = this._buildGradingJobStats(grading_job);

                        const renderParams = {
                            course_instance,
                            question,
                            submission,
                            submissionHtml: htmls.submissionHtmls[0],
                            submissionIdx: submission_index,
                            submissionCount: submission_count,
                            urlPrefix,
                            plainUrlPrefix: config.urlPrefix,
                        };
                        const templatePath = path.join(__dirname, '..', 'pages', 'partials', 'submission.ejs');
                        ejs.renderFile(templatePath, renderParams, (err, html) => {
                            if (ERR(err, callback)) return;
                            panels.submissionPanel = html;
                            callback(null);
                        });
                    });
                },
                (callback) => {
                    // Render the question score panel

                    // The score panel can and should only be rendered for
                    // questions that are part of an assessment
                    if (variant.instance_question_id == null) {
                        // If the variant does not have an instance question,
                        // it's not part of an assessment
                        return callback(null);
                    }

                    const renderParams = {
                        instance_question,
                        assessment_question,
                        assessment_instance,
                        assessment,
                        variant,
                        __csrf_token: csrfToken,
                    };
                    const templatePath = path.join(__dirname, '..', 'pages', 'partials', 'questionScorePanel.ejs');
                    ejs.renderFile(templatePath, renderParams, (err, html) => {
                        if (ERR(err, callback)) return;
                        panels.questionScorePanel = html;
                        callback(null);
                    });
                },
                (callback) => {
                    // Render the assessment score panel

                    // As usual, only render if this variant is part of an
                    // assessment
                    if (variant.instance_question_id == null) {
                        return callback(null);
                    }
                    const renderParams = {
                        assessment_instance,
                        assessment,
                        assessment_set,
                        urlPrefix,
                    };

                    const templatePath = path.join(__dirname, '..', 'pages', 'partials', 'assessmentScorePanel.ejs');
                    ejs.renderFile(templatePath, renderParams, (err, html) => {
                        if (ERR(err, callback)) return;
                        panels.assessmentScorePanel = html;
                        callback(null);
                    });
                },
                (callback) => {
                    // Render the question panel footer
                    const renderParams = {
                        variant,
                        question,
                        assessment_question,
                        instance_question,
                        question_context: questionContext,
                        __csrf_token: csrfToken,
                    };
                    _.assign(renderParams, locals);

                    const templatePath = path.join(__dirname, '..', 'pages', 'partials', 'questionFooter.ejs');
                    ejs.renderFile(templatePath, renderParams, (err, html) => {
                        if (ERR(err, callback)) return;
                        panels.questionPanelFooter = html;
                        callback(null);
                    });
                },
                (callback) => {

                    // only render if variant is part of assessment
                    if (variant.instance_question_id == null) {
                        return callback(null);
                    }

                    // Render the next question nav link
                    const renderParams = {
                        question: next_instance_question,
                        advance_score_perc: assessment_question.advance_score_perc,
                        button: {
                            'id': 'question-nav-next',
                            'label': 'Next question',
                        },
                    };
                    _.assign(renderParams, locals);
                    renderParams.urlPrefix = urlPrefix; // needed to get urlPrefix for the course instance, not the site

                    const templatePath = path.join(__dirname, '..', 'pages', 'partials', 'questionNavSideButton.ejs');
                    ejs.renderFile(templatePath, renderParams, (err, html) => {
                        if (ERR(err, callback)) return;
                        panels.questionNavNextButton = html;
                        callback(null);
                    });
                },
            ], (err) => {
                if (ERR(err, callback)) return;
                callback(null, panels);
=======
            const templatePath = path.join(
              __dirname,
              '..',
              'pages',
              'partials',
              'questionScorePanel.ejs'
            );
            ejs.renderFile(templatePath, renderParams, (err, html) => {
              if (ERR(err, callback)) return;
              panels.questionScorePanel = html;
              callback(null);
            });
          },
          (callback) => {
            // Render the assessment score panel

            // As usual, only render if this variant is part of an
            // assessment
            if (variant.instance_question_id == null) {
              return callback(null);
            }
            const renderParams = {
              assessment_instance,
              assessment,
              assessment_set,
              urlPrefix,
            };

            const templatePath = path.join(
              __dirname,
              '..',
              'pages',
              'partials',
              'assessmentScorePanel.ejs'
            );
            ejs.renderFile(templatePath, renderParams, (err, html) => {
              if (ERR(err, callback)) return;
              panels.assessmentScorePanel = html;
              callback(null);
>>>>>>> 8007f528
            });
          },
          (callback) => {
            // Render the question panel footer
            const renderParams = {
              variant,
              question,
              assessment_question,
              instance_question,
              question_context: questionContext,
              __csrf_token: csrfToken,
              authz_result: { authorized_edit: authorizedEdit },
            };
            _.assign(renderParams, locals);

            const templatePath = path.join(
              __dirname,
              '..',
              'pages',
              'partials',
              'questionFooter.ejs'
            );
            ejs.renderFile(templatePath, renderParams, (err, html) => {
              if (ERR(err, callback)) return;
              panels.questionPanelFooter = html;
              callback(null);
            });
          },
        ],
        (err) => {
          if (ERR(err, callback)) return;
          callback(null, panels);
        }
      );
    });
  },
};<|MERGE_RESOLUTION|>--- conflicted
+++ resolved
@@ -2035,6 +2035,7 @@
         variant,
         submission,
         instance_question,
+        next_instance_question,
         question,
         assessment_question,
         assessment_instance,
@@ -2142,165 +2143,6 @@
               __csrf_token: csrfToken,
               authz_result: { authorized_edit: authorizedEdit },
             };
-<<<<<<< HEAD
-            const {
-                variant,
-                submission,
-                instance_question,
-                next_instance_question,
-                question,
-                assessment_question,
-                assessment_instance,
-                assessment,
-                assessment_set,
-                course,
-                course_instance,
-                submission_index,
-                submission_count,
-                grading_job,
-                grading_job_id,
-                grading_job_status,
-                formatted_date,
-            } = results.rows[0];
-
-            const panels = {
-                submissionPanel: null,
-                scorePanel: null,
-            };
-
-            // Fake locals. Yay!
-            const locals = {};
-            config.setLocals(locals);
-            _.assign(locals, this._buildQuestionUrls(urlPrefix, variant, question, instance_question, assessment));
-            _.assign(locals, this._buildLocals(variant, question, instance_question, assessment, assessment_instance, assessment_question, null));
-
-            async.parallel([
-                (callback) => {
-                    // Render the submission panel
-                    const submissions = [submission];
-
-                    this._render(renderSelection, variant, question, submission, submissions, course, course_instance, locals, (err, htmls) => {
-                        if (ERR(err, callback)) return;
-                        submission.grading_job_id = grading_job_id;
-                        submission.grading_job_status = grading_job_status;
-                        submission.formatted_date = formatted_date;
-                        submission.grading_job_stats = this._buildGradingJobStats(grading_job);
-
-                        const renderParams = {
-                            course_instance,
-                            question,
-                            submission,
-                            submissionHtml: htmls.submissionHtmls[0],
-                            submissionIdx: submission_index,
-                            submissionCount: submission_count,
-                            urlPrefix,
-                            plainUrlPrefix: config.urlPrefix,
-                        };
-                        const templatePath = path.join(__dirname, '..', 'pages', 'partials', 'submission.ejs');
-                        ejs.renderFile(templatePath, renderParams, (err, html) => {
-                            if (ERR(err, callback)) return;
-                            panels.submissionPanel = html;
-                            callback(null);
-                        });
-                    });
-                },
-                (callback) => {
-                    // Render the question score panel
-
-                    // The score panel can and should only be rendered for
-                    // questions that are part of an assessment
-                    if (variant.instance_question_id == null) {
-                        // If the variant does not have an instance question,
-                        // it's not part of an assessment
-                        return callback(null);
-                    }
-
-                    const renderParams = {
-                        instance_question,
-                        assessment_question,
-                        assessment_instance,
-                        assessment,
-                        variant,
-                        __csrf_token: csrfToken,
-                    };
-                    const templatePath = path.join(__dirname, '..', 'pages', 'partials', 'questionScorePanel.ejs');
-                    ejs.renderFile(templatePath, renderParams, (err, html) => {
-                        if (ERR(err, callback)) return;
-                        panels.questionScorePanel = html;
-                        callback(null);
-                    });
-                },
-                (callback) => {
-                    // Render the assessment score panel
-
-                    // As usual, only render if this variant is part of an
-                    // assessment
-                    if (variant.instance_question_id == null) {
-                        return callback(null);
-                    }
-                    const renderParams = {
-                        assessment_instance,
-                        assessment,
-                        assessment_set,
-                        urlPrefix,
-                    };
-
-                    const templatePath = path.join(__dirname, '..', 'pages', 'partials', 'assessmentScorePanel.ejs');
-                    ejs.renderFile(templatePath, renderParams, (err, html) => {
-                        if (ERR(err, callback)) return;
-                        panels.assessmentScorePanel = html;
-                        callback(null);
-                    });
-                },
-                (callback) => {
-                    // Render the question panel footer
-                    const renderParams = {
-                        variant,
-                        question,
-                        assessment_question,
-                        instance_question,
-                        question_context: questionContext,
-                        __csrf_token: csrfToken,
-                    };
-                    _.assign(renderParams, locals);
-
-                    const templatePath = path.join(__dirname, '..', 'pages', 'partials', 'questionFooter.ejs');
-                    ejs.renderFile(templatePath, renderParams, (err, html) => {
-                        if (ERR(err, callback)) return;
-                        panels.questionPanelFooter = html;
-                        callback(null);
-                    });
-                },
-                (callback) => {
-
-                    // only render if variant is part of assessment
-                    if (variant.instance_question_id == null) {
-                        return callback(null);
-                    }
-
-                    // Render the next question nav link
-                    const renderParams = {
-                        question: next_instance_question,
-                        advance_score_perc: assessment_question.advance_score_perc,
-                        button: {
-                            'id': 'question-nav-next',
-                            'label': 'Next question',
-                        },
-                    };
-                    _.assign(renderParams, locals);
-                    renderParams.urlPrefix = urlPrefix; // needed to get urlPrefix for the course instance, not the site
-
-                    const templatePath = path.join(__dirname, '..', 'pages', 'partials', 'questionNavSideButton.ejs');
-                    ejs.renderFile(templatePath, renderParams, (err, html) => {
-                        if (ERR(err, callback)) return;
-                        panels.questionNavNextButton = html;
-                        callback(null);
-                    });
-                },
-            ], (err) => {
-                if (ERR(err, callback)) return;
-                callback(null, panels);
-=======
             const templatePath = path.join(
               __dirname,
               '..',
@@ -2340,7 +2182,6 @@
               if (ERR(err, callback)) return;
               panels.assessmentScorePanel = html;
               callback(null);
->>>>>>> 8007f528
             });
           },
           (callback) => {
@@ -2369,6 +2210,37 @@
               callback(null);
             });
           },
+          (callback) => {
+            // only render if variant is part of assessment
+            if (variant.instance_question_id == null) {
+              return callback(null);
+            }
+
+            // Render the next question nav link
+            const renderParams = {
+              question: next_instance_question,
+              advance_score_perc: assessment_question.advance_score_perc,
+              button: {
+                id: 'question-nav-next',
+                label: 'Next question',
+              },
+            };
+            _.assign(renderParams, locals);
+            renderParams.urlPrefix = urlPrefix; // needed to get urlPrefix for the course instance, not the site
+
+            const templatePath = path.join(
+              __dirname,
+              '..',
+              'pages',
+              'partials',
+              'questionNavSideButton.ejs'
+            );
+            ejs.renderFile(templatePath, renderParams, (err, html) => {
+              if (ERR(err, callback)) return;
+              panels.questionNavNextButton = html;
+              callback(null);
+            });
+          },
         ],
         (err) => {
           if (ERR(err, callback)) return;
