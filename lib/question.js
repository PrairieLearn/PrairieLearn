--- conflicted
+++ resolved
@@ -1710,29 +1710,6 @@
             callback(null);
           });
         },
-<<<<<<< HEAD
-        (callback) => {
-          var questionJson = JSON.stringify({
-            questionFilePath: locals.calculationQuestionFileUrl,
-            questionGeneratedFilePath: locals.calculationQuestionGeneratedFileUrl,
-            effectiveQuestionType: locals.effectiveQuestionType,
-            course: locals.course,
-            courseInstance: locals.course_instance,
-            variant: {
-              id: locals.variant.id,
-              params: locals.variant.params,
-            },
-            submittedAnswer:
-              locals.showSubmissions && locals.submission
-                ? locals.submission.submitted_answer
-                : null,
-            feedback: locals.showFeedback && locals.submission ? locals.submission.feedback : null,
-            trueAnswer: locals.showTrueAnswer ? locals.variant.true_answer : null,
-            submissions: locals.showSubmissions ? locals.submissions : null,
-          });
-          var encodedJson = encodeURIComponent(questionJson);
-          locals.questionJsonBase64 = Buffer.from(encodedJson).toString('base64');
-=======
         async () => {
           if (locals.question.type !== 'Freeform') {
             const questionJson = JSON.stringify({
@@ -1759,8 +1736,6 @@
             locals.questionJsonBase64 = Buffer.from(encodedJson).toString('base64');
           }
 
-          locals.video = null;
->>>>>>> be2b9f19
           locals.iqqrcode = new QR({
             content: `${config.PLpeekUrl}/${locals.variant.instance_question_id}`,
           }).svg();
