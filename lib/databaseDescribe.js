--- conflicted
+++ resolved
@@ -71,11 +71,7 @@
           idleTimeoutMillis: 30000,
         };
         function idleErrorHandler(err) {
-<<<<<<< HEAD
-          throw Error(err);
-=======
           throw err;
->>>>>>> d4bf6db6
         }
         sqldb.init(pgConfig, idleErrorHandler, function (err) {
           if (ERR(err, callback)) return;
