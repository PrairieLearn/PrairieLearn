--- conflicted
+++ resolved
@@ -383,15 +383,11 @@
         this.span?.addEvent('DATA');
       }
       this.outputData += data;
-<<<<<<< HEAD
+      // If `data` contains a newline, then `outputData` must contain a newline as well.
+      // We avoid looking in `outputData` because it's a potentially very large string.
       if (data.indexOf('\n') >= 0) {
         this.span?.addEvent('CALL_FINISHED');
         console.log(`Took ${Date.now() - this.previousIteration}ms to collect all data`);
-=======
-      // If `data` contains a newline, then `outputData` must contain a newline as well.
-      // We avoid looking in `outputData` because it's a potentially very large string.
-      if (data.indexOf('\n') >= 0) {
->>>>>>> 7d9a0ede
         this._callIsFinished();
       }
     }
