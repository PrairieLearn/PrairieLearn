// @ts-check
const path = require('path');
const debug = require('debug')('prairielearn:' + path.basename(__filename, '.js'));
const { v4: uuidv4 } = require('uuid');
const Docker = require('dockerode');
const MemoryStream = require('memorystream');
const tmp = require('tmp-promise');
const { Mutex } = require('async-mutex');
const os = require('os');
const fs = require('fs-extra');
const execa = require('execa');
const bindMount = require('@prairielearn/bind-mount');
const { instrumented } = require('@prairielearn/opentelemetry');

const config = require('../config');
const { logger } = require('@prairielearn/logger');
const { FunctionMissingError } = require('./code-caller-shared');
const dockerUtil = require('../dockerUtil');
const { deferredPromise } = require('../deferred');

/** @typedef {typeof CREATED | typeof WAITING | typeof IN_CALL | typeof EXITING | typeof EXITED} CallerState */
const CREATED = Symbol('CREATED');
const WAITING = Symbol('WAITING');
const IN_CALL = Symbol('IN_CALL');
const EXITING = Symbol('EXITING');
const EXITED = Symbol('EXITED');

const MOUNT_DIRECTORY_PREFIX = 'prairielearn-worker-';

const docker = new Docker();

let executorImageTag = 'latest';
async function updateExecutorImageTag() {
  if (config.workerExecutorImageTag) {
    // Give precedence to any value provided by config.
    executorImageTag = config.workerExecutorImageTag;
    return;
  }

  const env = process.env.NODE_ENV || 'development';
  if (env === 'development') {
    // In local dev mode, always use `latest` tag, as there isn't guaranteed
    // to be a version tagged with the current commit hash.
    executorImageTag = 'latest';
    return;
  }

  executorImageTag = (await execa('git', ['rev-parse', 'HEAD'])).stdout.trim();
}

function getExecutorImageName() {
  if (config.workerExecutorImageRepository) {
    // Give precedence to any value provided by config. Note that we do not
    // prepend `cacheImageRegistry` here - we assume that the user has included
    // a registry in the repository name if they want to use a custom registry.
    return `${config.workerExecutorImageRepository}:${executorImageTag}`;
  }

  const imageName = `prairielearn/executor:${executorImageTag}`;
  const { cacheImageRegistry } = config;
  if (cacheImageRegistry) {
    return `${cacheImageRegistry}/${imageName}`;
  }
  return imageName;
}

/**
 * Ensures that the required Docker image is present on this machine.
 */
async function ensureImage() {
  const imageName = getExecutorImageName();
  const image = docker.getImage(imageName);
  try {
    logger.info(`Checking for executor image ${imageName}`);
    await image.inspect();
    logger.info(`Executor image ${imageName} found`);
  } catch (e) {
    if (e.statusCode === 404) {
      logger.info('Image not found, pulling from registry');
      const start = Date.now();
      const dockerAuth = await dockerUtil.setupDockerAuthAsync();
      const stream = await docker.createImage(dockerAuth, { fromImage: imageName });
      await new Promise((resolve, reject) => {
        docker.modem.followProgress(
          stream,
          (err) => {
            const elapsed = Math.round((Date.now() - start) / 1000);
            if (err) {
              logger.error(`Error pulling image after ${elapsed} seconds`, err);
              reject(err);
            } else {
              logger.info(`Executor image loaded successfully in ${elapsed} seconds`);
              resolve();
            }
          },
          (output) => {
            logger.info('Docker output', output);
          }
        );
      });
    } else {
      throw e;
    }
  }
}

/** @typedef {import('./code-caller-shared').CodeCaller} CodeCaller */
/** @typedef {import('./code-caller-shared').CallType} CallType */

/**
 * @implements {CodeCaller}
 */
class CodeCallerContainer {
  constructor(
    options = {
      questionTimeoutMilliseconds: 5_000,
      pingTimeoutMilliseconds: 60_000,
      courseDirectory: null,
    }
  ) {
    /** @type {CallerState} */
    this.state = CREATED;
    this.uuid = uuidv4();

    this.debug('enter constructor()');

    /** @type {import('dockerode').Container} */
    this.container = null;
    this.callback = null;
    this.timeoutID = null;
    this.callCount = 0;
    this.ensureChildMutex = new Mutex();
    this.hasBindMount = false;

    this.options = options;

    // These will accumulate output from the container.
    /** @type {string[]} */
    this.outputStdout = [];
    /** @type {string[]} */
    this.outputStderr = [];
    this.outputBoth = '';

    // for error logging
    this.lastCallData = null;

    this.coursePath = null;

    this._checkState();

    this.debug(`exit constructor(), state: ${String(this.state)}, uuid: ${this.uuid}`);
  }

  /**
   * Wrapper around `debug` that automatically includes UUID and the caller state.
   *
   * @param {string} message
   */
  debug(message) {
    const paddedState = this.state.toString().padEnd(15);
    debug(`[${this.uuid} ${paddedState}] ${message}`);
  }

  /**
   * @param {string} directory
   * @param {string} mountpoint
   */
  async createBindMount(directory, mountpoint) {
    this.debug(`creating bind mount for ${directory} at ${mountpoint}`);
    await instrumented('createBindMount', async (span) => {
      span.setAttribute('mountpoint', mountpoint);
      span.setAttribute('directory', directory);
      await bindMount.mount(directory, mountpoint);
      this.hasBindMount = true;
    });
    this.debug(`created bind mount for ${directory} at ${mountpoint}`);
  }

  /**
   * Wrapper around `removeBindMount` that includes instance-specific logs.
   *
   * @param {string} mountpoint
   */
  async removeBindMountIfNeeded(mountpoint) {
    if (!this.hasBindMount) return;

    this.debug(`removing bind mount at ${mountpoint}`);
    await instrumented('removeBindMount', async (span) => {
      span.setAttribute('mountpoint', mountpoint);
      await bindMount.umount(mountpoint);
      this.hasBindMount = false;
    });
    this.debug(`removed bind mount at ${mountpoint}`);
  }

  /**
   * Allows this caller to prepare for execution of code from a particular
   * course.
   *
   * @param {string} coursePath
   */
  async prepareForCourse(coursePath) {
    if (this.options.courseDirectory !== null) {
      // If we're configured to use a fixed course directory, there won't be a
      // need to configure bind mounts, as the course directory will have been
      // mounted directly into the container.
      return;
    }

    if (this.coursePath && this.coursePath === coursePath) {
      // Same course as before; we can reuse the existing setup
      return;
    }

    this.coursePath = coursePath;

    await this.removeBindMountIfNeeded(this.hostDirectory.path);
    await this.createBindMount(coursePath, this.hostDirectory.path);
  }

  /**
   * @param {CallType} type
   * @param {string} directory
   * @param {string} file
   * @param {string} fcn
   * @param {any[]} args
   * @returns {Promise<{ result: any, output: string }>}
   */
  async call(type, directory, file, fcn, args) {
    this.debug(`enter call(${type}, ${directory}, ${file}, ${fcn})`);
    this.callCount += 1;

    // Reset this so that we don't include old data if the checks below fail.
    this.lastCallData = null;

    if (!this._checkState([WAITING])) {
      throw new Error('invalid CodeCallerContainer state');
    }

    if (!this._checkReadyForCall(fcn)) {
      throw new Error('not ready for call');
    }

    const callData = { type, directory, file, fcn, args };
    const callDataString = JSON.stringify(callData);

    // Reset output accumulators.
    this.outputStdout = [];
    this.outputStderr = [];
    this.outputBoth = '';

    const deferred = deferredPromise();
    this.callback = (err, result, output) => {
      if (err) {
        deferred.reject(err);
      } else {
        deferred.resolve({ result, output });
      }
    };

    // Starting Python processes is cheap, but starting a new Docker container is
    // relatively expensive. We'll add 5 seconds to whatever the question timeout
    // is and use that as the timeout for the Docker container to minimize the
    // likelihood of the container being killed when user code times out. This
    // should still ensure the container is killed when it's truly unresponsive.
    const containerTimeout =
      type === 'ping'
        ? this.options.pingTimeoutMilliseconds
        : this.options.questionTimeoutMilliseconds;
    this.timeoutID = setTimeout(this._handleTimeout.bind(this), containerTimeout + 5000);

    this.lastCallData = callData;

    this.stdinStream.write(callDataString);
    this.stdinStream.write('\n');

    this.state = IN_CALL;
    this._checkState();
    this.debug('exit call()');

    return deferred.promise;
  }

  async restart() {
    this.debug('enter restart()');
    if (!this._checkState([CREATED, WAITING, EXITING, EXITED])) {
      throw new Error('Unexpected CodeCallerContainer state');
    }

    if (this.callCount === 0) {
      // If there weren't any calls since the last time this code caller
      // was restarted, we can slightly optimize things by skipping the
      // restart. This is safe, as no user-provided code will have been
      // loaded into the Python interpreter.
      this.debug(`exit restart() - skipping since no calls recorded since last restart`);
      return true;
    } else if (this.state === CREATED) {
      // no need to restart if we don't have a worker
      this.debug(`exit restart()`);
      return true;
    } else if (this.state === WAITING) {
      const { result } = await this.call('restart', null, null, 'restart', []);
      this.coursePath = null;
      this.callCount = 0;
      if (result !== 'success') throw new Error(`Error while restarting: ${result}`);
      this.debug('exit restart()');
      return true;
    } else if (this.state === EXITING || this.state === EXITED) {
      this.debug('exit restart()');
      return false;
    }
  }

  done() {
    this.debug('enter done()');
    this._checkState([CREATED, WAITING, EXITING, EXITED]);

    if (this.state === CREATED) {
      this.state = EXITED;
    } else if (this.state === WAITING) {
      this._cleanup();
      this.state = EXITING;
    }
    this._checkState();
    this.debug('exit done()');
  }

  async ensureChild() {
    this.debug('enter ensureChild()');
    this._checkState();

    // Since container creation is async, it's possible that ensureChild()
    // could be called again while it's already executing. For instance, we
    // could be inside a call that was made to warm up this worker, but then
    // we might have call() invoked, which will also call ensureChild(). We
    // need to ensure that we're only ever inside this function once at a time,
    // so we'll use a "mutex" (even though we're in a single-threaded environment).
    await this.ensureChildMutex.runExclusive(async () => {
      if (this.container) {
        this.debug('exit ensureChild() - existing container');
        return;
      }
      this.hostDirectory = await tmp.dir({ unsafeCleanup: true, prefix: MOUNT_DIRECTORY_PREFIX });
      await ensureImage();
      console.log('creating container');
      await this._createAndAttachContainer();
      console.log('container created');

      // Transition to the WAITING state before pinging the container, as we
      // need to be in that state in order to make a call.
      this.state = WAITING;

      await this.call('ping', null, null, 'ping', []);
      console.log('ping acknowledged');

      this._checkState();
      this.debug('exit _ensureChild()');
    });

    this._checkState();
    this.debug('exit ensureChild()');
  }

  /**
   * Creates a container and attaches its stdin/stdout/stderr to streams
   * we can write to and read from.
   */
  async _createAndAttachContainer() {
    this.debug('enter _createAndAttachContainer');
    this.debug('_createAndAttachContainer(): creating container');

    // Handle both the fixed-course and dynamic-course cases.
    const bindDirectory = this.options.courseDirectory ?? this.hostDirectory.path;
    let bindMount = `${bindDirectory}:/course:ro`;
    if (process.platform === 'linux') {
      // See https://docs.docker.com/storage/bind-mounts/#configure-bind-propagation
      // `bind-propagation-slave` is what allows the container to see the bind mount
      // we made on the host.
      //
      // We only apply this on Linux platforms, as it is unnecessary and actually
      // causes problems when running on macOS.
      bindMount += ',slave';
    }

    this.container = await docker.createContainer({
      name: `prairielearn.worker.${this.uuid}`,
      Image: getExecutorImageName(),
      OpenStdin: true,
      // This will close stdin once we disconnect, which will let
      // the worker know that they should die. Once the worker dies,
      // `AutoRemove: true` below will ensure the worker container
      // is removed.
      StdinOnce: true,
      AttachStdin: true,
      AttachStdout: true,
      AttachStderr: true,
      HostConfig: {
        Binds: [bindMount],
        AutoRemove: true,
        // Prevent forkbombs
        PidsLimit: 64,
      },
      Env: [
        // Proxy the `DEBUG` environment variable to the container so we can
        // turn on debug logging for it
        `DEBUG=${process.env.DEBUG}`,
        // Inform the container of its timeouts; these get picked up by
        // `executor.js` and passed on to the PythonCodeCaller constructor.
        `QUESTION_TIMEOUT_MILLISECONDS=${this.options.questionTimeoutMilliseconds}`,
        `PING_TIMEOUT_MILLISECONDS=${this.options.pingTimeoutMilliseconds}`,
      ],
    });
    this.debug('_createAndAttachContainer(): created container');

    const stream = await this.container.attach({
      stream: true,
      stdin: true,
      stdout: true,
      stderr: true,
    });
    this.stdinStream = new MemoryStream();
    this.stdoutStream = new MemoryStream();
    this.stderrStream = new MemoryStream();
    this.stdinStream.pipe(stream);
    this.container.modem.demuxStream(stream, this.stdoutStream, this.stderrStream);
    this.stdoutStream.setEncoding('utf8');
    this.stderrStream.setEncoding('utf8');
    this.stdoutStream.on('data', (data) => this._handleStdout(data));
    this.stderrStream.on('data', (data) => this._handleStderr(data));

    this.debug('_createAndAttachContainer(): starting container');
    await this.container.start();
    this.debug('_createAndAttachContainer(): container started');

    // This will passively (non-blocking) wait for the container to exit or be killed, while allowing other code to keep executing
    this.container
      .wait()
      .then((status) => this._handleContainerExit(null, status))
      .catch((err) => this._handleContainerExit(err));
    this.debug('exit _createAndAttachContainer');
  }

  /**
   * @param {string} data
   */
  _handleStdout(data) {
    this.debug('enter _handleStdout()');
<<<<<<< HEAD
    console.log('data', data);
    this.outputStdout += data;
    if (this.outputStdout.indexOf('\n') >= 0) {
=======
    this.outputStdout.push(data);
    if (data.indexOf('\n') >= 0) {
>>>>>>> 700fff39
      this._callIsFinished();
    }
    this.debug('exit _handleStdout()');
  }

  /**
   * @param {string} data
   */
  _handleStderr(data) {
    console.log(data.toString('utf-8'));
    this.debug('enter _handleStderr()');
    this.outputStderr.push(data);
    this.debug('exit _handleStderr()');
  }

  _handleTimeout() {
    this.debug('enter _timeout()');
    this._checkState([IN_CALL]);
    this.timeoutID = null;
    this._cleanup();
    this.state = EXITING;
    this._callCallback(new Error('timeout exceeded, killing CodeCallerContainer container'));
    this.debug('exit _timeout()');
  }

  _clearTimeout() {
    this.debug('enter _clearTimeout()');
    clearTimeout(this.timeoutID);
    this.timeoutID = null;
    this.debug('exit _clearTimeout()');
  }

  /**
   * Can be called asynchronously at any time if the container exits.
   *
   * @param {Error | null | undefined} err An error that occurred while waiting for the container to exit.
   * @param {number} [code] The status code that the container exited with
   */
  async _handleContainerExit(err, code) {
    this.debug('enter _handleContainerExit()');
    this._checkState([WAITING, IN_CALL, EXITING]);
    if (this.state === WAITING) {
      this._logError(
        `CodeCallerContainer container exited while in state = WAITING, code = ${JSON.stringify(
          code
        )}, err = ${err}`
      );
      this.container = null;
      this.state = EXITED;
    } else if (this.state === IN_CALL) {
      this._clearTimeout();
      this.container = null;
      this.state = EXITED;
      this._callCallback(
        new Error(
          `CodeCallerContainer container exited unexpectedly, code = ${JSON.stringify(
            code
          )}, err = ${err}`
        )
      );
    } else if (this.state === EXITING) {
      // no error, this is the good case
      this.container = null;
      this.state = EXITED;
    }
    this.debug('exit _handleContainerExit()');
  }

  /**
   * @param {Error & { data?: any }} err
   * @param {any} [data]
   * @param {string} [output]
   */
  _callCallback(err, data, output) {
    this.debug('enter _callCallback()');
    if (err) err.data = this._errorData();
    const c = this.callback;
    this.callback = null;
    c(err, data, output);
    this.debug('exit _callCallback()');
  }

  _callIsFinished() {
    this.debug('enter _callIsFinished()');
    if (!this._checkState([IN_CALL])) return;
    this._clearTimeout();
    /** @type {import('../../executor').Results} */
    let data = null;
    let err = null;
    try {
      data = JSON.parse(this.outputStdout.join(''));
      if (data.error) {
        err = new Error(data.error);
        if (data.errorData && data.errorData.outputBoth) {
          this.outputBoth = data.errorData.outputBoth;
        }
      }
    } catch (e) {
      err = new Error('Error decoding CodeCallerContainer JSON: ' + e.message);
    }
    this.state = WAITING;
    if (err) {
      this._callCallback(err);
    } else {
      if (data.functionMissing) {
        this._callCallback(new FunctionMissingError('Function not found in module'));
      } else {
        this._callCallback(null, data.data, data.output);
      }
    }

    // This is potentially quite a large object. Drop our reference to it to
    // allow this memory to be quickly garbage collected.
    this.lastCallData = null;

    this.debug('exit _callIsFinished()');
  }

  /**
   * Will prepare this worker to be completely disposed of. This will kill
   * the Docker container, clear the timeout, unmount the mounted directory
   * if needed, and finally remove the mounted directory.
   *
   * This function SHOULD NOT THROW as we're not guaranteed that anyone will be
   * able to catch the error. This makes a best-effort attempt to clean up all
   * the resources used by this caller, but it'll simply ignore any errors it
   * encounters.
   */
  async _cleanup() {
    this.debug('enter _cleanup()');
    if (this.timeoutID) {
      this._clearTimeout();
    }
    if (this.container) {
      try {
        await this.container.kill();
      } catch (e) {
        logger.error(`Error killing Docker container ${this.container.id}`, e);
      }
    }

    // Note that we can't safely do any of this until the container is actually dead
    if (!this.options.courseDirectory) {
      try {
        await this.removeBindMountIfNeeded(this.hostDirectory.path);
      } catch (e) {
        logger.error('Error unmounting host directory', e);
      }
    }
    if (this.hostDirectory) {
      try {
        await this.hostDirectory.cleanup();
      } catch (e) {
        logger.error(`Error removing host directory ${this.hostDirectory.path}`, e);
      }
    }

    this.debug('exit _cleanup()');
  }

  _errorData() {
    const errForStack = new Error();
    return {
      state: this.state,
      containerIsNull: this.container == null,
      callbackIsNull: this.callback == null,
      timeoutIDIsNull: this.timeoutID == null,
      outputBoth: this.outputBoth,
      stack: errForStack.stack,
      lastCallData: this.lastCallData,
    };
  }

  /**
   * @param {string} msg The message to log
   */
  _logError(msg) {
    this.debug('enter _logError()');
    const errData = this._errorData();
    logger.error(msg, errData);
    this.debug('exit _logError()');
    return false;
  }

  /**
   * Checks if the caller is ready for a call to call().
   *
   * @param {string} fcn
   * @returns {boolean}
   */
  _checkReadyForCall(fcn) {
    if (!this.container) {
      return this._logError(
        `Not ready for call, container is not created (state: ${String(this.state)})`
      );
    }
    if (fcn !== 'ping' && fcn !== 'restart') {
      // 'ping' and 'restart' are fake functions that don't need a course path
      if (!this.coursePath) {
        return this._logError(
          `Not ready for call, course was not set (state: ${String(this.state)})`
        );
      }
    }
    return true;
  }

  /**
   * Checks that the caller is in a good state.
   *
   * @param {CallerState[]} [allowedStates]
   */
  _checkState(allowedStates) {
    if (allowedStates && !allowedStates.includes(this.state)) {
      const allowedStatesList = allowedStates.map(String).join(', ');
      return this._logError(
        `Expected CodeCallerContainer to be in states [${allowedStatesList}] but actually have state ${String(
          this.state
        )}`
      );
    }

    let containerNull, callbackNull, timeoutIDNull;
    if (this.state === CREATED) {
      containerNull = true;
      callbackNull = true;
      timeoutIDNull = true;
    } else if (this.state === WAITING) {
      containerNull = false;
      callbackNull = true;
      timeoutIDNull = true;
    } else if (this.state === IN_CALL) {
      containerNull = false;
      callbackNull = false;
      timeoutIDNull = false;
    } else if (this.state === EXITING) {
      containerNull = false;
      callbackNull = true;
      timeoutIDNull = true;
    } else if (this.state === EXITED) {
      containerNull = true;
      callbackNull = true;
      timeoutIDNull = true;
    } else {
      return this._logError(`Invalid CodeCallerContainer state: ${String(this.state)}`);
    }

    if (containerNull != null) {
      if (containerNull && this.container != null) {
        return this._logError(
          `CodeCallerContainer state ${String(this.state)}: container should be null`
        );
      }
      if (!containerNull && this.container == null) {
        return this._logError(
          `CodeCallerContainer state ${String(this.state)}: container should not be null`
        );
      }
    }
    if (callbackNull != null) {
      if (callbackNull && this.callback != null) {
        return this._logError(
          `CodeCallerContainer state ${String(this.state)}: callback should be null`
        );
      }
      if (!callbackNull && this.callback == null) {
        return this._logError(
          `CodeCallerContainer state ${String(this.state)}: callback should not be null`
        );
      }
    }
    if (timeoutIDNull != null) {
      if (timeoutIDNull && this.timeoutID != null) {
        return this._logError(
          `CodeCallerContainer state ${String(this.state)}: timeoutID should be null`
        );
      }
      if (!timeoutIDNull && this.timeoutID == null) {
        return this._logError(
          `CodeCallerContainer state ${String(this.state)}: timeoutID should not be null`
        );
      }
    }

    return true;
  }
}

module.exports.CodeCallerContainer = CodeCallerContainer;

/**
 * If PrairieLearn dies unexpectedly, we may leave around temporary directories
 * that should have been removed. This function will perform a best-effort
 * attempt to clean them up, but will allow execution to continue if something
 * fails. It'll check for any directories in the OS tmp directory that match the
 * pattern of our tmp directory names, try to unmount them, and then remove the
 * directories.
 *
 * This function is run on startup in the `init()` function below.
 */
async function cleanupMountDirectories() {
  try {
    const tmpDir = os.tmpdir();
    // Enumerate all directories in the OS tmp directory and remove
    // any old ones
    const dirs = await fs.readdir(tmpDir);
    const outDirs = dirs.filter((d) => d.indexOf(MOUNT_DIRECTORY_PREFIX) === 0);
    await Promise.all(
      outDirs.map(async (dir) => {
        const absolutePath = path.join(tmpDir, dir);

        try {
          debug(`removing bind mount at ${absolutePath}`);
          await bindMount.umount(absolutePath);
        } catch (e) {
          // Ignore this, it was hopefully unmounted successfully before
        }

        try {
          await fs.rmdir(absolutePath);
        } catch (e) {
          logger.error(`Failed to remove temporary directory ${absolutePath}`);
          logger.error(e);
        }
      })
    );
  } catch (e) {
    logger.error(e);
  }
}

module.exports.init = async function init() {
  await cleanupMountDirectories();
  await updateExecutorImageTag();
  if (config.ensureExecutorImageAtStartup) {
    await ensureImage();
  }
};<|MERGE_RESOLUTION|>--- conflicted
+++ resolved
@@ -445,14 +445,9 @@
    */
   _handleStdout(data) {
     this.debug('enter _handleStdout()');
-<<<<<<< HEAD
     console.log('data', data);
-    this.outputStdout += data;
-    if (this.outputStdout.indexOf('\n') >= 0) {
-=======
     this.outputStdout.push(data);
     if (data.indexOf('\n') >= 0) {
->>>>>>> 700fff39
       this._callIsFinished();
     }
     this.debug('exit _handleStdout()');
@@ -462,7 +457,7 @@
    * @param {string} data
    */
   _handleStderr(data) {
-    console.log(data.toString('utf-8'));
+    console.log('stderr', data);
     this.debug('enter _handleStderr()');
     this.outputStderr.push(data);
     this.debug('exit _handleStderr()');
