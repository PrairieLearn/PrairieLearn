--- conflicted
+++ resolved
@@ -426,18 +426,13 @@
                         });
                     }
                 });
-<<<<<<< HEAD
-            } else { callback(null); }
-        }, callback);
-=======
             } else {
-                callback(null); 
+                callback(null);
             }
         }, (err) => {
             if (ERR(err, callback)) return;
             callback(null);
         });
->>>>>>> 32e44c02
     }
 
     /**
