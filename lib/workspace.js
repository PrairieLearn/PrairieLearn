const ERR = require('async-stacktrace');
const request = require('request');

const config = require('./config');
const logger = require('./logger');
const socketServer = require('./socket-server');

const sqldb = require('@prairielearn/prairielib/sql-db');

<<<<<<< HEAD
module.exports = {};

module.exports.init = function (callback) {
  module.exports._namespace = socketServer.io.of('/workspace');
  module.exports._namespace.on('connection', module.exports.connection);
  callback(null);
};

module.exports.updateState = function (workspace_id, state, callback) {
    // TODO: add locking
    sqldb.call('workspaces_state_update', [workspace_id, state], function(err, _result) {
        if (ERR(err)) return;
        logger.info(`[workspace.js] set workspaces.state to '${state}'`);
        module.exports._namespace.to(workspace_id).emit('change:state', {workspace_id, state});
        callback(null);
    });
};

module.exports.controlContainer = function (workspace_id, action, callback) {
    const options = {
        json: {
            workspace_id: workspace_id,
            action: action,
        },
    };
    const hostname = config.workspaceContainerLocalhost;
    const port = config.workspaceContainerPort;
    request.post(`http://${hostname}:${port}/`, options, (err, res, body) => {
        if (ERR(err, callback)) return;
        logger.info(`controlContainer ${action} statusCode: ${res.statusCode}`);
        logger.info(`controlContainer body: ${JSON.stringify(body)}`);
        if (res.statusCode == 200) {
            if (action == 'init') {
                logger.info('controlContainer: container started');
=======
module.exports = {
    controlContainer(workspace_id, action, callback) {
        async.waterfall([
            // query available hosts
            (callback) => {
                sqldb.query(sql.select_workspace_hosts, {}, function(err, result) {
                    if (ERR(err, callback)) return;
                    logger.info(`controlContainer workspace_hosts query: ${JSON.stringify(result.rows)}`);
                    const workspace_hosts = result.rows;
                    callback(null, workspace_hosts);
                });
            },
            // choose host
            (workspace_hosts, callback) => {
                const index = Math.floor(Math.random() * workspace_hosts.length);
                const workspace_host = workspace_hosts[index];
                logger.info(`controlContainer workspace_host: ${JSON.stringify(workspace_host)}`);
                const params = {
                    workspace_id,
                    workspace_host_id: workspace_host.id,
                };
                sqldb.query(sql.update_workspaces_workspace_host_id, params, function(err, _result) {
                    if (ERR(err, callback)) return;
                    callback(null, workspace_host);
                });
            },
            // start container on host
            (workspace_host, callback) => {
                const hostname = workspace_host.hostname;
                const port = config.workspaceContainerPort;
                const options = {
                    json: {
                        workspace_id: workspace_id,
                        action: action,
                    },
                };
                request.post(`http://${hostname}:${port}/`, options, (err, res, body) => {
                    if (ERR(err, callback)) return;
                    logger.info(`controlContainer ${action} statusCode: ${res.statusCode}`);
                    logger.info(`controlContainer body: ${body}`);
                    if (res.statusCode == 200) {
                        if (action == 'init') {
                            logger.info('controlContainer: container started');
                        }
                        callback(null);
                    } else {
                        let server_error = 'unknown error';
                        if (body) {
                            if ('json' in body) {
                                if ('data' in body.json) {
                                    // need to decode the `data` array to be human readable
                                    server_error = new Buffer.from(body.json.data).toString();
                                } else if ('message' in body.json) {
                                    server_error = body.json.message;
                                }
                            }
                        }
                        callback(new Error(`controlContainer could not connect to workspace host: ${server_error}`));
                    }
                });
            },
        ], function(err) {
            if (err) {
                logger.error('controlContainer error:', err);
>>>>>>> deec1f94
            }
            callback(null);
        } else {
            let server_error = 'unknown error';
            if (body) {
                if ('json' in body) {
                    if ('data' in body.json) {
                        // need to decode the `data` array to be human readable
                        server_error = new Buffer.from(body.json.data).toString();
                    } else if ('message' in body.json) {
                        server_error = body.json.message;
                    }
                }
            }
            callback(new Error(`controlContainer could not connect to workspace host: ${server_error}`));
        }
    });
};

module.exports.connection = function (socket) {
    const workspace_id = socket.handshake.query['workspace_id'];

    socket.join(workspace_id, () => {
        let rooms = Object.keys(socket.rooms);
        console.log(rooms);
        console.log(`Connection to workspace ${workspace_id} established.`);
        console.log('Initializing remote workspace host.');
        module.exports.controlContainer(workspace_id, 'init', (err) => {
            if (ERR(err, e => logger.error(e))) return;
            
            const state = 'running';
            module.exports.updateState(workspace_id, state, () => {
                if (ERR(err, e => logger.error(e))) return;
            });
        });
    });

    socket.on('heartbeat', function () {
        console.log(`Ping from workspace ${workspace_id} received.`);
    });

    socket.on('init', function () {
        console.log('Initializing container.');
        module.exports.controlContainer(workspace_id, 'init', (err) => {
            if (ERR(err, e => logger.error(e))) return;
            // module.exports._namespace.to(workspace_id).emit('host-ready');
        });
    });

    socket.on('destroy', function () {
        console.log('Destroying container.');
        module.exports.controlContainer(workspace_id, 'destroy', (err) => {
            if (ERR(err, e => logger.error(e))) return;
        });
    });

    socket.on('disconnect', () => {
        console.log('User disconnected.');
    });
};<|MERGE_RESOLUTION|>--- conflicted
+++ resolved
@@ -1,13 +1,15 @@
 const ERR = require('async-stacktrace');
 const request = require('request');
+const async = require('async');
 
 const config = require('./config');
 const logger = require('./logger');
 const socketServer = require('./socket-server');
 
 const sqldb = require('@prairielearn/prairielib/sql-db');
+const sqlLoader = require('@prairielearn/prairielib/sql-loader');		
+const sql = sqlLoader.loadSqlEquiv(__filename);
 
-<<<<<<< HEAD
 module.exports = {};
 
 module.exports.init = function (callback) {
@@ -27,103 +29,68 @@
 };
 
 module.exports.controlContainer = function (workspace_id, action, callback) {
-    const options = {
-        json: {
-            workspace_id: workspace_id,
-            action: action,
+    async.waterfall([
+        // query available hosts
+        (callback) => {
+            sqldb.query(sql.select_workspace_hosts, {}, function(err, result) {
+                if (ERR(err, callback)) return;
+                logger.info(`controlContainer workspace_hosts query: ${JSON.stringify(result.rows)}`);
+                const workspace_hosts = result.rows;
+                callback(null, workspace_hosts);
+            });
         },
-    };
-    const hostname = config.workspaceContainerLocalhost;
-    const port = config.workspaceContainerPort;
-    request.post(`http://${hostname}:${port}/`, options, (err, res, body) => {
-        if (ERR(err, callback)) return;
-        logger.info(`controlContainer ${action} statusCode: ${res.statusCode}`);
-        logger.info(`controlContainer body: ${JSON.stringify(body)}`);
-        if (res.statusCode == 200) {
-            if (action == 'init') {
-                logger.info('controlContainer: container started');
-=======
-module.exports = {
-    controlContainer(workspace_id, action, callback) {
-        async.waterfall([
-            // query available hosts
-            (callback) => {
-                sqldb.query(sql.select_workspace_hosts, {}, function(err, result) {
-                    if (ERR(err, callback)) return;
-                    logger.info(`controlContainer workspace_hosts query: ${JSON.stringify(result.rows)}`);
-                    const workspace_hosts = result.rows;
-                    callback(null, workspace_hosts);
-                });
-            },
-            // choose host
-            (workspace_hosts, callback) => {
-                const index = Math.floor(Math.random() * workspace_hosts.length);
-                const workspace_host = workspace_hosts[index];
-                logger.info(`controlContainer workspace_host: ${JSON.stringify(workspace_host)}`);
-                const params = {
-                    workspace_id,
-                    workspace_host_id: workspace_host.id,
-                };
-                sqldb.query(sql.update_workspaces_workspace_host_id, params, function(err, _result) {
-                    if (ERR(err, callback)) return;
-                    callback(null, workspace_host);
-                });
-            },
-            // start container on host
-            (workspace_host, callback) => {
-                const hostname = workspace_host.hostname;
-                const port = config.workspaceContainerPort;
-                const options = {
-                    json: {
-                        workspace_id: workspace_id,
-                        action: action,
-                    },
-                };
-                request.post(`http://${hostname}:${port}/`, options, (err, res, body) => {
-                    if (ERR(err, callback)) return;
-                    logger.info(`controlContainer ${action} statusCode: ${res.statusCode}`);
-                    logger.info(`controlContainer body: ${body}`);
-                    if (res.statusCode == 200) {
-                        if (action == 'init') {
-                            logger.info('controlContainer: container started');
-                        }
-                        callback(null);
-                    } else {
-                        let server_error = 'unknown error';
-                        if (body) {
-                            if ('json' in body) {
-                                if ('data' in body.json) {
-                                    // need to decode the `data` array to be human readable
-                                    server_error = new Buffer.from(body.json.data).toString();
-                                } else if ('message' in body.json) {
-                                    server_error = body.json.message;
-                                }
+        // choose host
+        (workspace_hosts, callback) => {
+            const index = Math.floor(Math.random() * workspace_hosts.length);
+            const workspace_host = workspace_hosts[index];
+            logger.info(`controlContainer workspace_host: ${JSON.stringify(workspace_host)}`);
+            const params = {
+                workspace_id,
+                workspace_host_id: workspace_host.id,
+            };
+            sqldb.query(sql.update_workspaces_workspace_host_id, params, function(err, _result) {
+                if (ERR(err, callback)) return;
+                callback(null, workspace_host);
+            });
+        },
+        // start container on host
+        (workspace_host, callback) => {
+            const hostname = workspace_host.hostname;
+            const port = config.workspaceContainerPort;
+            const options = {
+                json: {
+                    workspace_id: workspace_id,
+                    action: action,
+                },
+            };
+            request.post(`http://${hostname}:${port}/`, options, (err, res, body) => {
+                if (ERR(err, callback)) return;
+                logger.info(`controlContainer ${action} statusCode: ${res.statusCode}`);
+                logger.info(`controlContainer body: ${body}`);
+                if (res.statusCode == 200) {
+                    if (action == 'init') {
+                        logger.info('controlContainer: container started');
+                    }
+                    callback(null);
+                } else {
+                    let server_error = 'unknown error';
+                    if (body) {
+                        if ('json' in body) {
+                            if ('data' in body.json) {
+                                // need to decode the `data` array to be human readable
+                                server_error = new Buffer.from(body.json.data).toString();
+                            } else if ('message' in body.json) {
+                                server_error = body.json.message;
                             }
                         }
-                        callback(new Error(`controlContainer could not connect to workspace host: ${server_error}`));
                     }
-                });
-            },
-        ], function(err) {
-            if (err) {
-                logger.error('controlContainer error:', err);
->>>>>>> deec1f94
-            }
-            callback(null);
-        } else {
-            let server_error = 'unknown error';
-            if (body) {
-                if ('json' in body) {
-                    if ('data' in body.json) {
-                        // need to decode the `data` array to be human readable
-                        server_error = new Buffer.from(body.json.data).toString();
-                    } else if ('message' in body.json) {
-                        server_error = body.json.message;
-                    }
+                    callback(new Error(`controlContainer could not connect to workspace host: ${server_error}`));
                 }
-            }
-            callback(new Error(`controlContainer could not connect to workspace host: ${server_error}`));
-        }
+            });
+        },
+    ], function(err) {
+        if (ERR(err, callback)) return;
+        callback(null);
     });
 };
 
