--- conflicted
+++ resolved
@@ -222,14 +222,10 @@
         result = await sqldb.queryOneRowAsync(sql.select_workspace_version, {workspace_id});
         const { workspace_version } = result.rows[0];
         const localPath = `${course_path}/questions/${qid}/workspace`;
-<<<<<<< HEAD
-        const s3Path = `${config.workspaceS3Bucket}/workspace-${workspace_id}`;
-=======
 
         const s3Name = `workspace-${workspace_id}-${workspace_version}`;
         const s3Path = `${config.workspaceS3Bucket}/${s3Name}/current`;
 
->>>>>>> e0cf0371
         const now = new Date().toISOString().replace(/[-T:.]/g, '-');
         const zipName = `workspace-${workspace_id}-${now}.zip`;
         const zipPath = path.join(config.workspaceMainZipsDirectory, zipName);
@@ -237,19 +233,11 @@
         debug(`Zipping ${localPath} as ${zipPath}`);
         await zipDirectory(localPath, zipPath);
         const isDirectory = false;
-<<<<<<< HEAD
-        const s3ZipPath = `workspace-${workspace_id}/initial.zip`;
-        await awsHelper.uploadToS3Async(zipPath, isDirectory, s3ZipPath, zipPath);
-
-        debug(`Syncing ${localPath} to ${s3Path}`);
-        await module.exports.uploadDirectoryToS3Async(localPath, `${s3Path}/current`);
-=======
         const s3ZipPath = `${s3Name}/initial.zip`;
         await awsHelper.uploadToS3Async(zipPath, isDirectory, s3ZipPath, zipPath);
 
         debug(`Syncing ${localPath} to ${s3Path}`);
         await module.exports.uploadDirectoryToS3Async(localPath, s3Path);
->>>>>>> e0cf0371
     },
 
     async assignHost(workspace_id) {
