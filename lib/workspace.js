const fetch = require('node-fetch');
const AWS = require('aws-sdk');
const awsHelper = require('./aws');
const path = require('path');
const fs = require('fs');
const fsPromises = require('fs').promises;
const util = require('util');
const debug = require('debug')('prairielearn:' + path.basename(__filename, '.js'));
const async = require('async');
<<<<<<< HEAD
const archiver = require('archiver');
=======
>>>>>>> 50abf6ca

const config = require('./config');
const logger = require('./logger');
const socketServer = require('./socket-server');

const sqldb = require('@prairielearn/prairielib/sql-db');
const sqlLoader = require('@prairielearn/prairielib/sql-loader');
const ERR = require('async-stacktrace');
const sql = sqlLoader.loadSqlEquiv(__filename);

const zipPrefix = config.workspaceMainZipsDirectory;

<<<<<<< HEAD
const zipDirectory = async function (source, zip) {
    const stream = fs.createWriteStream(zip);
    const archive = archiver('zip');

    await new Promise((resolve, reject) => {
        stream.on('open', () => {
            archive.pipe(stream);
            archive.directory(source, false);
            archive.on('error', err => { throw err; });
            archive.finalize();
        }).on('error', (err) => {
            reject(err);
        }).on('finish', () => {
            logger.info(`Zipped ${source} as ${zip} (${archive.pointer()} total bytes)`);
            resolve(zip);
        });
    });
}

=======
>>>>>>> 50abf6ca
async function uploadDirectoryToS3Async(s3Path, bucketName) {
    const s3 = new AWS.S3();

    async function walkDirectory(directory) {
        const files = await fsPromises.readdir(directory);
        await async.each(files, async (file) => {
            const filePath = path.join(directory, file);
            const stat = await fsPromises.stat(filePath);
            if (stat.isFile()) {
                const fileBody = await fsPromises.readFile(filePath);
                const bucketPath = filePath.substring(s3Path.length + 1);
                const params = {
                    Bucket: bucketName,
                    Key: bucketPath,
                    Body: fileBody,
                };
                try {
                    await s3.putObject(params).promise();
<<<<<<< HEAD
                    logger.info(`Synced ${bucketPath} to ${bucketName}`);
                } catch (err) {
                    logger.error(`Error syncing ${bucketPath}:\n ${err}`);
=======
                    logger.info(`[workspace.js] synced ${bucketPath} to ${bucketName}`);
                } catch (err) {
                    logger.error(`[workspace.js] error syncing ${bucketPath}:\n ${err}`);
>>>>>>> 50abf6ca
                }
            } else {
                return await walkDirectory(filePath);
            }
        });
    }

<<<<<<< HEAD
    console.log(s3Path);
=======
>>>>>>> 50abf6ca
    await walkDirectory(s3Path);
}

module.exports = {
    async init() {
        module.exports._namespace = socketServer.io.of('/workspace');
        module.exports._namespace.on('connection', module.exports.connection);

        debug(`init: zipPrefix=${zipPrefix}`);
        await fs.promises.mkdir(zipPrefix, { recursive: true, mode: 0o700 });

        if (!config.runningInEc2) {
            const configFile = path.join(process.cwd(), 'aws-config.json');
            try {
                await fsPromises.stat(configFile);
                logger.info('Loading configuration from "aws-config.json"');
                AWS.config.loadFromPath(configFile);
            } catch (err) {
                logger.info('Using local S3RVER configuration');
                AWS.config = awsHelper.getS3RVERConfiguration();
            }
        }
    },

    connection(socket) {
        socket.on('joinWorkspace', (msg, callback) => {
            const workspace_id = msg.workspace_id;
            socket.join(workspace_id, () => {
                // FIXME: lock the workspace row
                sqldb.queryOneRow(sql.select_workspace, {workspace_id}, (err, result) => {
                    if (ERR(err, callback)) return;
                    const workspace = result.rows[0];
                    callback({
                        workspace_id,
                        state: workspace.state,
                    });

                    // keep going past callback
                    util.callbackify(module.exports.startup)(workspace_id, workspace.state, (err) => {
                        if (err) {
                            logger.error(`Error from startup(): ${err}`);
                            // FIXME: transition to state 'error'
                        }
                    });
                });
            });
        });

        socket.on('heartbeat', (msg, callback) => {
            const workspace_id = msg.workspace_id;
            sqldb.queryOneRow(sql.update_workspace_heartbeat_at_now, {workspace_id}, (err, result) => {
                if (ERR(err, callback)) return;
                const heartbeat_at = result.rows[0].heartbeat_at;
                callback({
                    workspace_id,
                    heartbeat_at,
                });
            });
        });
    },

    async updateState(workspace_id, state) {
        // TODO: add locking
        await sqldb.callAsync('workspaces_state_update', [workspace_id, state]);
        logger.info(`Set workspaces.state to '${state}'`);
        module.exports._namespace.to(workspace_id).emit('change:state', {workspace_id, state});
    },

    async controlContainer(workspace_id, state, action) {
        const result = await sqldb.queryZeroOrOneRowAsync(sql.select_workspace_host, {workspace_id});
        if (result.rowCount == 0) {
            throw new Error(`No host for workspace_id=${workspace_id}`);
        }
        const workspace_host = result.rows[0];
        const postJson = {
            workspace_id: workspace_id,
            state: state,
            action: action,
        };
        const res = await fetch(`http://${workspace_host.hostname}/`, {
            method: 'post',
            body: JSON.stringify(postJson),
            headers: {'Content-Type': 'application/json'},
        });
        if (action === 'getGradedFiles') {
            const contentDisposition = res.headers.get('content-disposition');
            if (contentDisposition == null) throw new Error(`Content-Disposition is null`);
            const match = contentDisposition.match(/^attachment; filename="(.*)"$/);
            if (!match) throw new Error(`Content-Disposition format error: ${contentDisposition}`);
            const zipName = match[1];
            const zipPath = path.join(zipPrefix, zipName);

            debug(`controlContainer: saving ${zipPath}`);
            let stream = fs.createWriteStream(zipPath);

            return new Promise((resolve, reject) => {
                stream.on('open', () => {
                    res.body.pipe(stream);
                }).on('error', (err) => {
                    reject(err);
                }).on('finish', () => {
                    resolve(zipPath);
                });
            });
        }
        if (res.ok) return;

        // if there was an error, we should have an error message from the host
        const json = res.json();
        throw new Error(`Error from workspace host: ${json.message}`);
    },

    async startup(workspace_id, state) {
        if (state == 'uninitialized' || state == 'stopped') {
            if (state == 'uninitialized') {
                await module.exports.initialize(workspace_id);
                await module.exports.updateState(workspace_id, 'stopped');
            }
            await module.exports.updateState(workspace_id, 'launching');
            await module.exports.assignHost(workspace_id);
            await module.exports.controlContainer(workspace_id, state, 'init');
        }
    },

    async initialize(workspace_id) {
        // FIXME: Check we are in "uninitialized"
        let result = await sqldb.queryOneRowAsync(sql.select_workspace_paths, {workspace_id});
        const {course_path, qid} = result.rows[0];
        const localPath = `${course_path}/questions/${qid}/workspace`;
        const s3Path = `${config.workspaceS3Bucket}/workspace-${workspace_id}`;
        const now = new Date().toISOString().replace(/[-T:.]/g, '-');
        const zipName = `workspace-${workspace_id}-${now}.zip`;
        const zipPath = path.join(zipPrefix, zipName);

        logger.info(`Zipping ${localPath} as ${zipPath}`);
        await zipDirectory(localPath, zipPath);
        const isDirectory = false;
        const s3ZipPath = `workspace-${workspace_id}/initial.zip`;
        await awsHelper.uploadToS3Async(zipPath, isDirectory, s3ZipPath, zipPath);

        logger.info(`Syncing ${localPath} to ${s3Path}`);
<<<<<<< HEAD
        await uploadDirectoryToS3Async(localPath, `${s3Path}/current`);
=======
        await uploadDirectoryToS3Async(localPath, s3Path);
>>>>>>> 50abf6ca
    },

    async assignHost(workspace_id) {
        // query available hosts
        const result = await sqldb.queryAsync(sql.select_workspace_hosts, {});
        logger.info(`controlContainer workspace_hosts query: ${JSON.stringify(result.rows)}`);
        const workspace_hosts = result.rows;
        if (workspace_hosts.length == 0) {
            throw new Error(`No workspace hosts found for workspace_id=${workspace_id}`);
        }

        // choose host
        const index = Math.floor(Math.random() * workspace_hosts.length);
        const workspace_host = workspace_hosts[index];
        logger.info(`controlContainer workspace_host: ${JSON.stringify(workspace_host)}`);
        const params = {
            workspace_id,
            workspace_host_id: workspace_host.id,
        };
        await sqldb.queryAsync(sql.update_workspaces_workspace_host_id, params);
    },

    async getGradedFiles(workspace_id) {
        let zipPath;

        const result = await sqldb.queryOneRowAsync(sql.select_workspace, {workspace_id});
        const workspace = result.rows[0];

        if (workspace.state == 'uninitialized') {
            // there are no files yet
            return null;
        }

        if (workspace.state == 'running') {
            // get the files directly from the host
            try {
                const action = 'getGradedFiles';
                zipPath = await module.exports.controlContainer(workspace_id, workspace.state, action);
            } catch (err) {
                logger.error(err);
                // something went wrong, so fall back to S3
            }
        }

        if (zipPath == null) {
            zipPath = await module.exports.getGradedFilesFromS3(workspace_id);
        }

        return zipPath;
    },

    async getGradedFilesFromS3(workspace_id) {
        const timestamp = new Date().toISOString().replace(/[-T:.]/g, '-');
        const zipName = `workspace-${workspace_id}-${timestamp}.zip`;
        const zipPath = path.join(zipPrefix, zipName);

        // we should get the gradedFiles from S3 and zip them into zipPath

        throw new Error('getGradedFilesFromS3() is not yet implemented');

        // we have a temporary eslint disable statement here until this is implemented
        return zipPath; // eslint-disable-line no-unreachable
    },
};<|MERGE_RESOLUTION|>--- conflicted
+++ resolved
@@ -7,10 +7,7 @@
 const util = require('util');
 const debug = require('debug')('prairielearn:' + path.basename(__filename, '.js'));
 const async = require('async');
-<<<<<<< HEAD
 const archiver = require('archiver');
-=======
->>>>>>> 50abf6ca
 
 const config = require('./config');
 const logger = require('./logger');
@@ -23,7 +20,6 @@
 
 const zipPrefix = config.workspaceMainZipsDirectory;
 
-<<<<<<< HEAD
 const zipDirectory = async function (source, zip) {
     const stream = fs.createWriteStream(zip);
     const archive = archiver('zip');
@@ -43,8 +39,6 @@
     });
 }
 
-=======
->>>>>>> 50abf6ca
 async function uploadDirectoryToS3Async(s3Path, bucketName) {
     const s3 = new AWS.S3();
 
@@ -63,15 +57,9 @@
                 };
                 try {
                     await s3.putObject(params).promise();
-<<<<<<< HEAD
                     logger.info(`Synced ${bucketPath} to ${bucketName}`);
                 } catch (err) {
                     logger.error(`Error syncing ${bucketPath}:\n ${err}`);
-=======
-                    logger.info(`[workspace.js] synced ${bucketPath} to ${bucketName}`);
-                } catch (err) {
-                    logger.error(`[workspace.js] error syncing ${bucketPath}:\n ${err}`);
->>>>>>> 50abf6ca
                 }
             } else {
                 return await walkDirectory(filePath);
@@ -79,10 +67,6 @@
         });
     }
 
-<<<<<<< HEAD
-    console.log(s3Path);
-=======
->>>>>>> 50abf6ca
     await walkDirectory(s3Path);
 }
 
@@ -224,11 +208,7 @@
         await awsHelper.uploadToS3Async(zipPath, isDirectory, s3ZipPath, zipPath);
 
         logger.info(`Syncing ${localPath} to ${s3Path}`);
-<<<<<<< HEAD
         await uploadDirectoryToS3Async(localPath, `${s3Path}/current`);
-=======
-        await uploadDirectoryToS3Async(localPath, s3Path);
->>>>>>> 50abf6ca
     },
 
     async assignHost(workspace_id) {
