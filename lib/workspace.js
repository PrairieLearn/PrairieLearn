// @ts-check
const fetch = require('node-fetch').default;
const awsHelper = require('./aws');
const path = require('path');
const fs = require('fs');
const fsPromises = require('fs').promises;
const fse = require('fs-extra');
const async = require('async');
const util = require('util');
const debug = require('debug')('prairielearn:' + path.basename(__filename, '.js'));
const archiver = require('archiver');
const klaw = require('klaw');

const config = require('./config');
const logger = require('./logger');
const socketServer = require('./socket-server');
const chunks = require('./chunks');

const sqldb = require('../prairielib/lib/sql-db');
const sqlLoader = require('../prairielib/lib/sql-loader');
const ERR = require('async-stacktrace');
const sql = sqlLoader.loadSqlEquiv(__filename);

const zipDirectory = async function (source, zip) {
  const stream = fs.createWriteStream(zip);
  const archive = archiver('zip');

  await new Promise((resolve, reject) => {
    stream
      .on('open', () => {
        archive.pipe(stream);
        if (source) {
          archive.directory(source, false);
        }
        archive.on('error', (err) => {
          throw err;
        });
        archive.finalize();
      })
      .on('error', (err) => {
        reject(err);
      })
      .on('finish', () => {
        debug(`Zipped ${source} as ${zip} (${archive.pointer()} total bytes)`);
        resolve(zip);
      });
  });
};

module.exports = {
  async init() {
    module.exports._namespace = socketServer.io.of('/workspace');
    module.exports._namespace.on('connection', module.exports.connection);
  },

  connection(socket) {
    socket.on('joinWorkspace', (msg, callback) => {
      const workspace_id = msg.workspace_id;
      socket.join(`workspace-${workspace_id}`);
      // FIXME: lock the workspace row
      sqldb.queryOneRow(sql.select_workspace, { workspace_id }, (err, result) => {
        if (ERR(err, callback)) return;
        const workspace = result.rows[0];
        callback({
          workspace_id,
          state: workspace.state,
        });

        // keep going past callback
        (async () => {
          try {
            await module.exports.startup(workspace_id, workspace.state);
          } catch (err) {
            logger.error(`Error from startup(): ${err}`);
            await module.exports.updateState(
              workspace_id,
              'stopped',
              `Error! Click "Reboot" to try again. Detail: ${err}`
            );
          }
        })();
      });
    });

    socket.on('heartbeat', (msg, callback) => {
      const workspace_id = msg.workspace_id;
      sqldb.queryOneRow(sql.update_workspace_heartbeat_at_now, { workspace_id }, (err, result) => {
        if (ERR(err, callback)) return;
        const heartbeat_at = result.rows[0].heartbeat_at;
        callback({
          workspace_id,
          heartbeat_at,
        });
      });
    });
  },

  /**
   * Emits a socket.io message for the given workspace.
   *
   * @param {string | number} workspaceId - The ID of the workspace.
   * @param {string} event - A string name for the event.
   * @param {...any} args - The arguments of the event.
   */
  emitMessageForWorkspace(workspaceId, event, ...args) {
    module.exports._namespace.to(`workspace-${workspaceId}`).emit(event, ...args);
  },

  /**
   * Updates a workspace's current message.
   *
   * @param {string | number} workspace_id - The workspace's id.
   * @param {string} message - The workspace's new message.
   * @param {boolean?} toDatabase - Whether to write the message to the database.
   */
  async updateMessage(workspace_id, message, toDatabase = true) {
    debug(`Setting workspaces.message to '${message}'`);
    if (toDatabase) await sqldb.callAsync('workspaces_message_update', [workspace_id, message]);
    module.exports.emitMessageForWorkspace(workspace_id, 'change:message', {
      workspace_id,
      message,
    });
  },

  /**
   * Updates a workspace's current state and message.
   *
   * @param {string | number} workspace_id - The workspace's id.
   * @param {string} state - The workspace's new state.
   * @param {string?} message - The workspace's new message.
   */
  async updateState(workspace_id, state, message = '') {
    // TODO: add locking
    debug(`Setting workspaces.state='${state}', workspaces.message='${message}'`);
    await sqldb.callAsync('workspaces_state_update', [workspace_id, state, message]);
    module.exports.emitMessageForWorkspace(workspace_id, 'change:state', {
      workspace_id,
      state,
      message,
    });
  },

  async controlContainer(workspace_id, action, options = {}) {
    const result = await sqldb.queryZeroOrOneRowAsync(sql.select_workspace_host, { workspace_id });
    if (result.rowCount === 0) {
      throw new Error(`No host for workspace_id=${workspace_id}`);
    }
    if (!config.workspaceEnable) return;

    const workspace_host = result.rows[0];
    const postJson = {
      workspace_id,
      action,
      options,
    };
    const res = await fetch(`http://${workspace_host.hostname}/`, {
      method: 'post',
      body: JSON.stringify(postJson),
      headers: { 'Content-Type': 'application/json' },
    });
    if (action === 'getGradedFiles') {
      const contentDisposition = res.headers.get('content-disposition');
      if (contentDisposition == null) throw new Error(`Content-Disposition is null`);
      const match = contentDisposition.match(/^attachment; filename="(.*)"$/);
      if (!match) throw new Error(`Content-Disposition format error: ${contentDisposition}`);
      const zipName = match[1];
      const zipPath = path.join(config.workspaceMainZipsDirectory, zipName);

      debug(`controlContainer: saving ${zipPath}`);
      let stream = fs.createWriteStream(zipPath);

      return new Promise((resolve, reject) => {
        stream
          .on('open', () => {
            res.body.pipe(stream);
          })
          .on('error', (err) => {
            reject(err);
          })
          .on('finish', () => {
            resolve(zipPath);
          });
      });
    }
    if (res.ok) return;

    // if there was an error, we should have an error message from the host
    const json = await res.json();
    throw new Error(`Error from workspace host: ${json.message}`);
  },

  async startup(workspace_id, state) {
    if (state === 'uninitialized' || state === 'stopped') {
      let useInitialZip = false;
      if (state === 'uninitialized') {
        useInitialZip = true;
        await module.exports.initialize(workspace_id);
        await module.exports.updateState(workspace_id, 'stopped', 'Initialization complete');
      }
      await module.exports.updateState(workspace_id, 'launching', 'Assigning workspace host');

      let workspace_host_id = null;
      let attempt = 0;
      // eslint-disable-next-line no-constant-condition
      while (true) {
        if (attempt > config.workspaceLaunchingRetryAttempts) {
          throw new Error('Time exceeded to deploy more computational resources');
        }
        workspace_host_id = await module.exports.assignHost(workspace_id);
        if (workspace_host_id != null) {
          break; // success, we got a host
        }
        const t = attempt * config.workspaceLaunchingRetryIntervalSec;
        await module.exports.updateMessage(
          workspace_id,
          `Deploying more computational resources (${t} seconds elapsed)`
        );
        await util.promisify(setTimeout)(config.workspaceLaunchingRetryIntervalSec * 1000);
        attempt++;
      }
      await module.exports.updateMessage(workspace_id, 'Sending launch command to host');
      await module.exports.controlContainer(workspace_id, 'init', {
        useInitialZip,
      });
    }
  },

  async initialize(workspace_id) {
    // FIXME: Check we are in "uninitialized"
    const { workspace, question, course } = (
      await sqldb.queryOneRowAsync(sql.select_workspace_data, { workspace_id })
    ).rows[0];
    const course_path = chunks.getRuntimeDirectoryForCourse(course);
    await chunks.ensureChunksForCourseAsync(course.id, {
      type: 'question',
      questionId: question.id,
    });

    /* Update home directory location.  We do this now to catch both first time startups
           and when the workspace is being reset. */
    const homedir_location = config.workspaceHomeDirLocation;
    workspace.homedir_location = homedir_location;
    await sqldb.queryOneRowAsync(sql.update_workspace_homedir_location, {
      workspace_id,
      homedir_location,
    });

    /* local workspace files */
    const localPath = `${course_path}/questions/${question.qid}/workspace`;

    /* base workspace directory wherever we are uploading to */
    const remoteDirName = `workspace-${workspace_id}-${workspace.version}`;
    const remotePath = `${remoteDirName}/current`;

    /* zip up initial files to config.workspaceMainZipsDirectory so that
           we can upload them */
    const now = new Date().toISOString().replace(/[-T:.]/g, '-');
    const localZipPath = path.join(
      config.workspaceMainZipsDirectory,
      `${remoteDirName}-${now}.zip`
    );

    /* Check if we have any local files to upload */
    let localPathExists;
    try {
      await fsPromises.stat(localPath);
      localPathExists = true;
    } catch (err) {
      localPathExists = false;
    }

    /* upload files to s3/efs depending on how the workspace is configured */
    if (workspace.homedir_location === 'S3') {
      await zipDirectory(localPathExists ? localPath : null, localZipPath);
      const remoteZipPath = `${remoteDirName}/initial.zip`;
      await awsHelper.uploadToS3Async(config.workspaceS3Bucket, remoteZipPath, localZipPath, false);

      if (localPathExists) {
        debug(`Syncing ${localPath} to ${remotePath}`);
        await awsHelper.uploadDirectoryToS3Async(config.workspaceS3Bucket, remotePath, localPath);
      }
    } else if (workspace.homedir_location === 'FileSystem') {
      const root = config.workspaceHomeDirRoot;
      await fse.ensureDir(path.join(root, remoteDirName)); // would be created by next line, but kept here for safety
      await fse.ensureDir(path.join(root, remotePath));
      await fsPromises.chown(
        path.join(root, remotePath),
        config.workspaceJobsDirectoryOwnerUid,
        config.workspaceJobsDirectoryOwnerGid
      );

      if (localPathExists) {
        debug(`Syncing ${localPath} to ${remotePath}`);
        await fse.copy(localPath, path.join(root, remotePath));

        /* Update permissions so that the directory and all contents are owned by the workspace user */
        for await (const file of klaw(path.join(root, remotePath))) {
          await fsPromises.chown(
            file.path,
            config.workspaceJobsDirectoryOwnerUid,
            config.workspaceJobsDirectoryOwnerGid
          );
        }
      }
    } else {
      throw new Error(`Unknown backing file storage: ${workspace.homedir_location}`);
    }
  },

  async assignHost(workspace_id) {
    if (!config.workspaceEnable) return;

    const params = [workspace_id, config.workspaceLoadHostCapacity];
    const result = await sqldb.callOneRowAsync('workspace_hosts_assign_workspace', params);
    const workspace_host_id = result.rows[0].workspace_host_id;
    debug(`assignHost(): workspace_id=${workspace_id}, workspace_host_id=${workspace_host_id}`);
    return workspace_host_id; // null means we didn't assign a host
  },

  async getGradedFiles(workspace_id) {
    let zipPath;
    const workspace = (await sqldb.queryOneRowAsync(sql.select_workspace, { workspace_id }))
      .rows[0];

    if (workspace.state === 'uninitialized') {
      // there are no files yet
      return null;
    }

    if (workspace.state === 'running') {
      // get the files directly from the host
      try {
        const action = 'getGradedFiles';
        zipPath = await module.exports.controlContainer(workspace_id, action);
      } catch (err) {
        logger.error(err);
        // something went wrong, so fall back to S3
      }
    }

    if (zipPath == null) {
      if (workspace.homedir_location === 'S3') {
        zipPath = await module.exports.getGradedFilesFromS3(workspace_id);
      } else if (workspace.homedir_location === 'FileSystem') {
        zipPath = await module.exports.getGradedFilesFromFileSystem(workspace_id);
      } else {
        throw new Error(`Unknown backing file storage: ${workspace.homedir_location}`);
      }
    }

    return zipPath;
  },

  async getGradedFilesFromFileSystem(workspace_id) {
    const { workspace_version, workspace_graded_files } = (
      await sqldb.queryOneRowAsync(sql.select_workspace_version_and_graded_files, { workspace_id })
    ).rows[0];
    const timestamp = new Date().toISOString().replace(/[-T:.]/g, '-');
    const zipPath = path.join(
      config.workspaceMainZipsDirectory,
      `workspace-${workspace_id}-${workspace_version}-${timestamp}.zip`
    );

<<<<<<< HEAD
        /* upload files to s3/efs depending on how the workspace is configured */
        if (workspace.homedir_location == 'S3') {
            await zipDirectory(localPathExists ? localPath : null, localZipPath);
            const remoteZipPath = `${remoteDirName}/initial.zip`;
            await awsHelper.uploadToS3Async(config.workspaceS3Bucket, remoteZipPath, localZipPath, false);

            if (localPathExists) {
                debug(`Syncing ${localPath} to ${remotePath}`);
                await awsHelper.uploadDirectoryToS3Async(config.workspaceS3Bucket, remotePath, localPath);
            }
        } else if (workspace.homedir_location == 'FileSystem') {
            const root = config.workspaceHomeDirRoot;
            const fullRemotePath = path.join(root, remotePath);
            const timestampSuffix = (new Date()).toISOString().substring(0,19).replace(/[^a-zA-Z0-9]/g, '-');
            try {
                // Move any existing directory out of the way to get a clean start.
                await fse.move(fullRemotePath, `${fullRemotePath}-bak-${timestampSuffix}`, {overwrite: true});
            } catch (err) {
                // If the directory couldn't be moved because it didn't exist, ignore the error.
                // But otherwise, rethrow it.
                if (err.code !== 'ENOENT') {
                    throw err;
                }
            }
            await fse.ensureDir(path.join(root, remoteDirName)); // would be created by next line, but kept here for safety
            await fse.ensureDir(fullRemotePath);
            await fsPromises.chown(fullRemotePath, config.workspaceJobsDirectoryOwnerUid, config.workspaceJobsDirectoryOwnerGid);

            if (localPathExists) {
                debug(`Syncing ${localPath} to ${remotePath}`);
                await fse.copy(localPath, fullRemotePath);

                /* Update permissions so that the directory and all contents are owned by the workspace user */
                for await (const file of klaw(fullRemotePath)) {
                    await fsPromises.chown(file.path, config.workspaceJobsDirectoryOwnerUid, config.workspaceJobsDirectoryOwnerGid);
                }
            }
        } else {
            throw new Error(`Unknown backing file storage: ${workspace.homedir_location}`);
        }
    },

    async assignHost(workspace_id) {
        if (!config.workspaceEnable) return;

        const params = [
            workspace_id,
            config.workspaceLoadHostCapacity,
        ];
        const result = await sqldb.callOneRowAsync('workspace_hosts_assign_workspace', params);
        const workspace_host_id = result.rows[0].workspace_host_id;
        debug(`assignHost(): workspace_id=${workspace_id}, workspace_host_id=${workspace_host_id}`);
        return workspace_host_id; // null means we didn't assign a host
    },

    async getGradedFiles(workspace_id) {
        let zipPath;
        const workspace = (await sqldb.queryOneRowAsync(sql.select_workspace, {workspace_id})).rows[0];

        if (workspace.state == 'uninitialized') {
            // there are no files yet
            return null;
        }

        if (workspace.state == 'running') {
            // get the files directly from the host
            try {
                const action = 'getGradedFiles';
                zipPath = await module.exports.controlContainer(workspace_id, action);
            } catch (err) {
                logger.error(err);
                // something went wrong, so fall back to S3
            }
        }
=======
    const archive = archiver('zip');
    const remoteName = `workspace-${workspace_id}-${workspace_version}`;
>>>>>>> 28da372c

    /* Zip files from filesystem to zip file */
    await async.eachLimit(
      workspace_graded_files,
      config.workspaceJobsParallelLimit,
      async (file) => {
        try {
          const remotePath = path.join(config.workspaceHomeDirRoot, remoteName, 'current', file);
          await fsPromises.lstat(remotePath);
          debug(`Zipping graded file ${remotePath} into ${zipPath}`);
          archive.file(remotePath, { name: file });
        } catch (err) {
          debug(`Graded file ${file} does not exist`);
        }
      }
    );

    /* Write zip file to disk */
    const stream = fs.createWriteStream(zipPath);
    await new Promise((resolve, reject) => {
      stream
        .on('open', () => {
          archive.pipe(stream);
          archive.on('error', (err) => {
            throw err;
          });
          archive.finalize();
        })
        .on('error', (err) => {
          reject(err);
        })
        .on('finish', () => {
          debug(`Zipped graded files as ${zipPath} (${archive.pointer()} total bytes)`);
          resolve(zipPath);
        });
    });
    return zipPath;
  },

  async getGradedFilesFromS3(workspace_id) {
    debug('Getting graded files from S3');
    const result = await sqldb.queryOneRowAsync(sql.select_workspace_version_and_graded_files, {
      workspace_id,
    });
    const { workspace_version, workspace_graded_files } = result.rows[0];
    const timestamp = new Date().toISOString().replace(/[-T:.]/g, '-');
    const zipName = `workspace-${workspace_id}-${workspace_version}-${timestamp}`;
    const zipDir = path.join(config.workspaceMainZipsDirectory, zipName);
    const zipPath = `${zipDir}.zip`;

    // download graded files from S3 -> zip dir -> zip file
    // FIXME: stream straight from S3 -> zip file
    const archive = archiver('zip');
    const s3Name = `workspace-${workspace_id}-${workspace_version}`;
    await async.eachLimit(
      workspace_graded_files,
      config.workspaceJobsParallelLimit,
      async (file) => {
        try {
          const localPath = path.join(zipDir, file);
          const s3Path = path.join(s3Name, 'current', file);
          const options = {
            owner: config.workspaceJobsDirectoryOwnerUid,
            group: config.workspaceJobsDirectoryOwnerGid,
          };
          await awsHelper.downloadFromS3Async(config.workspaceS3Bucket, s3Path, localPath, options);
          await fsPromises.lstat(localPath);
          debug(`Zipping graded file ${localPath} into ${zipPath}`);
          archive.file(localPath, { name: file });
        } catch (err) {
          debug(`Graded file ${file} does not exist`);
        }
      }
    );

    // write zip file to disk
    const stream = fs.createWriteStream(zipPath);
    await new Promise((resolve, reject) => {
      stream
        .on('open', () => {
          archive.pipe(stream);
          archive.on('error', (err) => {
            throw err;
          });
          archive.finalize();
        })
        .on('error', (err) => {
          reject(err);
        })
        .on('finish', () => {
          debug(`Zipped graded files as ${zipPath} (${archive.pointer()} total bytes)`);
          resolve(zipPath);
        });
    });
    try {
      await fsPromises.rmdir(zipDir, { recursive: true });
    } catch (err) {
      logger.error(`Error deleting ${zipDir}`);
    }

    return zipPath;
  },
};<|MERGE_RESOLUTION|>--- conflicted
+++ resolved
@@ -281,20 +281,37 @@
       }
     } else if (workspace.homedir_location === 'FileSystem') {
       const root = config.workspaceHomeDirRoot;
+      const fullRemotePath = path.join(root, remotePath);
+      const timestampSuffix = new Date()
+        .toISOString()
+        .substring(0, 19)
+        .replace(/[^a-zA-Z0-9]/g, '-');
+      try {
+        // Move any existing directory out of the way to get a clean start.
+        await fse.move(fullRemotePath, `${fullRemotePath}-bak-${timestampSuffix}`, {
+          overwrite: true,
+        });
+      } catch (err) {
+        // If the directory couldn't be moved because it didn't exist, ignore the error.
+        // But otherwise, rethrow it.
+        if (err.code !== 'ENOENT') {
+          throw err;
+        }
+      }
       await fse.ensureDir(path.join(root, remoteDirName)); // would be created by next line, but kept here for safety
-      await fse.ensureDir(path.join(root, remotePath));
+      await fse.ensureDir(fullRemotePath);
       await fsPromises.chown(
-        path.join(root, remotePath),
+        fullRemotePath,
         config.workspaceJobsDirectoryOwnerUid,
         config.workspaceJobsDirectoryOwnerGid
       );
 
       if (localPathExists) {
         debug(`Syncing ${localPath} to ${remotePath}`);
-        await fse.copy(localPath, path.join(root, remotePath));
+        await fse.copy(localPath, fullRemotePath);
 
         /* Update permissions so that the directory and all contents are owned by the workspace user */
-        for await (const file of klaw(path.join(root, remotePath))) {
+        for await (const file of klaw(fullRemotePath)) {
           await fsPromises.chown(
             file.path,
             config.workspaceJobsDirectoryOwnerUid,
@@ -361,85 +378,8 @@
       `workspace-${workspace_id}-${workspace_version}-${timestamp}.zip`
     );
 
-<<<<<<< HEAD
-        /* upload files to s3/efs depending on how the workspace is configured */
-        if (workspace.homedir_location == 'S3') {
-            await zipDirectory(localPathExists ? localPath : null, localZipPath);
-            const remoteZipPath = `${remoteDirName}/initial.zip`;
-            await awsHelper.uploadToS3Async(config.workspaceS3Bucket, remoteZipPath, localZipPath, false);
-
-            if (localPathExists) {
-                debug(`Syncing ${localPath} to ${remotePath}`);
-                await awsHelper.uploadDirectoryToS3Async(config.workspaceS3Bucket, remotePath, localPath);
-            }
-        } else if (workspace.homedir_location == 'FileSystem') {
-            const root = config.workspaceHomeDirRoot;
-            const fullRemotePath = path.join(root, remotePath);
-            const timestampSuffix = (new Date()).toISOString().substring(0,19).replace(/[^a-zA-Z0-9]/g, '-');
-            try {
-                // Move any existing directory out of the way to get a clean start.
-                await fse.move(fullRemotePath, `${fullRemotePath}-bak-${timestampSuffix}`, {overwrite: true});
-            } catch (err) {
-                // If the directory couldn't be moved because it didn't exist, ignore the error.
-                // But otherwise, rethrow it.
-                if (err.code !== 'ENOENT') {
-                    throw err;
-                }
-            }
-            await fse.ensureDir(path.join(root, remoteDirName)); // would be created by next line, but kept here for safety
-            await fse.ensureDir(fullRemotePath);
-            await fsPromises.chown(fullRemotePath, config.workspaceJobsDirectoryOwnerUid, config.workspaceJobsDirectoryOwnerGid);
-
-            if (localPathExists) {
-                debug(`Syncing ${localPath} to ${remotePath}`);
-                await fse.copy(localPath, fullRemotePath);
-
-                /* Update permissions so that the directory and all contents are owned by the workspace user */
-                for await (const file of klaw(fullRemotePath)) {
-                    await fsPromises.chown(file.path, config.workspaceJobsDirectoryOwnerUid, config.workspaceJobsDirectoryOwnerGid);
-                }
-            }
-        } else {
-            throw new Error(`Unknown backing file storage: ${workspace.homedir_location}`);
-        }
-    },
-
-    async assignHost(workspace_id) {
-        if (!config.workspaceEnable) return;
-
-        const params = [
-            workspace_id,
-            config.workspaceLoadHostCapacity,
-        ];
-        const result = await sqldb.callOneRowAsync('workspace_hosts_assign_workspace', params);
-        const workspace_host_id = result.rows[0].workspace_host_id;
-        debug(`assignHost(): workspace_id=${workspace_id}, workspace_host_id=${workspace_host_id}`);
-        return workspace_host_id; // null means we didn't assign a host
-    },
-
-    async getGradedFiles(workspace_id) {
-        let zipPath;
-        const workspace = (await sqldb.queryOneRowAsync(sql.select_workspace, {workspace_id})).rows[0];
-
-        if (workspace.state == 'uninitialized') {
-            // there are no files yet
-            return null;
-        }
-
-        if (workspace.state == 'running') {
-            // get the files directly from the host
-            try {
-                const action = 'getGradedFiles';
-                zipPath = await module.exports.controlContainer(workspace_id, action);
-            } catch (err) {
-                logger.error(err);
-                // something went wrong, so fall back to S3
-            }
-        }
-=======
     const archive = archiver('zip');
     const remoteName = `workspace-${workspace_id}-${workspace_version}`;
->>>>>>> 28da372c
 
     /* Zip files from filesystem to zip file */
     await async.eachLimit(
