--- conflicted
+++ resolved
@@ -313,7 +313,7 @@
         async.each(files, function(dir, callback) {
             var infoFile = path.join(parentDir, dir, infoFilename);
             // console.log(`starting read of ${infoFile}`, new Date());
-            jsonLoad.readInfoJSON(infoFile, schemaFilename, optionSchemaPrefix, optionSchemaSuffix, function(err, info) {
+            jsonLoad.readInfoJSON(infoFile, schema, function(err, info) {
                 if (err && err.code && err.path && (err.code === 'ENOTDIR') && err.path === infoFile) {
                     // In a previous version of this code, we'd pre-filter
                     // all files in the parent directory to remove anything
@@ -327,46 +327,22 @@
                     return;
                 }
                 if (ERR(err, callback)) return;
-<<<<<<< HEAD
-                info[idName] = dir;
-                info.directory = dir;
-                beginCall(parentDir);
-                err = that.checkInfoValid(idName, info, infoFile, courseInfo, logger, cache);
-                endCall(parentDir);
-=======
-                callback(null, fileStats.isDirectory());
-            });
-        }, function(err, folders) {
-            if (ERR(err, callback)) return;
-            async.each(folders, function(dir, callback) {
-                var infoFile = path.join(parentDir, dir, infoFilename);
-                jsonLoad.readInfoJSON(infoFile, schema, function(err, info) {
+                jsonLoad.validateOptions(info, infoFile, optionSchemaPrefix, schemas, function(err, info) {
                     if (ERR(err, callback)) return;
-                    jsonLoad.validateOptions(info, infoFile, optionSchemaPrefix, schemas, function(err, info) {
-                        if (ERR(err, callback)) return;
-                        info[idName] = dir;
-                        info.directory = dir;
-                        err = that.checkInfoValid(idName, info, infoFile, courseInfo, logger);
-                        if (ERR(err, callback)) return;
-                        if (info.disabled) {
-                            callback(null);
-                            return;
-                        }
-                        info = _.defaults(info, defaultInfo);
-                        db[dir] = info;
-                        return callback(null);
-                    });
+                    info[idName] = dir;
+                    info.directory = dir;
+                    beginCall(parentDir);
+                    err = that.checkInfoValid(idName, info, infoFile, courseInfo, logger, cache);
+                    endCall(parentDir);
+                    if (ERR(err, callback)) return;
+                    if (info.disabled) {
+                        callback(null);
+                        return;
+                    }
+                    info = _.defaults(info, defaultInfo);
+                    db[dir] = info;
+                    return callback(null);
                 });
-            }, function(err) {
->>>>>>> e3560276
-                if (ERR(err, callback)) return;
-                if (info.disabled) {
-                    callback(null);
-                    return;
-                }
-                info = _.defaults(info, defaultInfo);
-                db[dir] = info;
-                return callback(null);
             });
         }, function(err) {
             endSection(parentDir);
