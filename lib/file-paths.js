--- conflicted
+++ resolved
@@ -1,21 +1,12 @@
 // @ts-check
 const fs = require('fs-extra');
 const path = require('path');
+const error = require('@prairielearn/error');
+const sqldb = require('@prairielearn/postgres');
 
-<<<<<<< HEAD
-const error = require('../prairielib/lib/error');
 const config = require('./config');
-const sqldb = require('../prairielib/lib/sql-db');
-const sqlLoader = require('../prairielib/lib/sql-loader');
 
-const sql = sqlLoader.loadSqlEquiv(__filename);
-=======
-const error = require('@prairielearn/error');
-var config = require('./config');
-var sqldb = require('@prairielearn/postgres');
-
-var sql = sqldb.loadSqlEquiv(__filename);
->>>>>>> 08068dd5
+const sql = sqldb.loadSqlEquiv(__filename);
 
 /**
  * @typedef {Object} QuestionFilePathInfo
