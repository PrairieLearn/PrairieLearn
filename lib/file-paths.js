// @ts-check
const fs = require('fs-extra');
const path = require('path');

const error = require('../prairielib/lib/error');
const config = require('./config');
const sqldb = require('../prairielib/lib/sql-db');
const sqlLoader = require('../prairielib/lib/sql-loader');

const sql = sqlLoader.loadSqlEquiv(__filename);

/**
 * @typedef {Object} QuestionFilePathInfo
 * @property {string} fullPath The full path, including the filename, of the file to load
 * @property {string} effectiveFilename The filename, excluding the path
 * @property {string} rootPath The path, excluding the filename.
 */

/**
 * Returns the full path for a file, as well as the effective filename and
 * the root path.
 * 
 * Note that `fullPath === rootPath + '/' + effectiveFilename`.
 * 
 * These can be used like this for safety when sending files:
 * 
 * ```
 * res.sendFile(effectiveFilename, { root: rootPath });
 * ```
 * 
 * @param {string} filename 
 * @param {string} questionDirectory 
 * @param {string} coursePath 
 * @param {any} question 
 * @param {number} nTemplates 
 * @returns {Promise<QuestionFilePathInfo>}
 */
module.exports.questionFilePathAsync = async function(filename, questionDirectory, coursePath, question, nTemplates = 0) {
    const rootPath = path.join(coursePath, 'questions', questionDirectory);
    const fullPath = path.join(rootPath, filename);

<<<<<<< HEAD
    if (nTemplates > 10) {
        throw new Error(`Template recursion exceeded maximum depth of 10: ${rootPath}`);
    }

    if (await fs.pathExists(fullPath)) {
        // Found the file!
        return {
            fullPath,
            effectiveFilename: filename,
            rootPath,
        };
    }

    if (question.template_directory) {
        // We have a template, try it
        const params = {
            course_id: question.course_id,
            directory: question.template_directory,
        };
        const result = await sqldb.queryZeroOrOneRowAsync(sql.select_question, params);
        if (result.rowCount == 0) {
            throw error.make(
                500,
                `Could not find template question "${question.template_directory}" from question "${question.directory}"`,
                { sql: sql.select_question, params: params },
            );
        }

        const templateQuestion = result.rows[0];
        return module.exports.questionFilePathAsync(filename, templateQuestion.directory, coursePath, templateQuestion, nTemplates + 1);
    } else {
        // No template, try default files
        const filenameToSuffix = {
            'client.js': 'Client.js',
            'server.js': 'Server.js',
        };
        if (filenameToSuffix[filename] === undefined) {
            // no default for this file type, so try clientFilesCourse
            const rootPathCourse = path.join(coursePath, 'clientFilesCourse');
            const fullPathCourse = path.join(rootPathCourse, filename);

            if (await fs.pathExists(fullPathCourse)) {
                return {
                    fullPath: fullPathCourse,
                    effectiveFilename: filename,
                    rootPath: rootPathCourse,
                };
            } else {
                throw new Error(`File not found at "${fullPath}" or "${fullPathCourse}"`);
=======
   fullPath is the full path (including filename) of the file to load

   (effectiveFilename, rootPath) are equivalent data broken out so that
       fullPath = effectiveFilename + '/' + rootPath
   These can by used like:
       res.sendFile(effectiveFilename, {root: rootPath});
   for safety.
*/
module.exports.questionFilePath = function (
  filename,
  questionDirectory,
  coursePath,
  question,
  callback,
  nTemplates
) {
  nTemplates = nTemplates === undefined ? 0 : nTemplates;
  var rootPath = path.join(coursePath, 'questions', questionDirectory);
  var fullPath = path.join(rootPath, filename);
  if (nTemplates > 10) {
    return callback(new Error('Too-long template recursion: ' + rootPath));
  }
  fs.stat(fullPath, function (err, _stat) {
    if (err) {
      // couldn't find the file
      if (question.template_directory) {
        // have a template, try it
        var params = {
          course_id: question.course_id,
          directory: question.template_directory,
        };
        sqldb.queryZeroOrOneRow(sql.select_question, params, function (err, result) {
          if (ERR(err, callback)) return;
          if (result.rowCount === 0) {
            return callback(
              error.make(
                500,
                'Could not find template question "' +
                  question.template_directory +
                  '" from question "' +
                  question.directory +
                  '"',
                { sql: sql.select_question, params: params }
              )
            );
          }
          var templateQuestion = result.rows[0];
          return module.exports.questionFilePath(
            filename,
            templateQuestion.directory,
            coursePath,
            templateQuestion,
            function (err, fullPath, effectiveFilename, rootPath) {
              if (ERR(err, callback)) return;
              callback(null, fullPath, effectiveFilename, rootPath);
            },
            nTemplates + 1
          );
        });
      } else {
        // no template, try default files
        var filenameToSuffix = {
          'client.js': 'Client.js',
          'server.js': 'Server.js',
        };
        if (filenameToSuffix[filename] === undefined) {
          // no default for this file type, so try clientFilesCourse
          let rootPathCourse = path.join(coursePath, 'clientFilesCourse');
          let fullPathCourse = path.join(rootPathCourse, filename);
          fs.stat(fullPathCourse, function (err, _stat) {
            if (err) {
              // file also wasn't in clientFilesCourse, give up
              return callback(
                new Error('file not found at: ' + fullPath + ' or: ' + fullPathCourse)
              );
            } else {
              // found the file in clientFilesCourse
              return callback(null, fullPathCourse, filename, rootPathCourse);
>>>>>>> 7a7647fe
            }
          });
        } else {
<<<<<<< HEAD
            const defaultFilename = question.type + filenameToSuffix[filename];
            const fullDefaultFilePath = path.join(config.questionDefaultsDir, defaultFilename);

            if (await fs.pathExists(fullDefaultFilePath)) {
                // Found a default file
                return {
                    fullPath: fullDefaultFilePath,
                    effectiveFilename: defaultFilename,
                    rootPath: config.questionDefaultsDir,
                };
            } else {
                // No default file, give up
                throw error.makeWithData('File not found', { fullPath, fullDefaultFilePath });
            }
        }
    }
};

module.exports.questionFilePath = function(filename, questionDirectory, coursePath, question, callback) {
    module.exports.questionFilePathAsync(filename, questionDirectory, coursePath, question).then(({ fullPath, effectiveFilename, rootPath }) => {
        callback(null, fullPath, effectiveFilename, rootPath);
    }).catch((err) => {
        callback(err);
    });
=======
          var defaultFilename = question.type + filenameToSuffix[filename];
          var fullDefaultFilePath = path.join(config.questionDefaultsDir, defaultFilename);
          fs.stat(fullDefaultFilePath, function (err, _stat) {
            if (err) {
              // no default file, give up
              return callback(
                error.makeWithData('file not found', {
                  fullPath,
                  fullDefaultFilePath,
                })
              );
            } else {
              // found a default file
              return callback(
                null,
                fullDefaultFilePath,
                defaultFilename,
                config.questionDefaultsDir
              );
            }
          });
        }
      }
    } else {
      // found the file
      return callback(null, fullPath, filename, rootPath);
    }
  });
>>>>>>> 7a7647fe
};<|MERGE_RESOLUTION|>--- conflicted
+++ resolved
@@ -19,212 +19,120 @@
 /**
  * Returns the full path for a file, as well as the effective filename and
  * the root path.
- * 
+ *
  * Note that `fullPath === rootPath + '/' + effectiveFilename`.
- * 
+ *
  * These can be used like this for safety when sending files:
- * 
+ *
  * ```
  * res.sendFile(effectiveFilename, { root: rootPath });
  * ```
- * 
- * @param {string} filename 
- * @param {string} questionDirectory 
- * @param {string} coursePath 
- * @param {any} question 
- * @param {number} nTemplates 
+ *
+ * @param {string} filename
+ * @param {string} questionDirectory
+ * @param {string} coursePath
+ * @param {any} question
+ * @param {number} nTemplates
  * @returns {Promise<QuestionFilePathInfo>}
  */
-module.exports.questionFilePathAsync = async function(filename, questionDirectory, coursePath, question, nTemplates = 0) {
-    const rootPath = path.join(coursePath, 'questions', questionDirectory);
-    const fullPath = path.join(rootPath, filename);
+module.exports.questionFilePathAsync = async function (
+  filename,
+  questionDirectory,
+  coursePath,
+  question,
+  nTemplates = 0
+) {
+  const rootPath = path.join(coursePath, 'questions', questionDirectory);
+  const fullPath = path.join(rootPath, filename);
 
-<<<<<<< HEAD
-    if (nTemplates > 10) {
-        throw new Error(`Template recursion exceeded maximum depth of 10: ${rootPath}`);
+  if (nTemplates > 10) {
+    throw new Error(`Template recursion exceeded maximum depth of 10: ${rootPath}`);
+  }
+
+  if (await fs.pathExists(fullPath)) {
+    // Found the file!
+    return {
+      fullPath,
+      effectiveFilename: filename,
+      rootPath,
+    };
+  }
+
+  if (question.template_directory) {
+    // We have a template, try it
+    const params = {
+      course_id: question.course_id,
+      directory: question.template_directory,
+    };
+    const result = await sqldb.queryZeroOrOneRowAsync(sql.select_question, params);
+    if (result.rowCount === 0) {
+      throw error.make(
+        500,
+        `Could not find template question "${question.template_directory}" from question "${question.directory}"`,
+        { sql: sql.select_question, params: params }
+      );
     }
 
-    if (await fs.pathExists(fullPath)) {
-        // Found the file!
+    const templateQuestion = result.rows[0];
+    return module.exports.questionFilePathAsync(
+      filename,
+      templateQuestion.directory,
+      coursePath,
+      templateQuestion,
+      nTemplates + 1
+    );
+  } else {
+    // No template, try default files
+    const filenameToSuffix = {
+      'client.js': 'Client.js',
+      'server.js': 'Server.js',
+    };
+    if (filenameToSuffix[filename] === undefined) {
+      // no default for this file type, so try clientFilesCourse
+      const rootPathCourse = path.join(coursePath, 'clientFilesCourse');
+      const fullPathCourse = path.join(rootPathCourse, filename);
+
+      if (await fs.pathExists(fullPathCourse)) {
         return {
-            fullPath,
-            effectiveFilename: filename,
-            rootPath,
+          fullPath: fullPathCourse,
+          effectiveFilename: filename,
+          rootPath: rootPathCourse,
         };
+      } else {
+        throw new Error(`File not found at "${fullPath}" or "${fullPathCourse}"`);
+      }
+    } else {
+      const defaultFilename = question.type + filenameToSuffix[filename];
+      const fullDefaultFilePath = path.join(config.questionDefaultsDir, defaultFilename);
+
+      if (await fs.pathExists(fullDefaultFilePath)) {
+        // Found a default file
+        return {
+          fullPath: fullDefaultFilePath,
+          effectiveFilename: defaultFilename,
+          rootPath: config.questionDefaultsDir,
+        };
+      } else {
+        // No default file, give up
+        throw error.makeWithData('File not found', { fullPath, fullDefaultFilePath });
+      }
     }
+  }
+};
 
-    if (question.template_directory) {
-        // We have a template, try it
-        const params = {
-            course_id: question.course_id,
-            directory: question.template_directory,
-        };
-        const result = await sqldb.queryZeroOrOneRowAsync(sql.select_question, params);
-        if (result.rowCount == 0) {
-            throw error.make(
-                500,
-                `Could not find template question "${question.template_directory}" from question "${question.directory}"`,
-                { sql: sql.select_question, params: params },
-            );
-        }
-
-        const templateQuestion = result.rows[0];
-        return module.exports.questionFilePathAsync(filename, templateQuestion.directory, coursePath, templateQuestion, nTemplates + 1);
-    } else {
-        // No template, try default files
-        const filenameToSuffix = {
-            'client.js': 'Client.js',
-            'server.js': 'Server.js',
-        };
-        if (filenameToSuffix[filename] === undefined) {
-            // no default for this file type, so try clientFilesCourse
-            const rootPathCourse = path.join(coursePath, 'clientFilesCourse');
-            const fullPathCourse = path.join(rootPathCourse, filename);
-
-            if (await fs.pathExists(fullPathCourse)) {
-                return {
-                    fullPath: fullPathCourse,
-                    effectiveFilename: filename,
-                    rootPath: rootPathCourse,
-                };
-            } else {
-                throw new Error(`File not found at "${fullPath}" or "${fullPathCourse}"`);
-=======
-   fullPath is the full path (including filename) of the file to load
-
-   (effectiveFilename, rootPath) are equivalent data broken out so that
-       fullPath = effectiveFilename + '/' + rootPath
-   These can by used like:
-       res.sendFile(effectiveFilename, {root: rootPath});
-   for safety.
-*/
 module.exports.questionFilePath = function (
   filename,
   questionDirectory,
   coursePath,
   question,
-  callback,
-  nTemplates
+  callback
 ) {
-  nTemplates = nTemplates === undefined ? 0 : nTemplates;
-  var rootPath = path.join(coursePath, 'questions', questionDirectory);
-  var fullPath = path.join(rootPath, filename);
-  if (nTemplates > 10) {
-    return callback(new Error('Too-long template recursion: ' + rootPath));
-  }
-  fs.stat(fullPath, function (err, _stat) {
-    if (err) {
-      // couldn't find the file
-      if (question.template_directory) {
-        // have a template, try it
-        var params = {
-          course_id: question.course_id,
-          directory: question.template_directory,
-        };
-        sqldb.queryZeroOrOneRow(sql.select_question, params, function (err, result) {
-          if (ERR(err, callback)) return;
-          if (result.rowCount === 0) {
-            return callback(
-              error.make(
-                500,
-                'Could not find template question "' +
-                  question.template_directory +
-                  '" from question "' +
-                  question.directory +
-                  '"',
-                { sql: sql.select_question, params: params }
-              )
-            );
-          }
-          var templateQuestion = result.rows[0];
-          return module.exports.questionFilePath(
-            filename,
-            templateQuestion.directory,
-            coursePath,
-            templateQuestion,
-            function (err, fullPath, effectiveFilename, rootPath) {
-              if (ERR(err, callback)) return;
-              callback(null, fullPath, effectiveFilename, rootPath);
-            },
-            nTemplates + 1
-          );
-        });
-      } else {
-        // no template, try default files
-        var filenameToSuffix = {
-          'client.js': 'Client.js',
-          'server.js': 'Server.js',
-        };
-        if (filenameToSuffix[filename] === undefined) {
-          // no default for this file type, so try clientFilesCourse
-          let rootPathCourse = path.join(coursePath, 'clientFilesCourse');
-          let fullPathCourse = path.join(rootPathCourse, filename);
-          fs.stat(fullPathCourse, function (err, _stat) {
-            if (err) {
-              // file also wasn't in clientFilesCourse, give up
-              return callback(
-                new Error('file not found at: ' + fullPath + ' or: ' + fullPathCourse)
-              );
-            } else {
-              // found the file in clientFilesCourse
-              return callback(null, fullPathCourse, filename, rootPathCourse);
->>>>>>> 7a7647fe
-            }
-          });
-        } else {
-<<<<<<< HEAD
-            const defaultFilename = question.type + filenameToSuffix[filename];
-            const fullDefaultFilePath = path.join(config.questionDefaultsDir, defaultFilename);
-
-            if (await fs.pathExists(fullDefaultFilePath)) {
-                // Found a default file
-                return {
-                    fullPath: fullDefaultFilePath,
-                    effectiveFilename: defaultFilename,
-                    rootPath: config.questionDefaultsDir,
-                };
-            } else {
-                // No default file, give up
-                throw error.makeWithData('File not found', { fullPath, fullDefaultFilePath });
-            }
-        }
-    }
-};
-
-module.exports.questionFilePath = function(filename, questionDirectory, coursePath, question, callback) {
-    module.exports.questionFilePathAsync(filename, questionDirectory, coursePath, question).then(({ fullPath, effectiveFilename, rootPath }) => {
-        callback(null, fullPath, effectiveFilename, rootPath);
-    }).catch((err) => {
-        callback(err);
+  module.exports
+    .questionFilePathAsync(filename, questionDirectory, coursePath, question)
+    .then(({ fullPath, effectiveFilename, rootPath }) => {
+      callback(null, fullPath, effectiveFilename, rootPath);
+    })
+    .catch((err) => {
+      callback(err);
     });
-=======
-          var defaultFilename = question.type + filenameToSuffix[filename];
-          var fullDefaultFilePath = path.join(config.questionDefaultsDir, defaultFilename);
-          fs.stat(fullDefaultFilePath, function (err, _stat) {
-            if (err) {
-              // no default file, give up
-              return callback(
-                error.makeWithData('file not found', {
-                  fullPath,
-                  fullDefaultFilePath,
-                })
-              );
-            } else {
-              // found a default file
-              return callback(
-                null,
-                fullDefaultFilePath,
-                defaultFilename,
-                config.questionDefaultsDir
-              );
-            }
-          });
-        }
-      }
-    } else {
-      // found the file
-      return callback(null, fullPath, filename, rootPath);
-    }
-  });
->>>>>>> 7a7647fe
 };