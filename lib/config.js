--- conflicted
+++ resolved
@@ -76,11 +76,8 @@
 config.cronIntervalWorkspaceTimeoutWarnSec = 60;
 config.cronIntervalWorkspaceHostLoadsSec = 10;
 config.cronIntervalWorkspaceHostTransitionsSec = 10;
-<<<<<<< HEAD
+config.cronIntervalChunksHostAutoScalingSec = 10;
 config.cronIntervalCleanTimeSeriesSec = 10 * 60;
-=======
-config.cronIntervalChunksHostAutoScalingSec = 10;
->>>>>>> f6ee3218
 config.cronDailySec = 8 * 60 * 60;
 /**
  * Controls how much history is retained when removing old rows
