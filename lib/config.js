--- conflicted
+++ resolved
@@ -65,6 +65,17 @@
    */
   serverCanonicalHost: z.string().nullable().default(null),
   runMigrations: z.boolean().default(true),
+  runBatchedMigrations: z.boolean().default(true),
+  /**
+   * Controls how long a single iteration of batched migration execution will
+   * run for.
+   */
+  batchedMigrationsWorkDurationMs: z.number().default(60_000),
+  /**
+   * Controls how long the batched migrations runner will wait before checking if
+   * more work is available.
+   */
+  batchedMigrationsSleepDurationMs: z.number().default(30_000),
   sslCertificateFile: z.string().default('/etc/pki/tls/certs/localhost.crt'),
   sslKeyFile: z.string().default('/etc/pki/tls/private/localhost.key'),
   sslCAFile: z.string().default('/etc/pki/tls/certs/server-chain.crt'),
@@ -489,412 +500,7 @@
     ),
 });
 
-<<<<<<< HEAD
-// defaults - can be overridden in config.json
-config.startServer = true;
-config.postgresqlUser = 'postgres';
-config.postgresqlPassword = null;
-config.postgresqlDatabase = 'postgres';
-config.postgresqlHost = 'localhost';
-config.postgresqlPoolSize = 100;
-config.postgresqlIdleTimeoutMillis = 30000;
-config.namedLocksRenewIntervalMs = 60_000;
-config.courseDirs = [
-  '/course',
-  '/course2',
-  '/course3',
-  '/course4',
-  '/course5',
-  '/course6',
-  '/course7',
-  '/course8',
-  '/course9',
-  'exampleCourse',
-  'testCourse',
-];
-config.courseRepoDefaultBranch = 'master';
-config.urlPrefix = '/pl';
-config.homeUrl = '/';
-config.coursesRoot = '/data1/courses';
-config.redisUrl = 'redis://localhost:6379/'; // set to '' to disable redis
-config.logFilename = 'server.log';
-config.logErrorFilename = null;
-config.authType = 'none'; // to bypass auth on a local server
-config.authUid = 'dev@illinois.edu'; // to specify the user id on a local server (with auth bypass)
-config.authName = 'Dev User'; // to specify the user name on a local server (with auth bypass)
-config.authUin = '000000000'; // to specify the user uin on a local server (with auth bypass)
-config.authnCookieMaxAgeMilliseconds = 30 * 24 * 60 * 60 * 1000;
-config.serverType = 'http';
-config.serverPort = '3000';
-config.serverTimeout = 10 * 60 * 1000; // 10 minutes
-/**
- * How many milliseconds to wait before destroying a socket that is being
- * kept alive. This should always be greater than the timeout at the load
- * balancer. The default here works for AWS ALBs, where the default timeout is
- * 60 seconds. This should be adjusted appropriately for other load balancers.
- */
-config.serverKeepAliveTimeout = 65 * 1000;
-config.serverCanonicalHost = null; // should be set to, e.g., https://us.prairielearn.com if server uses proxy/load balancer
-config.runMigrations = true;
-config.runBatchedMigrations = true;
-config.sslCertificateFile = '/etc/pki/tls/certs/localhost.crt';
-config.sslKeyFile = '/etc/pki/tls/private/localhost.key';
-config.sslCAFile = '/etc/pki/tls/certs/server-chain.crt';
-config.fileUploadMaxBytes = 1e7;
-config.fileUploadMaxParts = 1000;
-config.fileStoreS3Bucket = 'file-store';
-config.fileStoreStorageTypeDefault = 'S3';
-config.initNewsItems = true;
-config.cronActive = true;
-/**
- * A list of cron job names that should be run. If this is set to a non-null
- * value, only the cron jobs in this list will execute.
- */
-config.cronEnabledJobs = null;
-/**
- * A list of cron job names that should not be run. If this is set to a non-null
- * value, any cron jobs in this list will not execute.
- */
-config.cronDisabledJobs = null;
-config.cronOverrideAllIntervalsSec = null;
-config.cronIntervalAutoFinishExamsSec = 10 * 60;
-config.cronIntervalErrorAbandonedJobsSec = 10 * 60;
-config.cronIntervalExternalGraderLoadSec = 8;
-config.cronIntervalServerLoadSec = 8;
-config.cronIntervalServerUsageSec = 8;
-config.cronIntervalCalculateAssessmentQuestionStatsSec = 10 * 60;
-config.cronIntervalWorkspaceTimeoutStopSec = 60;
-config.cronIntervalWorkspaceTimeoutWarnSec = 60;
-config.cronIntervalWorkspaceHostLoadsSec = 10;
-config.cronIntervalWorkspaceHostTransitionsSec = 10;
-config.cronIntervalChunksHostAutoScalingSec = 10;
-config.cronIntervalCleanTimeSeriesSec = 10 * 60;
-config.cronDailySec = 8 * 60 * 60;
-/**
- * Controls how much history is retained when removing old rows
- * from the `time_series` table in the database.
- */
-config.timeSeriesRetentionPeriodSec = 24 * 60 * 60; // 1 day
-/**
- * Configures how often Node metrics are computed and reported to Cloudwatch.
- * Set to `null` to disable Node metric reporting.
- */
-config.nodeMetricsIntervalSec = 5;
-config.autoFinishAgeMins = 6 * 60;
-config.questionDefaultsDir = 'question-servers/default-calculation';
-config.questionTimeoutMilliseconds = 10000; // TODO: tweak this value once we see the data from #2267
-config.secretKey = 'THIS_IS_THE_SECRET_KEY'; // override in config.json
-config.secretSlackOpsBotEndpoint = null; // override in config.json
-config.secretSlackToken = null;
-config.secretSlackCourseRequestChannel = null; // override in config.json
-config.githubClientToken = null; // override in config.json
-config.githubCourseOwner = 'PrairieLearn';
-config.githubCourseTemplate = 'pl-template';
-config.githubMachineTeam = 'machine';
-config.githubMainBranch = 'master';
-config.gitSshCommand = null;
-config.externalGradingUseAws = false;
-config.externalGradingJobsQueueName = 'grading_jobs_dev';
-config.externalGradingResultsQueueName = 'grading_results_dev';
-config.externalGradingJobsDeadLetterQueueName = null;
-config.externalGradingResultsDeadLetterQueueName = null;
-config.externalGradingAutoScalingGroupName = null;
-config.externalGradingS3Bucket = 'prairielearn.dev.grading';
-config.externalGradingDefaultTimeout = 30; // in seconds
-config.externalGradingLoadAverageIntervalSec = 30;
-config.externalGradingHistoryLoadIntervalSec = 15 * 60;
-config.externalGradingCurrentCapacityFactor = 1;
-config.externalGradingHistoryCapacityFactor = 1;
-config.externalGradingPullImagesFromDockerHub = true;
-config.externalGradingEnableResults = true;
-config.workspacePullImagesFromDockerHub = true;
-config.runningInEc2 = false;
-config.cacheImageRegistry = null;
-config.fileEditorUseGit = false;
-config.workersCount = null; // if null, use workersPerCpu instead
-config.workersPerCpu = 1;
-/** @type {'container' | 'native' | 'disabled'} */
-config.workersExecutionMode = 'native';
-/**
- * Controls how legacy v2 questions are executed.
- *
- * - 'inprocess' executes them in the main process.
- * - 'subprocess' executes them in a subprocess via Python workers.
- * - 'parallel-run' executes them in both the main process and a subprocess and
- *   reports any differences in the results.
- *
- * @type {'inprocess' | 'subprocess' | 'parallel-run'}
- */
-config.legacyQuestionExecutionMode = 'inprocess';
-config.workerUseQueue = true;
-config.workerOverloadDelayMS = 10000;
-/**
- * Controls how long a worker will wait for a worker to respond to a ping.
- * When deployed to EC2, this value may need to be increased to account for
- * EBS initialization, which we've observed can take a fair amount of time.
- */
-config.workerPingTimeoutMilliseconds = 60_000;
-/**
- * Set this to hardcode the executor image. Note that if this is specified,
- * the provided value will be used verbatim - that is, the registry specified
- * by `cacheImageRegistry` will not be prepended. If you want to pull this image
- * from a specific registry, you should include the registry yourself.
- */
-config.workerExecutorImageRepository = null;
-/**
- * Set this to hardcode the tag of the worker executor image. This defaults to
- * `latest` in development mode and the hash of the deployed commit when
- * running in production.
- */
-config.workerExecutorImageTag = null;
-config.ensureExecutorImageAtStartup = false;
-config.groupName = 'local'; // used for load reporting
-config.instanceId = 'server'; // will be overridden by EC2 auto-detect
-config.hostname = 'localhost'; // will be overridden by EC2 auto-detect
-config.reportIntervalSec = 10; // load reporting
-config.maxResponseTimeSec = 500;
-config.serverLoadAverageIntervalSec = 30;
-config.serverUsageIntervalSec = 10;
-config.blockedWarnEnable = false;
-config.blockedAtWarnEnable = false;
-config.blockedWarnThresholdMS = 100;
-config.SEBServerUrl = null;
-config.SEBServerFilter = null;
-config.SEBDownloadUrl = null;
-config.awsRegion = 'us-east-2';
-/** This will be populated by `lib/aws.js` later. */
-config.awsServiceGlobalOptions = {};
-config.hasShib = false;
-config.hideShibLogin = false;
-config.shibLinkText = 'Sign in with Illinois';
-config.shibLinkLogo = '/images/illinois_logo.svg';
-config.shibLinkColors = {
-  normal: { background: '#E84A27', border: '#E84A27', text: 'white' },
-  hover: { background: '#D04223', border: '#D04223', text: 'white' },
-  active: { background: '#B93B1F', border: '#B93B1F', text: 'white' },
-  focus: { shadow: 'rgba(255, 83, 0, 0.35)' },
-};
-config.hasAzure = false;
-config.hasOauth = false;
-config.googleClientId = null;
-config.googleClientSecret = null;
-config.googleRedirectUrl = null;
-config.syncExamIdAccessRules = false;
-config.ptHost = 'http://localhost:4000';
-config.checkAccessRulesExamUuid = false;
-config.questionRenderCacheType = 'none'; // One of none, redis, memory
-config.questionRenderCacheMaxItems = 100_000;
-config.questionRenderCacheMaxAgeMilliseconds = 6 * 60 * 60 * 1000;
-config.hasLti = false;
-config.ltiRedirectUrl = null;
-config.filesRoot = '/files';
-config.trustProxy = false; // Set this to a value from (https://expressjs.com/en/4x/api.html#trust.proxy.options.table) if we're behind a proxy
-config.workspaceLogsS3Bucket = null;
-config.workspaceLogsFlushIntervalSec = 60;
-/**
- * The number of days after which a workspace version's logs should no longer
- * be available. Set to `null` to disable log expiration.
- *
- * This useful when you want to configure the underlying S3 bucket to move
- * logs to cheaper storage tiers or evict them entirely after a certain
- * amount of time.
- */
-config.workspaceLogsExpirationDays = 120;
-config.workspaceDevHostInstanceId = 'devWSHost1';
-config.workspaceDevHostHostname = 'localhost';
-config.workspaceHostPort = 8081;
-config.workspaceDevContainerHostname = 'host.docker.internal';
-config.workspaceAuthzCookieMaxAgeMilliseconds = 60 * 1000;
-config.workspaceJobsDirectoryOwnerUid = 0;
-config.workspaceJobsDirectoryOwnerGid = 0;
-config.workspaceJobsParallelLimit = 5;
-config.workspaceHeartbeatIntervalSec = 60;
-config.workspaceHeartbeatTimeoutSec = 10 * 60;
-config.workspaceVisibilityTimeoutSec = 30 * 60;
-config.workspaceLaunchedTimeoutSec = 12 * 60 * 60;
-config.workspaceLaunchedTimeoutWarnSec = 15 * 60;
-config.workspaceInLaunchingTimeoutSec = 30 * 60;
-config.workspaceLaunchingRetryIntervalSec = 10;
-config.workspaceLaunchingRetryAttempts = 60;
-config.workspaceHostFileWatchIntervalSec = 5;
-config.workspaceHostPruneContainersSec = 60;
-config.workspaceHostMinPortRange = 1024;
-config.workspaceHostMaxPortRange = 45000; // Docker on Windows gives issues with ports above this, so limit it just to be safe
-config.workspaceHostMaxPortAllocationAttempts = 0; // Set to a positive integer to limit the number of attempts
-config.workspaceEnable = true; // Enable or disable workspaces creation for tests
-config.workspaceCloudWatchName = 'workspaces_local_dev';
-config.workspaceLoadCapacityFactor = 1.3;
-config.workspaceLoadHostCapacity = 40; // Desired number of average workspaces per host
-config.workspaceLoadLaunchTemplateId = null;
-config.workspaceLoadLaunchTag = 'workspace-host';
-config.workspaceHostUnhealthyTimeoutSec = 12 * 60 * 60;
-config.workspaceHostLaunchTimeoutSec = 10 * 60;
-config.workspaceUrlRewriteCacheMaxAgeSec = 60 * 60;
-config.workspacePercentMessageRateLimitSec = 1;
-config.workspaceSupportNoInternet = false;
-config.workspaceHomeDirRoot = '/jobs/workspaces'; // Where the main server will store workspace files.  Note on production this should be different from the jobs directory, this is just to make local development easier.
-config.workspaceHostHomeDirRoot = '/jobs/workspaces'; // Where the workspace host server will store workspace files.
-config.workspaceDockerMemory = 1 << 30; // 1 GiB
-config.workspaceDockerMemorySwap = 1 << 30; // same as Memory, so no access to swap
-config.workspaceDockerKernelMemory = 1 << 29; // 512 MiB
-config.workspaceDockerDiskQuota = 1 << 30; // 1 GiB
-config.workspaceDockerCpuPeriod = 100000; // microseconds
-config.workspaceDockerCpuQuota = 90000; // portion of the CpuPeriod for this container
-config.workspaceDockerPidsLimit = 1024;
-config.workspaceMaxGradedFilesCount = 100; // maximum number of graded files
-config.workspaceMaxGradedFilesSize = 100 * 1024 * 1024; // maximum total size for graded files
-
-config.chunksS3Bucket = 'chunks';
-config.chunksGenerator = false; // Should we generate chunks?
-config.chunksConsumer = false; // Will this server consume chunks?
-config.chunksConsumerDirectory = '/chunks'; // local storage for a chunks consumer
-config.chunksMaxParallelDownload = 20;
-config.chunksMaxParallelUpload = 20;
-/** The name of the ASG for chunk servers; used to control scaling. */
-config.chunksAutoScalingGroupName = null;
-/** Used to read the appropriate request metrics from CloudWatch. */
-config.chunksLoadBalancerDimensionName = null;
-/** Used to read the appropriate request metrics from CloudWatch. */
-config.chunksTargetGroupDimensionName = null;
-/**
- * How many seconds worth of CloudWatch data to use when computing the number
- * of desired chunk servers.
- */
-config.chunksHostAutoScalingHistoryIntervalSec = 15 * 60;
-/**
- * The number of page views per second that a single chunk server should be able to handle.
- */
-config.chunksPageViewsCapacityFactor = 10;
-/**
- * The number of active workers per second that a single chunk server should be using.
- */
-config.chunksActiveWorkersCapacityFactor = 2;
-/**
- * The number of requests per minute that a single chunk server should be able to handle.
- */
-config.chunksLoadBalancerRequestsCapacityFactor = 1000;
-
-/**
- * This option may only be set to `true` if the user has obtained a contract,
- * subscription, or other agreement for the use of PrairieLearn Enterprise
- * Edition from PrairieLearn, Inc., or if the user is doing local development/testing of features
- * that use Enterprise Edition code. See the license at `ee/LICENSE` for full
- * details.
- */
-config.isEnterprise = false;
-
-/**
- * Controls how long a single iteration of batched migration execution will
- * run for.
- */
-config.batchedMigrationsWorkDurationMs = 60_000;
-/**
- * Controls how long the batched migrations runner will wait before checking if
- * more work is available.
- */
-config.batchedMigrationsSleepDurationMs = 30_000;
-
-/**
- * Used to sign JWTs that PrairieLearn provides to PrairieTest for authentication.
- * PrairieTest should be configured with the same value for
- * `prairieLearnAuthSecret`.
- */
-config.prairieTestAuthSecret = 'THIS_SHOULD_MATCH_THE_PT_KEY';
-
-config.openTelemetryEnabled = false;
-/**
- * Note that the `console` exporter should almost definitely NEVER be used in
- * production environments.
- *
- * @type {'console' | 'honeycomb' | 'jaeger'}
- */
-config.openTelemetryExporter = 'console';
-/** @type {'console' | 'honeycomb' | null} */
-config.openTelemetryMetricExporter = null;
-config.openTelemetryMetricExportIntervalMillis = 30_000;
-/** @type {'always-on' | 'always-off' | 'trace-id-ratio'} */
-config.openTelemetrySamplerType = 'always-on';
-/**
- * Only applies if `openTelemetrySamplerType` is `trace-id-ratio`.
- *
- * @type {number}
- */
-config.openTelemetrySampleRate = 1;
-config.honeycombApiKey = null;
-config.honeycombDataset = 'prairielearn-dev';
-
-/**
- * Set this to enable reporting errors to Sentry.
- *
- * @type {string | null}
- */
-config.sentryDsn = null;
-config.sentryEnvironment = 'development';
-config.sentryTracesSampleRate = null;
-config.sentryProfilesSampleRate = null;
-
-config.pyroscopeEnabled = false;
-config.pyroscopeServerAddress = 'https://ingest.pyroscope.cloud';
-config.pyroscopeAuthToken = null;
-config.pyroscopeTags = {};
-
-/**
- * In some markets, such as China, the title of all pages needs to be a
- * specific string in order to comply with local regulations. If this option
- * is set, it will be used verbatim as the `<title>` of all pages.
- */
-config.titleOverride = null;
-
-/**
- * Similarly, China also requires us to include a registration number and link
- * to a specific page on the homepage footer.
- */
-config.homepageFooterText = null;
-config.homepageFooterTextHref = null;
-
-/**
- * HTML that will be displayed in a banner at the top of every page. Useful for
- * announcing maintenance windows, etc.
- */
-config.announcementHtml = null;
-/**
- * A Bootstrap color (`primary`, `secondary`, `warning`, etc.) for the
- * announcement banner.
- */
-config.announcementColor = null;
-
-/** The name of the auto scaling group that this instance is attached to, if any. */
-config.autoScalingGroupName = null;
-/** The name of an ASG lifecycle hook name to complete when launching. */
-config.autoScalingLaunchingLifecycleHookName = null;
-/** The name of an ASG lifecycle hook name to complete when terminating. */
-config.autoScalingTerminatingLifecycleHookName = null;
-
-config.serverJobHeartbeatIntervalSec = 10;
-/**
- * Any running server job with a heartbeat that occurred more than this many
- * seconds ago will be considered abandoned. This should always be greater than
- * the above {@link config.serverJobHeartbeatIntervalSec} value.
- */
-config.serverJobsAbandonedTimeoutSec = 30;
-
-/**
- * Controls whether or not the course request form will attempt to automatically
- * create a course if the course request meets certain criteria.
- */
-config.courseRequestAutoApprovalEnabled = false;
-
-config.attachedFilesDialogEnabled = true;
-config.devMode = (process.env.NODE_ENV ?? 'development') === 'development';
-
-/** The client ID of your app in AAD; required. */
-config.azureClientID = '<your_client_id>';
-
-/** The reply URL registered in AAD for your app. */
-config.azureRedirectUrl = '<your_redirect_url>';
-=======
 /** @typedef {z.infer<typeof ConfigSchema>} Config */
->>>>>>> 9c9da90f
 
 const loader = new ConfigLoader(ConfigSchema);
 
