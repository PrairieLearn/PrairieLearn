--- conflicted
+++ resolved
@@ -284,14 +284,13 @@
 config.homepageFooterText = null;
 config.homepageFooterTextHref = null;
 
-<<<<<<< HEAD
 /** The name of the auto scaling group that this instance is attached to, if any. */
 config.autoScalingGroupName = null;
 /** The name of an ASG lifecycle hook name to complete when launching. */
 config.autoScalingLaunchingLifecycleHookName = null;
 /** The name of an ASG lifecycle hook name to complete when terminating. */
 config.autoScalingTerminatingLifecycleHookName = null;
-=======
+
 config.serverJobHeartbeatIntervalSec = 10;
 /**
  * Any running server job with a heartbeat that occurred more than this many
@@ -299,7 +298,6 @@
  * the above {@link config.serverJobHeartbeatIntervalSec} value.
  */
 config.serverJobsAbandonedTimeoutSec = 30;
->>>>>>> c3a4dc21
 
 config.attachedFilesDialogEnabled = true;
 config.devMode = (process.env.NODE_ENV ?? 'development') === 'development';
