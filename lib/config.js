--- conflicted
+++ resolved
@@ -34,15 +34,12 @@
 config.externalGradingWebhookUrl = null;
 config.externalGradingDefaultTimeout = 30; // in seconds
 config.externalGradingLoadAverageIntervalSec = 30;
-<<<<<<< HEAD
 config.groupName = 'local'; // used for load reporting
 config.instanceId = 'server'; // FIXME: needs to be determed dynamically with new config code
 config.reportIntervalSec = 10; // load reporting
 config.maxReponseTimeSec = 600;
 config.serverLoadAverageIntervalSec = 30;
-=======
 config.PLpeekUrl = 'https://cbtf.engr.illinois.edu/sched/proctor/plpeek';
->>>>>>> 44cd5530
 
 const azure = {
     // Required
