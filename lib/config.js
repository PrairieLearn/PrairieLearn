--- conflicted
+++ resolved
@@ -317,28 +317,9 @@
   }
 
   if (exists) {
-    try {
-<<<<<<< HEAD
-      const fileConfig = await jsonLoad.readJSONAsync(file);
-      await jsonLoad.validateJSONAsync(fileConfig, schemas.serverConfig);
-      _.assign(config, fileConfig);
-    } catch (err) {
-      logger.error(err);
-      process.exit(1);
-=======
-        exists = await fs.promises.stat(file);
-    } catch (_err) {
-        exists = false;
-    }
-
-    if (exists) {
-        const fileConfig = await jsonLoad.readJSONAsync(file);
-        await jsonLoad.validateJSONAsync(fileConfig, schemas.serverConfig);
-        _.assign(config, fileConfig);
-    } else {
-        logger.info(file + ' not found, using default configuration');
->>>>>>> 9151b097
-    }
+    const fileConfig = await jsonLoad.readJSONAsync(file);
+    await jsonLoad.validateJSONAsync(fileConfig, schemas.serverConfig);
+    _.assign(config, fileConfig);
   } else {
     logger.info(file + ' not found, using default configuration');
   }
