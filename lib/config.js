const _ = require('lodash');
const fs = require('fs');
const logger = require('./logger');
const jsonLoad = require('./json-load');
const schemas = require('../schemas');
const { callbackify } = require('util');

const sqldb = require('@prairielearn/prairielib/sql-db');
const sqlLoader = require('@prairielearn/prairielib/sql-loader');
const sql = sqlLoader.loadSqlEquiv(__filename);

const config = module.exports;

// defaults - can be overridden in config.json
config.startServer = true;
config.postgresqlUser = 'postgres';
config.postgresqlPassword = null;
config.postgresqlDatabase = 'postgres';
config.postgresqlHost = 'localhost';
config.courseDirs = ['/course',
                     '/course2',
                     '/course3',
                     '/course4',
                     '/course5',
                     '/course6',
                     '/course7',
                     '/course8',
                     '/course9',
                     'exampleCourse',
                     'testCourse'];
config.courseRepoDefaultBranch = 'master';
config.urlPrefix = '/pl';
config.homeUrl = '/';
config.coursesRoot = '/data1/courses';
config.redisUrl = 'redis://localhost:6379/';   // set to '' to disable redis
config.logFilename = 'server.log';
config.authType = 'none';               // to bypass auth on a local server
config.authUid = 'dev@illinois.edu';    // to specify the user id on a local server (with auth bypass)
config.authName = 'Dev User';           // to specify the user name on a local server (with auth bypass)
config.authUin = '000000000';           // to specify the user uin on a local server (with auth bypass)
config.authnCookieMaxAgeMilliseconds = 30 * 24 * 60 * 60 * 1000;
config.serverType = 'http';
config.serverPort = '3000';
config.sslCertificateFile = '/etc/pki/tls/certs/localhost.crt';
config.sslKeyFile = '/etc/pki/tls/private/localhost.key';
config.sslCAFile = '/etc/pki/tls/certs/server-chain.crt';
config.fileUploadMaxBytes = 1e7;
config.fileUploadMaxParts = 1000;
config.fileStoreS3Bucket = 'file-store';
config.fileStoreStorageTypeDefault = 'S3';
config.cronActive = true;
config.cronOverrideAllIntervalsSec = null;
config.cronIntervalAutoFinishExamsSec = 10 * 60;
config.cronIntervalErrorAbandonedJobsSec = 10 * 60;
config.cronIntervalExternalGraderLoadSec = 8;
config.cronIntervalServerLoadSec = 8;
config.cronIntervalServerUsageSec = 8;
config.cronIntervalCalculateAssessmentQuestionStatsSec = 10 * 60;
config.cronIntervalWorkspaceTimeoutStopSec = 60;
config.cronIntervalWorkspaceTimeoutWarnSec = 60;
config.cronIntervalWorkspaceHostLoadsSec = 10;
config.cronIntervalWorkspaceHostTransitionsSec = 10;
config.cronDailySec = 8 * 60 * 60;
config.autoFinishAgeMins = 6 * 60;
config.questionDefaultsDir = 'question-servers/default-calculation';
config.questionTimeoutMilliseconds = 10000; // TODO: tweak this value once we see the data from #2267
config.secretKey = 'THIS_IS_THE_SECRET_KEY'; // override in config.json
config.secretSlackOpsBotEndpoint = null; // override in config.json
config.secretSlackToken = null;
config.secretSlackProctorChannel = null;
config.secretSlackCourseRequestChannel = null; // override in config.json
config.githubClientToken = null; /* override in config.json */
config.githubCourseOwner = 'PrairieLearn';
config.githubCourseTemplate = 'pl-template';
config.githubMachineTeam = 'machine';
config.gitSshCommand = null;
config.externalGradingUseAws = false;
config.externalGradingJobsQueueName = 'grading_jobs_dev';
config.externalGradingResultsQueueName = 'grading_results_dev';
config.externalGradingJobsDeadLetterQueueName = null;
config.externalGradingResultsDeadLetterQueueName = null;
config.externalGradingAutoScalingGroupName = null;
config.externalGradingS3Bucket = 'prairielearn.dev.grading';
config.externalGradingWebhookUrl = null;
config.externalGradingDefaultTimeout = 30; // in seconds
config.externalGradingLoadAverageIntervalSec = 30;
config.externalGradingHistoryLoadIntervalSec = 5400;
config.externalGradingCurrentCapacityFactor = 1;
config.externalGradingHistoryCapacityFactor = 1;
config.externalGradingPullImagesFromDockerHub = true;
config.externalGradingEnableResults = true;
config.workspacePullImagesFromDockerHub = true;
config.runningInEc2 = false;
config.cacheImageRegistry = null;
config.fileEditorUseGit = false;
config.fileEditorUseAws = false;
config.fileEditorS3Bucket = 'prairielearn.dev.file-edits';
config.workersCount = null; // if null, use workersPerCpu instead
config.workersPerCpu = 1;
config.workerWarmUpDelayMS = 1000;
config.workerUseQueue = true;
config.workerOverloadDelayMS = 10000;
config.groupName = 'local'; // used for load reporting
config.instanceId = 'server'; // will be overridden by EC2 auto-detect
config.instanceIdEc2Override = null; // will override EC2 auto-detect
config.reportIntervalSec = 10; // load reporting
config.maxResponseTimeSec = 500;
config.serverLoadAverageIntervalSec = 30;
config.serverUsageIntervalSec = 10;
config.PLpeekUrl = 'https://cbtf.engr.illinois.edu/sched/proctor/plpeek';
config.blockedWarnEnable = false;
config.blockedAtWarnEnable = false;
config.blockedWarnThresholdMS = 100;
config.SEBServerUrl = null;
config.SEBServerFilter = null;
config.SEBDownloadUrl = null;
config.awsRegion = 'us-east-2';
config.awsServiceGlobalOptions = {};
config.hasShib = false;
config.shibLinkText = 'Sign in with Illinois';
config.shibLinkLogo = '/images/illinois_logo.svg';
config.shibLinkColors = {
    normal: {background: '#E84A27', border: '#E84A27', text: 'white'},
    hover: {background: '#D04223', border: '#D04223', text: 'white'},
    active: {background: '#B93B1F', border: '#B93B1F', text: 'white'},
    focus: {shadow: 'rgba(255, 83, 0, 0.35)'},
};
config.hasAzure = false;
config.hasOauth = false;
config.syncExamIdAccessRules = false;
config.checkAccessRulesExamUuid = false;
config.questionRenderCacheType = 'none'; // One of none, redis, memory
config.hasLti = false;
config.ltiRedirectUrl = null;
<<<<<<< HEAD
config.filesRoot = null;
config.courseDirs = [];
config.courseDirsHost = {};

// TODO add these to config schema
// 'native' is used when PrairieLearn is executing natively and running workers in separate containers
// 'internal' is used when PrairieLearn is directly executing Python code
// 'container' is used when PrairieLearn is running in a container and launching other containers for workers
/** @type {'native' | 'internal' | 'container'} */
config.workersExecutionMode = 'internal';
=======
config.filesRoot = '/files';
config.trustProxy = false; /* Set this to a value from (https://expressjs.com/en/4x/api.html#trust.proxy.options.table) if we're behind a proxy */
config.workspaceS3Bucket = 'workspaces';
config.workspaceDevHostInstanceId = 'devHost1';
config.workspaceDevHostHostname = 'localhost';
config.workspaceHostPort = 8081;
config.workspaceDevContainerHostname = 'host.docker.internal';
config.workspaceJobsDirectory = '/jobs/workspaces';
config.workspaceJobsDirectoryOwnerUid = 0;
config.workspaceJobsDirectoryOwnerGid = 0;
config.workspaceJobsParallelLimit = 5;
config.workspaceMainZipsDirectory = '/workspace_main_zips';
config.workspaceHostZipsDirectory = '/workspace_host_zips';
config.workspaceHeartbeatIntervalSec = 60;
config.workspaceHeartbeatTimeoutSec = 10 * 60;
config.workspaceLaunchedTimeoutSec = 12 * 60 * 60;
config.workspaceLaunchedTimeoutWarnSec = 15 * 60;
config.workspaceInLaunchingTimeoutSec = 30 * 60;
config.workspaceLaunchingRetryIntervalSec = 10;
config.workspaceLaunchingRetryAttempts = 60;
config.workspaceHostFileWatchIntervalSec = 5;
config.workspaceHostForceUploadIntervalSec = 10 * 60;
config.workspaceHostPruneContainersSec = 60;
config.workspaceHostMinPortRange = 1024;
config.workspaceHostMaxPortRange = 45000; /* Docker on Windows gives issues with ports above this, so limit it just to be safe */
config.workspaceHostMaxPortAllocationAttempts = 0; /* Set to a positive integer to limit the number of attempts */
config.workspaceEnable = true; /* Enable or disable workspaces creation for tests */
config.workspaceCloudWatchName = 'workspaces_local_dev';
config.workspaceLoadCapacityFactor = 1.3;
config.workspaceLoadHostCapacity = 40; /* Desired number of average workspaces per host */
config.workspaceLoadLaunchTemplateId = null;
config.workspaceLoadLaunchTag = 'workspace-host';
config.workspaceHostUnhealthyTimeoutSec = 12 * 60 * 60;
config.workspaceHostLaunchTimeoutSec = 10 * 60;
config.workspaceUrlRewriteCacheMaxAgeSec = 60 * 60;
config.workspacePercentMessageRateLimitSec = 1;

config.chunksS3Bucket = 'chunks';
config.chunksGenerator = false; /* Should we generate chunks? */
config.chunksConsumer = false; /* Will this server consume chunks? */
config.chunksMaxParallelDownload = 20;
config.chunksMaxParallelUpload = 20;
config.attachedFilesDialogEnabled = true;
config.devMode = false;

// This will be populated by `lib/aws.js` later
config.awsServiceGlobalOptions = {};
>>>>>>> 3e85559e

const azure = {
    // Required
    azureIdentityMetadata: 'https://login.microsoftonline.com/common/.well-known/openid-configuration',
    // azureIdentityMetadata: 'https://login.microsoftonline.com/<tenant_name>.onmicrosoft.com/.well-known/openid-configuration',
    // or equivalently: 'https://login.microsoftonline.com/<tenant_guid>/.well-known/openid-configuration'
    //
    // or you can use the common endpoint
    // 'https://login.microsoftonline.com/common/.well-known/openid-configuration'
    // To use the common endpoint, you have to either set `validateIssuer` to false, or provide the `issuer` value.

    // Required, the client ID of your app in AAD
    azureClientID: '<your_client_id>',

    // Required, must be 'code', 'code id_token', 'id_token code' or 'id_token'
    azureResponseType: 'code id_token',

    // Required
    azureResponseMode: 'form_post',

    // Required, the reply URL registered in AAD for your app
    azureRedirectUrl: 'http://localhost:3000/auth/openid/return',

    // Required if we use http for redirectUrl
    azureAllowHttpForRedirectUrl: false,

    // Required if `responseType` is 'code', 'id_token code' or 'code id_token'.
    // If app key contains '\', replace it with '\\'.
    azureClientSecret: '<your_client_secret>',

    // Required to set to false if you don't want to validate issuer
    azureValidateIssuer: false,

    // Required if you want to provide the issuer(s) you want to validate instead of using the issuer from metadata
    azureIssuer: null,

    // Required to set to true if the `verify` function has 'req' as the first parameter
    azurePassReqToCallback: false,

    // Recommended to set to true. By default we save state in express session, if this option is set to true, then
    // we encrypt state and save it in cookie instead. This option together with { session: false } allows your app
    // to be completely express session free.
    azureUseCookieInsteadOfSession: true,

    // Required if `useCookieInsteadOfSession` is set to true. You can provide multiple set of key/iv pairs for key
    // rollover purpose. We always use the first set of key/iv pair to encrypt cookie, but we will try every set of
    // key/iv pair to decrypt cookie. Key can be any string of length 32, and iv can be any string of length 12.
    azureCookieEncryptionKeys: [
        { 'key': '12345678901234567890123456789012', 'iv': '123456789012' },
        { 'key': 'abcdefghijklmnopqrstuvwxyzabcdef', 'iv': 'abcdefghijkl' },
    ],

    // Optional. The additional scope you want besides 'openid', for example: ['email', 'profile'].
    azureScope: null,

    // Optional, 'error', 'warn' or 'info'
    azureLoggingLevel: 'warn',

    // Optional. The lifetime of nonce in session or cookie, the default value is 3600 (seconds).
    azureNonceLifetime: null,

    // Optional. The max amount of nonce saved in session or cookie, the default value is 10.
    azureNonceMaxAmount: 5,

    // Optional. The clock skew allowed in token validation, the default value is 300 seconds.
    azureClockSkew: null,

    // Optional.
    // If you want to get access_token for a specific resource, you can provide the resource here; otherwise,
    // set the value to null.
    // Note that in order to get access_token, the responseType must be 'code', 'code id_token' or 'id_token code'.
    azureResourceURL: 'https://graph.windows.net',

    // The url you need to go to destroy the session with AAD
    azureDestroySessionUrl: 'https://login.microsoftonline.com/common/oauth2/logout?post_logout_redirect_uri=http://localhost:3000',
};

_.assign(config, azure);

config.loadConfig = function(file) {
    if (fs.existsSync(file)) {
        const fileConfig = jsonLoad.readJSONSyncOrDie(file, schemas.serverConfig);
        _.assign(config, fileConfig);
    } else {
        logger.info(file + ' not found, using default configuration');
    }
};

config.loadConfigAsync = async (file) => {
    let exists;
    try {
        exists = await fs.promises.stat(file);
    } catch (_err) {
        exists = false;
    }

    if (exists) {
        try {
            const fileConfig = await jsonLoad.readJSONAsync(file);
            await jsonLoad.validateJSONAsync(fileConfig, schemas.serverConfig);
            _.assign(config, fileConfig);
        } catch (err) {
            logger.error(err);
            process.exit(1);
        }
    } else {
        logger.info(file + ' not found, using default configuration');
    }
};

config.setLocals = (locals) => {
    locals.homeUrl = config.homeUrl;
    locals.urlPrefix = config.urlPrefix;
    locals.plainUrlPrefix = config.urlPrefix;
    locals.navbarType = 'plain';
    locals.devMode = config.devMode;
    locals.is_administrator = false;
};

/* Some helper functions to access the 'config' table in the database */
config.getDBConfigValueAsync = async function(key, defaultVal) {
    const result = await sqldb.callAsync('config_select', [key]);
    if (result.rows.length == 0) {
        return defaultVal;
    } else {
        return result.rows[0].value;
    }
};
config.getDBConfigValue = callbackify(config.getDBConfigValueAsync);

config.setDBConfigValueAsync = async function(key, value) {
    await sqldb.queryOneRowAsync(sql.set_value, {key, value});
};
config.setDBConfigValue = callbackify(config.setDBConfigValueAsync);

config.removeDBConfigValueAsync = async function(key) {
    await sqldb.queryAsync(sql.remove_key, {key});
};
config.removeDBConfigValue = callbackify(config.removeDBConfigValueAsync);<|MERGE_RESOLUTION|>--- conflicted
+++ resolved
@@ -132,18 +132,6 @@
 config.questionRenderCacheType = 'none'; // One of none, redis, memory
 config.hasLti = false;
 config.ltiRedirectUrl = null;
-<<<<<<< HEAD
-config.filesRoot = null;
-config.courseDirs = [];
-config.courseDirsHost = {};
-
-// TODO add these to config schema
-// 'native' is used when PrairieLearn is executing natively and running workers in separate containers
-// 'internal' is used when PrairieLearn is directly executing Python code
-// 'container' is used when PrairieLearn is running in a container and launching other containers for workers
-/** @type {'native' | 'internal' | 'container'} */
-config.workersExecutionMode = 'internal';
-=======
 config.filesRoot = '/files';
 config.trustProxy = false; /* Set this to a value from (https://expressjs.com/en/4x/api.html#trust.proxy.options.table) if we're behind a proxy */
 config.workspaceS3Bucket = 'workspaces';
@@ -189,9 +177,18 @@
 config.attachedFilesDialogEnabled = true;
 config.devMode = false;
 
+
+// TODO add these to config schema
+// 'native' is used when PrairieLearn is executing natively and running workers in separate containers
+// 'internal' is used when PrairieLearn is directly executing Python code
+// 'container' is used when PrairieLearn is running in a container and launching other containers for workers
+/** @type {'native' | 'internal' | 'container'} */
+config.workersExecutionMode = 'internal';
+config.courseDirs = [];
+config.courseDirsHost = {};
+
 // This will be populated by `lib/aws.js` later
 config.awsServiceGlobalOptions = {};
->>>>>>> 3e85559e
 
 const azure = {
     // Required
