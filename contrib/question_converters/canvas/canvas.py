import argparse
import json
import os
from collections import OrderedDict
from typing import Any

import requests


class Canvas:
    def __init__(self) -> None:
        with open(os.path.join(os.path.dirname(__file__), "config.json")) as config:
            self.config = json.load(config)
        self.token = self.config["access_token"]
        self.api_url = self.config["api_url"]
        self.token_header = {"Authorization": f"Bearer {self.token}"}

    @staticmethod
    def add_arguments(
        parser: argparse.ArgumentParser,
        *,
        course: bool = True,
        quiz: bool = False,
<<<<<<< HEAD
        assignment: bool = False,
    ):
        """docstring"""

=======
    ) -> None:
>>>>>>> 2d7ddd78
        parser.add_argument(
            "-d", "--debug", action="store_true", help="Enable debugging mode"
        )
        if course:
            parser.add_argument("-c", "--course", type=int, help="Course ID")
        if quiz:
            parser.add_argument("-q", "--quiz", type=int, help="Quiz ID")

<<<<<<< HEAD
    def request(self, request: str, *, stop_at_first: bool = False):
        """docstring"""
        retval = []
=======
    def request(self, request: str, *, stop_at_first: bool = False) -> list[Any]:
        retval: list[Any] = []
>>>>>>> 2d7ddd78
        response = requests.get(self.api_url + request, headers=self.token_header)
        while True:
            response.raise_for_status()
            retval.append(response.json())
            if (
                stop_at_first
                or "current" not in response.links
                or "last" not in response.links
                or response.links["current"]["url"] == response.links["last"]["url"]
            ):
                break
            response = requests.get(
                response.links["next"]["url"], headers=self.token_header
            )
        return retval

<<<<<<< HEAD
    def put(self, url: str, data: Any):
        """docstring"""
        response = requests.put(
            self.api_url + url, json=data, headers=self.token_header
        )
        response.raise_for_status()
        if response.status_code == 204:
            return None
        return response.json()

    def post(self, url: str, data: Any):
        """docstring"""
        response = requests.post(
            self.api_url + url, json=data, headers=self.token_header
        )
        response.raise_for_status()
        if response.status_code == 204:
            return None
        return response.json()

    def delete(self, url: str):
        """docstring"""
        response = requests.delete(self.api_url + url, headers=self.token_header)
        response.raise_for_status()
        if response.status_code == 204:
            return None
        return response.json()

    def courses(self):
        """docstring"""
        courses = []
=======
    def courses(self) -> list[dict[str, Any]]:
        courses: list[dict[str, Any]] = []
>>>>>>> 2d7ddd78
        for result in self.request("/courses?include[]=term&state[]=available"):
            courses.extend(result)
        return courses

<<<<<<< HEAD
    def course(self, course_id: str):
        """docstring"""
        if course_id:
            for course in self.request(f"/courses/{course_id}?include[]=term"):
                return Course(course)

        courses = self.courses()
        for index, course in enumerate(courses):
            term = course.get("term", {}).get("name", "NO TERM")
            course_code = course.get("course_code", "UNKNOWN COURSE")
            print(f"{index:2}: {course['id']:7} - {term:10} / {course_code}")
        course_index = int(input("Which course? "))
        return Course(courses[course_index])
=======
    def course(self, course_id: str | None) -> "Course":
        if course_id:
            for course in self.request(f"/courses/{course_id}?include[]=term"):
                return Course(course)
>>>>>>> 2d7ddd78

        courses = self.courses()
        for index, course in enumerate(courses):
            term = course.get("term", {}).get("name", "NO TERM")
            course_code = course.get("course_code", "UNKNOWN COURSE")
            print(f"{index:2}: {course['id']:7} - {term:10} / {course_code}")
        course_index = int(input("Which course? "))
        return Course(courses[course_index])


class Course(Canvas):
<<<<<<< HEAD
    """Course"""

    def __init__(self, course_data: Any):
=======
    def __init__(self, course_data: dict[str, Any]) -> None:
>>>>>>> 2d7ddd78
        super().__init__()
        self.data = course_data
        self.id = course_data["id"]
        self.url_prefix = f"/courses/{self.id}"

<<<<<<< HEAD
    def __getitem__(self, index: int):
        return self.data[index]

    def pages(self):
        pages = []
        for result in self.request(f"{self.url_prefix}/pages"):
            # Per https://canvas.instructure.com/doc/api/pages.html#Page,
            # the body is omitted from listing queries. So, we must query
            # individually for each page.
            for page_data in result:
                new_page_datas = self.request(
                    f"{self.url_prefix}/pages/{page_data['url']}"
                )
                if len(new_page_datas) == 1:
                    pages.append(Page(self, new_page_datas[0]))
                elif len(new_page_datas) == 0:
                    # Page not found
                    return None
                else:
                    # Too many pages found
                    return None
        return pages
=======
    def __getitem__(self, key: str) -> Any:
        """Returns the specified key from the course data."""
        return self.data[key]
>>>>>>> 2d7ddd78

    def quizzes(self) -> list["Quiz"]:
        quizzes: list[Quiz] = []
        for result in self.request(f"{self.url_prefix}/quizzes"):
            quizzes += [
                Quiz(self, quiz) for quiz in result if quiz["quiz_type"] == "assignment"
            ]
        return quizzes

<<<<<<< HEAD
    def quiz(self, quiz_id):
        """docstring"""
        if quiz_id:
            for quiz in self.request(f"{self.url_prefix}/quizzes/{quiz_id}"):
                return Quiz(self, quiz)

        quizzes = self.quizzes()
        for index, quiz in enumerate(quizzes):
            print(f"{index:2}: {quiz['id']:7} - {quiz['title']}")
        quiz_index = int(input("Which quiz? "))
        return quizzes[quiz_index]

    def assignments(self):
        """docstring"""
        assignments = []
        for result in self.request(f"{self.url_prefix}/assignments"):
            assignments += [
                Assignment(self, assn)
                for assn in result
                if "online_quiz" not in assn["submission_types"]
            ]
        return assignments
=======
    def quiz(self, quiz_id: str | None) -> "Quiz":
        if quiz_id:
            for quiz in self.request(f"{self.url_prefix}/quizzes/{quiz_id}"):
                return Quiz(self, quiz)
>>>>>>> 2d7ddd78

        quizzes = self.quizzes()
        for index, quiz in enumerate(quizzes):
            print(f"{index:2}: {quiz['id']:7} - {quiz['title']}")
        quiz_index = int(input("Which quiz? "))
        return quizzes[quiz_index]


class CourseSubObject(Canvas):
    # If not provided, the request_param_name defaults to the lower-cased class name.
    def __init__(
        self,
        parent: "Course | CourseSubObject",
        route_name: str,
        data: dict[str, Any],
        id_field: str = "id",
        request_param_name: str | None = None,
    ) -> None:
        super().__init__()

        self.parent = parent
        self.data = data
        self.id_field = id_field
        self.id = self.compute_id()
        self.route_name = route_name
        self.url_prefix = self.compute_url_prefix()
        if not request_param_name:
            request_param_name = type(self).__name__.lower()
        self.request_param_name = request_param_name

    def get_course(self) -> Course:
        if isinstance(self.parent, Course):
            return self.parent
        else:
            return self.parent.get_course()

    def compute_id(self) -> str:
        return self.data[self.id_field]

    def compute_base_url(self) -> str:
        return f"{self.parent.url_prefix}/{self.route_name}"

    def compute_url_prefix(self) -> str:
        return f"{self.compute_base_url()}/{self.id}"

    def __getitem__(self, index: str) -> Any:
        """Returns the specified key from the object data."""
        return self.data[index]


class Quiz(CourseSubObject):
    def __init__(self, course: Course, quiz_data: dict[str, Any]) -> None:
        super().__init__(course, "quizzes", quiz_data)

    def question_group(self, group_id: str | None) -> dict[str, Any] | None:
        if not group_id:
            return None
        for group in self.request(f"{self.url_prefix}/groups/{group_id}"):
            return group
        return None

    def questions(self) -> tuple[dict[str, dict[str, Any]], dict[str, dict[str, Any]]]:
        questions: dict[str, dict[str, Any]] = {}
        groups: dict[str, dict[str, Any]] = {}
        i = 1
        for result in self.request(f"{self.url_prefix}/questions?per_page=100"):
            for question in result:
                if question["quiz_group_id"] in groups:
                    group = groups[question["quiz_group_id"]]
                else:
                    group = self.question_group(question["quiz_group_id"])
                    if group:
                        groups[question["quiz_group_id"]] = group

                if group:
                    question["points_possible"] = group["question_points"]
                    question["position"] = group["position"]
                else:
                    question["position"] = i
                    i += 1
                questions[question["id"]] = question

        for grp in groups.values():
            if not grp:
                continue

            for question in [
                q
                for q in questions.values()
                if q["position"] >= grp["position"] and q["quiz_group_id"] is None
            ]:
                question["position"] += 1

        return (
            OrderedDict(sorted(questions.items(), key=lambda t: t[1]["position"])),
            OrderedDict(sorted(groups.items(), key=lambda t: t[1]["position"])),
        )<|MERGE_RESOLUTION|>--- conflicted
+++ resolved
@@ -21,14 +21,7 @@
         *,
         course: bool = True,
         quiz: bool = False,
-<<<<<<< HEAD
-        assignment: bool = False,
-    ):
-        """docstring"""
-
-=======
     ) -> None:
->>>>>>> 2d7ddd78
         parser.add_argument(
             "-d", "--debug", action="store_true", help="Enable debugging mode"
         )
@@ -37,14 +30,8 @@
         if quiz:
             parser.add_argument("-q", "--quiz", type=int, help="Quiz ID")
 
-<<<<<<< HEAD
-    def request(self, request: str, *, stop_at_first: bool = False):
-        """docstring"""
-        retval = []
-=======
     def request(self, request: str, *, stop_at_first: bool = False) -> list[Any]:
         retval: list[Any] = []
->>>>>>> 2d7ddd78
         response = requests.get(self.api_url + request, headers=self.token_header)
         while True:
             response.raise_for_status()
@@ -61,49 +48,13 @@
             )
         return retval
 
-<<<<<<< HEAD
-    def put(self, url: str, data: Any):
-        """docstring"""
-        response = requests.put(
-            self.api_url + url, json=data, headers=self.token_header
-        )
-        response.raise_for_status()
-        if response.status_code == 204:
-            return None
-        return response.json()
-
-    def post(self, url: str, data: Any):
-        """docstring"""
-        response = requests.post(
-            self.api_url + url, json=data, headers=self.token_header
-        )
-        response.raise_for_status()
-        if response.status_code == 204:
-            return None
-        return response.json()
-
-    def delete(self, url: str):
-        """docstring"""
-        response = requests.delete(self.api_url + url, headers=self.token_header)
-        response.raise_for_status()
-        if response.status_code == 204:
-            return None
-        return response.json()
-
-    def courses(self):
-        """docstring"""
-        courses = []
-=======
     def courses(self) -> list[dict[str, Any]]:
         courses: list[dict[str, Any]] = []
->>>>>>> 2d7ddd78
         for result in self.request("/courses?include[]=term&state[]=available"):
             courses.extend(result)
         return courses
 
-<<<<<<< HEAD
-    def course(self, course_id: str):
-        """docstring"""
+    def course(self, course_id: str | None) -> "Course":
         if course_id:
             for course in self.request(f"/courses/{course_id}?include[]=term"):
                 return Course(course)
@@ -115,63 +66,18 @@
             print(f"{index:2}: {course['id']:7} - {term:10} / {course_code}")
         course_index = int(input("Which course? "))
         return Course(courses[course_index])
-=======
-    def course(self, course_id: str | None) -> "Course":
-        if course_id:
-            for course in self.request(f"/courses/{course_id}?include[]=term"):
-                return Course(course)
->>>>>>> 2d7ddd78
-
-        courses = self.courses()
-        for index, course in enumerate(courses):
-            term = course.get("term", {}).get("name", "NO TERM")
-            course_code = course.get("course_code", "UNKNOWN COURSE")
-            print(f"{index:2}: {course['id']:7} - {term:10} / {course_code}")
-        course_index = int(input("Which course? "))
-        return Course(courses[course_index])
 
 
 class Course(Canvas):
-<<<<<<< HEAD
-    """Course"""
-
-    def __init__(self, course_data: Any):
-=======
     def __init__(self, course_data: dict[str, Any]) -> None:
->>>>>>> 2d7ddd78
         super().__init__()
         self.data = course_data
         self.id = course_data["id"]
         self.url_prefix = f"/courses/{self.id}"
 
-<<<<<<< HEAD
-    def __getitem__(self, index: int):
-        return self.data[index]
-
-    def pages(self):
-        pages = []
-        for result in self.request(f"{self.url_prefix}/pages"):
-            # Per https://canvas.instructure.com/doc/api/pages.html#Page,
-            # the body is omitted from listing queries. So, we must query
-            # individually for each page.
-            for page_data in result:
-                new_page_datas = self.request(
-                    f"{self.url_prefix}/pages/{page_data['url']}"
-                )
-                if len(new_page_datas) == 1:
-                    pages.append(Page(self, new_page_datas[0]))
-                elif len(new_page_datas) == 0:
-                    # Page not found
-                    return None
-                else:
-                    # Too many pages found
-                    return None
-        return pages
-=======
     def __getitem__(self, key: str) -> Any:
         """Returns the specified key from the course data."""
         return self.data[key]
->>>>>>> 2d7ddd78
 
     def quizzes(self) -> list["Quiz"]:
         quizzes: list[Quiz] = []
@@ -181,35 +87,10 @@
             ]
         return quizzes
 
-<<<<<<< HEAD
-    def quiz(self, quiz_id):
-        """docstring"""
-        if quiz_id:
-            for quiz in self.request(f"{self.url_prefix}/quizzes/{quiz_id}"):
-                return Quiz(self, quiz)
-
-        quizzes = self.quizzes()
-        for index, quiz in enumerate(quizzes):
-            print(f"{index:2}: {quiz['id']:7} - {quiz['title']}")
-        quiz_index = int(input("Which quiz? "))
-        return quizzes[quiz_index]
-
-    def assignments(self):
-        """docstring"""
-        assignments = []
-        for result in self.request(f"{self.url_prefix}/assignments"):
-            assignments += [
-                Assignment(self, assn)
-                for assn in result
-                if "online_quiz" not in assn["submission_types"]
-            ]
-        return assignments
-=======
     def quiz(self, quiz_id: str | None) -> "Quiz":
         if quiz_id:
             for quiz in self.request(f"{self.url_prefix}/quizzes/{quiz_id}"):
                 return Quiz(self, quiz)
->>>>>>> 2d7ddd78
 
         quizzes = self.quizzes()
         for index, quiz in enumerate(quizzes):
