--- conflicted
+++ resolved
@@ -1,31 +1,28 @@
 div.pl-order-blocks-right {
   /* This style applies to the DIV that holds each dropzone column */
-  /* This particular style renders the dropzones in a single row horizontally */ 
+  /* This particular style renders the dropzones in a single row horizontally */
   width: calc(50% - 16px);
   margin: 8px
 }
 
 div.pl-order-blocks-bottom {
   /* This style applies to the DIV that holds each dropzone column */
-  /* This particular style renders the dropzones in a single column vertically */ 
+  /* This particular style renders the dropzones in a single column vertically */
   width: 100%;
   margin: 8px;
 }
 
-<<<<<<< HEAD
 li.pl-order-blocks-code {
   list-style-type: none;
 }
 
-=======
->>>>>>> c3420c3c
 ul.pl-order-blocks-connected-sortable li:hover{
   cursor: move; /* For UX: The answer tiles shows a 'grab' cursor on mouse over */
   outline: 2px solid blue;
   outline-offset: -2px;
 }
 
-li.ui-state-highlight { 
+li.ui-state-highlight {
   /*This styling applies to the placeholder answer tile that appears when the user is dragging */
   border: none !important;
   list-style-type: none;
@@ -84,6 +81,6 @@
   display: block;
   box-shadow: 2px #888888;
   border-radius: 4px;
-  background-color: #eeeeee; 
+  background-color: #eeeeee;
   border: 1px solid #9e9e9e;
 }
