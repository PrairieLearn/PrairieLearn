--- conflicted
+++ resolved
@@ -1,11 +1,6 @@
 from typing import Mapping, Optional, Iterable
 from collections import Counter
-<<<<<<< HEAD
-from typing import Mapping, Optional, Iterable
-import networkx as nx  # type: ignore
-=======
 import networkx as nx
->>>>>>> 5eafcebc
 import itertools
 
 
@@ -89,11 +84,7 @@
     return all(u in cover or v in cover for u, v in G.edges)
 
 
-<<<<<<< HEAD
 def lcs_partial_credit(order: list[str], depends_graph: Mapping[str, list[str]], group_belonging: Mapping[str, Optional[int]]) -> int:
-=======
-def lcs_partial_credit(order: list[str], depends_graph: Mapping[str, list[str]]) -> int:
->>>>>>> 5eafcebc
     """Computes the number of edits required to change the student solution into a correct solution using
     largest common subsequence edit distance (allows only additions and deletions, not replacing).
     The naive solution would be to enumerate all topological sorts, then get the edit distance to each of them,
@@ -131,7 +122,6 @@
 
         seen.add(node)
 
-<<<<<<< HEAD
     for i in range(len(order)):
         for j in range(i + 2, len(order)):
             node1, node2 = order[i], order[j]
@@ -141,38 +131,21 @@
                 for node in order[i:j+1]:
                     problematic_subgraph.add_node(node)
 
-    print("subgraph size: ", problematic_subgraph.number_of_nodes())
 
     if problematic_subgraph.number_of_nodes() == 0:
         mvc_size = 0
     else:
-        mvc_size = len(problematic_subgraph) - 1
-        for i in range(1, len(problematic_subgraph) - 1):
+        mvc_size = problematic_subgraph.number_of_nodes() - 1
+        for i in range(1, problematic_subgraph.number_of_nodes() - 1):
             for subset in itertools.combinations(problematic_subgraph, i):
                 new_order = [x for x in order if x in subset]
                 new_group_belonging = {key: group_belonging[key] for key in new_order}
                 if is_vertex_cover(problematic_subgraph, subset) and len(new_order) == check_grouping(new_order, new_group_belonging):
                     mvc_size = len(subset)
                     break
-            if mvc_size < len(problematic_subgraph) - 1:
-                break
-
-    deletions_needed = distractors + mvc_size
-    print(deletions_needed)
-=======
-    if problematic_subgraph.number_of_nodes() == 0:
-        mvc_size = 0
-    else:
-        mvc_size = problematic_subgraph.number_of_nodes() - 1
-        for i in range(1, problematic_subgraph.number_of_nodes() - 1):
-            for subset in itertools.combinations(problematic_subgraph, i):
-                if is_vertex_cover(problematic_subgraph, subset):
-                    mvc_size = len(subset)
-                    break
             if mvc_size < problematic_subgraph.number_of_nodes() - 1:
                 break
 
     deletions_needed = distractors + mvc_size
->>>>>>> 5eafcebc
     insertions_needed = len(depends_graph.keys()) - (len(order) - deletions_needed)
     return deletions_needed + insertions_needed