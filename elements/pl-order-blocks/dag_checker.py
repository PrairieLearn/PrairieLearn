--- conflicted
+++ resolved
@@ -1,12 +1,7 @@
+from typing import Mapping, Optional, Iterable
 from collections import Counter
-<<<<<<< HEAD
-from typing import Mapping, Optional, Iterable
-import networkx as nx  # type: ignore
+import networkx as nx
 import itertools
-=======
-from typing import Mapping, Optional
-import networkx as nx
->>>>>>> 9129824f
 
 
 def check_topological_sorting(order: list[str], graph: nx.DiGraph) -> int:
