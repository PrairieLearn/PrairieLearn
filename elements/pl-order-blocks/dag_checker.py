--- conflicted
+++ resolved
@@ -83,11 +83,7 @@
     return all(u in cover or v in cover for u, v in G.edges)
 
 
-<<<<<<< HEAD
-def lcs_partial_credit(order: list[str], depends_graph: Mapping[str, list[str]], group_belonging: Mapping[str, Optional[int]]) -> int:
-=======
-def lcs_partial_credit(order, depends_graph):
->>>>>>> 90049a27
+def lcs_partial_credit(order, depends_graph, group_belonging):
     """Computes the number of edits required to change the student solution into a correct solution using
     largest common subsequence edit distance (allows only additions and deletions, not replacing).
     The naive solution would be to enumerate all topological sorts, then get the edit distance to each of them,
