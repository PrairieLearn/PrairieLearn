--- conflicted
+++ resolved
@@ -69,31 +69,6 @@
     return graph
 
 
-<<<<<<< HEAD
-def add_edges_for_groups(graph, group_belonging, group_depends):
-    groups = {group: [tag for tag in group_belonging if group_belonging[tag] == group] for group in set(group_belonging.values())}
-    groups.pop(None, None)
-    if not validate_grouping(graph, group_belonging):
-        raise Exception('Blocks within in a `pl-block-group` are not allowed to depend on blocks outside their group.')
-
-    # if a group G depends on a block B, all blocks in the group G should depend on block B
-    for group_tag in groups:
-        for dependency in group_depends[group_tag]:
-            for node in groups[group_tag]:
-                graph.add_edge(dependency, node)
-
-    # if a block B depends on a group G, block B should depend on all blocks in G
-    for node in graph.nodes():
-        for depends, _ in deepcopy(graph.in_edges(node)):
-            if depends in groups:
-                graph.add_edges_from((tag, node) for tag in groups[depends])
-
-    for group in groups:
-        graph.remove_node(group)
-
-
-def grade_dag(submission, depends_graph, group_belonging, group_depends):
-=======
 def add_edges_for_groups(graph, group_belonging):
     groups = {group: [tag for tag in group_belonging if group_belonging[tag] == group] for group in set(group_belonging.values()) if group is not None}
     if not validate_grouping(graph, group_belonging):
@@ -116,7 +91,6 @@
 
 
 def grade_dag(submission, depends_graph, group_belonging):
->>>>>>> df80443b
     """In order for a student submission to a DAG graded question to be deemed correct, the student
     submission must be a topological sort of the DAG and blocks which are in the same pl-block-group
     as one another must all appear contiguously.
@@ -127,11 +101,7 @@
     and the length of any correct solution
     """
     graph = dag_to_nx(depends_graph)
-<<<<<<< HEAD
-    add_edges_for_groups(graph, group_belonging, group_depends)
-=======
     add_edges_for_groups(graph, group_belonging)
->>>>>>> df80443b
 
     if not nx.is_directed_acyclic_graph(graph):
         raise Exception('Dependency between blocks does not form a Directed Acyclic Graph; Problem unsolvable.')
@@ -171,11 +141,7 @@
     :return: edit distance from the student submission to some correct solution
     """
     graph = dag_to_nx(depends_graph)
-<<<<<<< HEAD
-    add_edges_for_groups(graph, group_belonging, group_depends)
-=======
     add_edges_for_groups(graph, group_belonging)
->>>>>>> df80443b
     trans_clos = nx.algorithms.dag.transitive_closure(graph)
 
     # if node1 must occur before node2 in any correct solution, but node2 occurs before
