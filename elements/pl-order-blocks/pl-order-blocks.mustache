{{#question}}
    <div class="row">
        <div class="column {{dropzone_layout}}">
            <ul class="list-group-item list-group-item-primary header">
                <li><strong>{{source-header}}</strong>
                    <a role="button" class="btn btn-link btn-sm disabled" data-toggle="popover">
                        <i class="fa fa-question-circle" aria-hidden="true" style="visibility: hidden;"></i>
                    </a>
                </li>
            </ul>
            <ul id="{{answer_name}}-options" name="{{answer_name}}" class="pl-order-blocks-connected-sortable {{inline}}" indent={{max_indent}}>
                {{#options}}
                    <li class="list-group-item shadow" uuid="{{uuid}}" string="{{inner_html}}">{{inner_html}}</li>
                {{/options}}
            </ul>
        </div>
            <div class="column {{dropzone_layout}}">
                <ul class="list-group-item list-group-item-primary header">
                    <li><strong>{{solution-header}}</strong>
                        <a role="button" class="btn btn-light btn-sm" data-toggle="popover" data-html="true" title="Order Blocks" data-content="{{help_text}}" data-trigger="focus" tabindex="0">
                        <i class="fa fa-question-circle" aria-hidden="true"></i>
                    </a>
                    </li>
                </ul>
                <ul id="{{answer_name}}-dropzone" name="{{answer_name}}" class="list-group pl-order-blocks-connected-sortable dropzone {{check_indentation}}" indent={{max_indent}}>
                    {{#submission_dict}}
                        <li uuid="{{uuid}}" string="{{inner_html}}" style='margin-left: {{indent}}px;' class="list-group-item shadow">{{inner_html}}</li>
                    {{/submission_dict}}
                </ul>
            </div>
        </div>
    <input id="{{answer_name}}-input" type="hidden" name="{{answer_name}}-input" value=""/>

{{/question}}

{{#submission}}
    {{^parse-error}}
<<<<<<< HEAD
        <div style="margin-bottom: 5px;"><strong>Your answer: </strong>
        {{#student_submission}}
        		<p class="answer_block"> {{text}} </p>
        {{/student_submission}}
        {{#perfect_score}}
            <span class="badge {{color}}"><i class="fa fa-check" aria-hidden="true"></i> 100%</span>
        {{/perfect_score}}
        {{^perfect_score}}
                <span class="badge {{color}}"><i class="fa fa-times" aria-hidden="true"></i>
        {{score}}%</span> {{{feedback}}}
        {{/perfect_score}}
        </div>
=======
    <div class="submission_container">
        <ul class="list-group submission_header">
            <li class="list-group-item"><strong>Your answer: </strong>
        {{#correct}}
            <span class="badge badge-success"><i class="fa fa-check" aria-hidden="true"></i> 100%</span>
        {{/correct}}
        {{#partially_correct}}
            <span class="badge badge-warning"><i class="fa fa-times" aria-hidden="true"></i>{{partially_correct}}%</span>{{feedback}}
        {{/partially_correct}}
        {{#incorrect}}
            <span class="badge badge-danger"><i class="fa fa-times" aria-hidden="true"></i> 0%</span>{{feedback}}
        {{/incorrect}}
            </li>
        </ul>
        <ul class="list-group submission_table">
            {{#student_submission}}
            	<li class="list-group-item">{{inner_html}}</li>
            {{/student_submission}}
        </ul>
>>>>>>> ba6ff50d
    {{/parse-error}}

    {{#parse-error}}
        <strong>Your answer: </strong>
        <div id="pl-order-blocks" class="d-inline-block">
            <span class="badge text-danger badge-invalid"><i class="fa fa-exclamation-triangle" aria-hidden="true"></i> Invalid</span>
            <a role="button" class="btn btn-sm btn-secondary small border" data-placement="auto" data-trigger="focus" data-toggle="popover" data-html="true" style="margin-left: 5px" title="Format Error" tabindex="0" data-content="{{parse-error}}"> Why <i class="fa fa-question-circle" aria-hidden="true"></i></a>
        </div>
    {{/parse-error}}
    </div>
{{/submission}}

{{#true_answer}}
    <div class="true_answer_container">
        <ul class="list-group">
            <li class="list-group-item list-group-item-success"><strong>Correct answer ({{grading_mode}}{{check_indentation}}):</strong></li>
        </ul>
        <ul class="list-group answer_table">
        {{#question_solution}}
            <li class="list-group-item">{{inner_html}}</li>
        {{/question_solution}}
        </ul>
    </div>
{{/true_answer}}<|MERGE_RESOLUTION|>--- conflicted
+++ resolved
@@ -35,20 +35,6 @@
 
 {{#submission}}
     {{^parse-error}}
-<<<<<<< HEAD
-        <div style="margin-bottom: 5px;"><strong>Your answer: </strong>
-        {{#student_submission}}
-        		<p class="answer_block"> {{text}} </p>
-        {{/student_submission}}
-        {{#perfect_score}}
-            <span class="badge {{color}}"><i class="fa fa-check" aria-hidden="true"></i> 100%</span>
-        {{/perfect_score}}
-        {{^perfect_score}}
-                <span class="badge {{color}}"><i class="fa fa-times" aria-hidden="true"></i>
-        {{score}}%</span> {{{feedback}}}
-        {{/perfect_score}}
-        </div>
-=======
     <div class="submission_container">
         <ul class="list-group submission_header">
             <li class="list-group-item"><strong>Your answer: </strong>
@@ -68,7 +54,6 @@
             	<li class="list-group-item">{{inner_html}}</li>
             {{/student_submission}}
         </ul>
->>>>>>> ba6ff50d
     {{/parse-error}}
 
     {{#parse-error}}
