--- conflicted
+++ resolved
@@ -59,38 +59,15 @@
     }
     let leftDiff = ui.position.left - ui.item.parent().position().left;
     leftDiff = (Math.round(leftDiff / TABWIDTH) * TABWIDTH);
-<<<<<<< HEAD
-
-    // leftDiff is the direction to move the MCQ answer tile, in px
-    // we limit leftDiff to be increments of TABWIDTH, whether positive or negative
-    if (currentIndent !== ''){
-        leftDiff += parseInt(currentIndent); 
-=======
     let currentIndent = ui.item[0].style.marginLeft;
     if (currentIndent !== '') {
         leftDiff += parseInt(currentIndent);
->>>>>>> 826b0360
     }
 
-<<<<<<< HEAD
-    // when the user drag a tile into the answer box for the first time
-    // the snap to grid dragging doesnt apply
-    // so we have to manually enforce "snapping the leftDiff number to the nearest grid number" here
-    var remainder = leftDiff % TABWIDTH;
-    if (remainder !== 0) {
-        // Manually snap to grid here, by rounding to the nearest multiple of TABWIDTH
-        if (remainder > (TABWIDTH / 2)){
-            leftDiff += remainder; // round towards +∞, to the next bigger multiple of TABWIDTH
-        } else {
-            leftDiff -= remainder; // round towards -∞, to the next smaller multiple of TABWIDTH
-        }
-    }
-=======
     // limit leftDiff to be in within the bounds of the drag and drop box
     // that is, at least indented 0 times, or at most indented by MAX_INDENT times
     leftDiff = Math.min(leftDiff, (TABWIDTH * MAX_INDENT));
     leftDiff = Math.max(leftDiff, 0);
->>>>>>> 826b0360
 
     ui.item[0].style.marginLeft = leftDiff + 'px';
 }
