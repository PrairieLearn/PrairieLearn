--- conflicted
+++ resolved
@@ -1,9 +1,4 @@
-<<<<<<< HEAD
-import unittest
 from dag_checker import grade_dag, lcs_partial_credit
-=======
-from dag_checker import grade_dag
->>>>>>> f74ea7b9
 
 problem_1_dag = {'1': [], '2': ['1'], '3': ['1'], '4': ['2', '3'], '5': ['1'], '6': ['2'], '7': ['4', '5', '6'], '8': [], '9': ['7', '8'], '10': ['9']}
 problem_1_groups = {str(i): None for i in range(1, 11)}
@@ -47,20 +42,7 @@
 def test_grade_dag():
     for submission, expected in zip(problem_1_submissions, problem_1_expected):
         assert grade_dag(submission, problem_1_dag, problem_1_groups) == expected
+        assert lcs_partial_credit(submission, problem_1_dag) == problem_1_expected_ed
 
-<<<<<<< HEAD
-    def test_grade_dag(self):
-        for submission, expected, expected_ed in zip(problem_1_submissions, problem_1_expected, problem_1_expected_ed):
-            self.assertEqual(grade_dag(submission, problem_1_dag, problem_1_groups), expected)
-            self.assertEqual(lcs_partial_credit(submission, problem_1_dag), expected_ed)
-
-        for submission, expected in zip(problem_2_submissions, problem_2_expected):
-            self.assertEqual(grade_dag(submission, problem_2_dag, problem_2_groups), expected)
-
-
-if __name__ == '__main__':
-    unittest.main()
-=======
     for submission, expected in zip(problem_2_submissions, problem_2_expected):
-        assert grade_dag(submission, problem_2_dag, problem_2_groups) == expected
->>>>>>> f74ea7b9
+        assert grade_dag(submission, problem_2_dag, problem_2_groups) == expected