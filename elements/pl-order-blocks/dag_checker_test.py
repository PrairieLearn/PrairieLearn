--- conflicted
+++ resolved
@@ -21,14 +21,8 @@
     4,
 ]
 
-<<<<<<< HEAD
-problem_2_dag = {'1': [], '2': ['1'], '3': ['2'], '4': [], '5': ['4'], '6': ['5'], '7': ['g1', 'g2']}
-problem_2_groups = {'1': 'g1', '2': 'g1', '3': 'g1', '4': 'g2', '5': 'g2', '6': 'g2', '7': None}
-problem_2_group_info = {'g1': [], 'g2': []}
-=======
 problem_2_dag = {'1': [], '2': ['1'], '3': ['2'], '4': [], '5': ['4'], '6': ['5'], '7': ['g1', 'g2'], 'g1': [], 'g2': []}
 problem_2_groups = {'1': 'g1', '2': 'g1', '3': 'g1', '4': 'g2', '5': 'g2', '6': 'g2', '7': None}
->>>>>>> df80443b
 problem_2_submissions = [
     ['1', '2', '3', '4', '5', '6', '7'],
     ['4', '5', '6', '1', '2', '3', '7'],
@@ -70,16 +64,6 @@
 
 def test_grade_dag():
     for submission, expected, expected_ed in zip(problem_1_submissions, problem_1_expected, problem_1_expected_ed):
-<<<<<<< HEAD
-        assert grade_dag(submission, problem_1_dag, problem_1_groups, {}) == expected
-        assert lcs_partial_credit(submission, problem_1_dag, {}, {}) == expected_ed
-
-    for submission, expected, expected_ed_no_groups, expected_ed_groups in zip(problem_2_submissions, problem_2_expected, problem_2_expected_ed_no_groups, problem_2_expected_ed_groups):
-        print(submission, expected, expected_ed_no_groups, expected_ed_groups)
-        assert grade_dag(submission, problem_2_dag, problem_2_groups, problem_2_group_info) == expected
-        assert lcs_partial_credit(submission, problem_2_dag, {}, {}) == expected_ed_no_groups
-        assert lcs_partial_credit(submission, problem_2_dag, problem_2_groups, problem_2_group_info) == expected_ed_groups
-=======
         assert grade_dag(submission, problem_1_dag, problem_1_groups) == (expected, 10)
         assert lcs_partial_credit(submission, problem_1_dag, {}) == expected_ed
 
@@ -87,17 +71,12 @@
         assert grade_dag(submission, problem_2_dag, problem_2_groups) == (expected, 7)
         assert lcs_partial_credit(submission, problem_2_dag_no_groups, {}) == expected_ed_no_groups
         assert lcs_partial_credit(submission, problem_2_dag, problem_2_groups) == expected_ed_groups
->>>>>>> df80443b
 
 
 problem_3_invalid_dag_1 = {'1': [], '2': ['1'], '3': ['2'], '4': ['1'], '5': ['4'], '6': ['g1', 'g2']}
 problem_3_invalid_dag_2 = {'1': [], '2': [], '3': ['2'], '4': [], '5': ['4'], '6': ['3', '5']}
 problem_3_invalid_dag_3 = {'1': [], '2': [], '3': ['2'], '4': [], '5': ['4', 'g1'], '6': ['g1', 'g2']}
-<<<<<<< HEAD
-problem_3_dag = {'1': [], '2': [], '3': ['2'], '4': [], '5': ['4'], '6': ['g1', 'g2']}
-=======
 problem_3_dag = {'1': [], '2': [], '3': ['2'], '4': [], '5': ['4'], '6': ['g1', 'g2'], 'g1': [], 'g2': []}
->>>>>>> df80443b
 problem_3_groups = {'1': None, '2': 'g1', '3': 'g1', '4': 'g2', '5': 'g2'}
 
 
