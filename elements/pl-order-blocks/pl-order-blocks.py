from typing import Dict, Any
import prairielearn as pl
import lxml.html
from lxml import etree
import random
import chevron
import base64
import os
import json
import math
from dag_checker import grade_dag, lcs_partial_credit

PL_ANSWER_CORRECT_DEFAULT = True
PL_ANSWER_INDENT_DEFAULT = -1
INDENTION_DEFAULT = False
MAX_INDENTION_DEFAULT = 4
SOURCE_BLOCKS_ORDER_DEFAULT = 'random'
GRADING_METHOD_DEFAULT = 'ordered'
FEEDBACK_DEFAULT = 'none'
SOURCE_HEADER_DEFAULT = 'Drag from here:'
SOLUTION_HEADER_DEFAULT = 'Construct your solution here:'
FILE_NAME_DEFAULT = 'user_code.py'
SOLUTION_PLACEMENT_DEFAULT = 'right'
INLINE_DEFAULT = False
WEIGHT_DEFAULT = 1
INDENT_OFFSET = 0
TAB_SIZE_PX = 50

FIRST_WRONG_FEEDBACK = {
    'incomplete': 'Your answer is correct so far, but it is incomplete.',
    'wrong-at-block': r"""Your answer is incorrect starting at <span style="color:red;">block number {}</span>.
        The problem is most likely one of the following:
        <ul><li> This block is not a part of the correct solution </li>
        <li> This block needs to come after a block that did not appear before it. </li>""",
    'block-group-feedback': r"""<li> You have attempted to start a new section of the answer without finishing the previous section </li></ul>"""
}


def filter_multiple_from_array(data: list[Dict[str, Any]], keys: list[str]) -> list[Dict[str, Any]]:
    return [{key: item[key] for key in keys} for item in data]


def prepare(element_html: str, data: pl.QuestionData) -> None:
    element = lxml.html.fragment_fromstring(element_html)
    answer_name = pl.get_string_attrib(element, 'answers-name')

    required_attribs = ['answers-name']
    optional_attribs = ['source-blocks-order', 'grading-method',
                        'indentation', 'source-header',
                        'solution-header', 'file-name',
                        'solution-placement', 'max-incorrect',
                        'min-incorrect', 'weight',
                        'inline', 'max-indent',
                        'feedback', 'partial-credit']

    pl.check_attribs(element, required_attribs=required_attribs, optional_attribs=optional_attribs)

    check_indentation = pl.get_boolean_attrib(element, 'indentation', INDENTION_DEFAULT)
    grading_method = pl.get_string_attrib(element, 'grading-method', GRADING_METHOD_DEFAULT)
    feedback_type = pl.get_string_attrib(element, 'feedback', FEEDBACK_DEFAULT)

    partial_credit_type = pl.get_string_attrib(element, 'partial-credit', 'default')
    if grading_method != 'dag' and partial_credit_type != 'default':
        raise Exception('You may only specify different partial credit options in the DAG grading mode.')
    elif grading_method == 'dag':
        partial_credit_type = 'lcs' if partial_credit_type == 'default' else partial_credit_type

    accepted_grading_method = ['ordered', 'unordered', 'ranking', 'dag', 'external']
    if grading_method not in accepted_grading_method:
        raise Exception('The grading-method attribute must be one of the following: ' + ', '.join(accepted_grading_method))

    if (grading_method not in ['dag', 'ranking'] and feedback_type != 'none') or \
       (grading_method in ['dag', 'ranking'] and feedback_type not in ['none', 'first-wrong']):
        raise Exception('feedback type "' + feedback_type + '" is not available with the "' + grading_method + '" grading-method.')

    if grading_method == 'dag' and partial_credit_type not in ['none', 'lcs']:
        raise Exception('partial credit type "' + partial_credit_type + '" is not available with the "' + grading_method + '" grading-method.')

    correct_answers = []
    incorrect_answers = []

    def prepare_tag(html_tags, index, group=None):
        if html_tags.tag != 'pl-answer':
            raise Exception('Any html tags nested inside <pl-order-blocks> must be <pl-answer> or <pl-block-group>. \
                Any html tags nested inside <pl-block-group> must be <pl-answer>')

        if grading_method == 'external':
            pl.check_attribs(html_tags, required_attribs=[], optional_attribs=['correct'])
        elif grading_method == 'unordered':
            pl.check_attribs(html_tags, required_attribs=[], optional_attribs=['correct', 'indent'])
        elif grading_method in ['ranking', 'ordered']:
            pl.check_attribs(html_tags, required_attribs=[], optional_attribs=['correct', 'ranking', 'indent'])
        elif grading_method == 'dag':
            pl.check_attribs(html_tags, required_attribs=[], optional_attribs=['correct', 'tag', 'depends', 'comment'])

        is_correct = pl.get_boolean_attrib(html_tags, 'correct', PL_ANSWER_CORRECT_DEFAULT)
        answer_indent = pl.get_integer_attrib(html_tags, 'indent', None)
        inner_html = pl.inner_html(html_tags)
        ranking = pl.get_integer_attrib(html_tags, 'ranking', -1)

        tag = pl.get_string_attrib(html_tags, 'tag', None)
        if grading_method == 'ranking':
            tag = str(index)
        depends = pl.get_string_attrib(html_tags, 'depends', '')
        depends = depends.strip().split(',') if depends else []

        if check_indentation is False and answer_indent is not None:
            raise Exception('<pl-answer> should not specify indentation if indentation is disabled.')

        answer_data_dict = {'inner_html': inner_html,
                            'indent': answer_indent,
                            'ranking': ranking,
                            'index': index,
                            'tag': tag,          # set by HTML with DAG grader, set internally for ranking grader
                            'depends': depends,  # only used with DAG grader
                            'group': group       # only used with DAG grader
                            }
        if is_correct:
            correct_answers.append(answer_data_dict)
        else:
            incorrect_answers.append(answer_data_dict)

    index = 0
    group_counter = 0
    for html_tags in element:  # iterate through the html tags inside pl-order-blocks
        if html_tags.tag is etree.Comment:
            continue
        elif html_tags.tag == 'pl-block-group':
            if grading_method != 'dag':
                raise Exception('Block groups only supported in the "dag" grading mode.')
            if partial_credit_type != 'none':
                raise Exception('Partial credit not yet supported in questions using block groups.')

            group_counter += 1
            for grouped_tag in html_tags:
                if html_tags.tag is etree.Comment:
                    continue
                else:
                    prepare_tag(grouped_tag, index, group_counter)
                    index += 1
        else:
            prepare_tag(html_tags, index)
            index += 1

    if pl.get_string_attrib(element, 'grading-method', GRADING_METHOD_DEFAULT) != 'external' and len(correct_answers) == 0:
        raise Exception('There are no correct answers specified for this question.')

    all_incorrect_answers = len(incorrect_answers)
    max_incorrect = pl.get_integer_attrib(element, 'max-incorrect', all_incorrect_answers)
    min_incorrect = pl.get_integer_attrib(element, 'min-incorrect', all_incorrect_answers)

    if min_incorrect > len(incorrect_answers) or max_incorrect > len(incorrect_answers):
        raise Exception('The min-incorrect or max-incorrect attribute may not exceed the number of incorrect <pl-answers>.')
    if min_incorrect > max_incorrect:
        raise Exception('The attribute min-incorrect must be smaller than max-incorrect.')

    incorrect_answers_count = random.randint(min_incorrect, max_incorrect)

    sampled_correct_answers = correct_answers
    sampled_incorrect_answers = random.sample(incorrect_answers, incorrect_answers_count)

    mcq_options = sampled_correct_answers + sampled_incorrect_answers

    source_blocks_order = pl.get_string_attrib(element, 'source-blocks-order', SOURCE_BLOCKS_ORDER_DEFAULT)
    if source_blocks_order == 'random':
        random.shuffle(mcq_options)
    elif source_blocks_order == 'ordered':
        mcq_options.sort(key=lambda a: a['index'])
    else:
        raise Exception('The specified option for the "source-blocks-order" attribute is invalid.')

    # data['params'][answer_name] = filter_keys_from_array(mcq_options, 'inner_html')
    for option in mcq_options:
        option['uuid'] = pl.get_uuid()

    data['params'][answer_name] = mcq_options
    data['correct_answers'][answer_name] = correct_answers


def render(element_html: str, data: pl.QuestionData) -> str:
    element = lxml.html.fragment_fromstring(element_html)
    answer_name = pl.get_string_attrib(element, 'answers-name')

    if data['panel'] == 'question':
        mcq_options = []
        student_previous_submission = []
        submission_indent = []
        student_submission_dict_list = []

        answer_name = pl.get_string_attrib(element, 'answers-name')
        source_header = pl.get_string_attrib(element, 'source-header', SOURCE_HEADER_DEFAULT)
        solution_header = pl.get_string_attrib(element, 'solution-header', SOLUTION_HEADER_DEFAULT)
        grading_method = pl.get_string_attrib(element, 'grading-method', GRADING_METHOD_DEFAULT)

        mcq_options = data['params'][answer_name]
        mcq_options = filter_multiple_from_array(mcq_options, ['inner_html', 'uuid'])

        if answer_name in data['submitted_answers']:
            student_previous_submission = filter_multiple_from_array(data['submitted_answers'][answer_name], ['inner_html', 'uuid', 'indent'])
            mcq_options = [opt for opt in mcq_options if opt not in filter_multiple_from_array(student_previous_submission, ['inner_html', 'uuid'])]

        for index, option in enumerate(student_previous_submission):
            submission_indent = option.get('indent', None)
            if submission_indent is not None:
                submission_indent = (int(submission_indent) * TAB_SIZE_PX) + INDENT_OFFSET
            temp = {'inner_html': option['inner_html'], 'indent': submission_indent, 'uuid': option['uuid']}
            student_submission_dict_list.append(dict(temp))

        dropzone_layout = pl.get_string_attrib(element, 'solution-placement', SOLUTION_PLACEMENT_DEFAULT)
        check_indentation = pl.get_boolean_attrib(element, 'indentation', INDENTION_DEFAULT)
        max_indent = pl.get_integer_attrib(element, 'max-indent', MAX_INDENTION_DEFAULT)
        inline_layout = pl.get_boolean_attrib(element, 'inline', INLINE_DEFAULT)

        help_text = 'Drag answer tiles into the answer area to the ' + dropzone_layout + '. '

        if grading_method == 'unordered':
            help_text += '<br>Your answer ordering does not matter. '
        elif grading_method != 'external':
            help_text += '<br>The ordering of your answer matters and is graded.'
        else:
            help_text += '<br>Your answer will be autograded; be sure to indent and order your answer properly.'

        if check_indentation:
            help_text += '<br><b>Your answer should be indented. </b> Indent your tiles by dragging them horizontally in the answer area.'

        uuid = pl.get_uuid()
        html_params = {
            'question': True,
            'answer_name': answer_name,
            'options': mcq_options,
            'source-header': source_header,
            'solution-header': solution_header,
            'submission_dict': student_submission_dict_list,
            'dropzone_layout': 'pl-order-blocks-bottom' if dropzone_layout == 'bottom' else 'pl-order-blocks-right',
            'check_indentation': 'true' if check_indentation else 'false',
            'help_text': help_text,
            'inline': 'inline' if inline_layout is True else None,
            'max_indent': max_indent,
            'uuid': uuid
        }

        with open('pl-order-blocks.mustache', 'r', encoding='utf-8') as f:
            html = chevron.render(f, html_params)
        return html

    elif data['panel'] == 'submission':
        if pl.get_string_attrib(element, 'grading-method', 'ordered') == 'external':
            return ''  # external grader is responsible for displaying results screen

        student_submission = ''
        score = None
        feedback = None
        if answer_name in data['submitted_answers']:
            student_submission = [{
                'inner_html': attempt['inner_html'],
                'indent': ((attempt['indent'] or 0) * TAB_SIZE_PX) + INDENT_OFFSET
            } for attempt in data['submitted_answers'][answer_name]]

        if answer_name in data['partial_scores']:
            score = data['partial_scores'][answer_name]['score']
            feedback = data['partial_scores'][answer_name]['feedback']

        html_params = {
            'submission': True,
            'parse-error': data['format_errors'].get(answer_name, None),
            'student_submission': student_submission,
            'feedback': feedback
        }

        if score is not None:
            try:
                score = float(score * 100)
                if score >= 100:
                    html_params['correct'] = True
                elif score > 0:
                    html_params['partially_correct'] = math.floor(score)
                else:
                    html_params['incorrect'] = True
            except Exception:
                raise ValueError('invalid score: ' + data['partial_scores'][answer_name]['score'])

        with open('pl-order-blocks.mustache', 'r', encoding='utf-8') as f:
            html = chevron.render(f, html_params)
        return html

    elif data['panel'] == 'answer':
        if pl.get_string_attrib(element, 'grading-method', 'ordered') == 'external':
            try:
                base_path = data['options']['question_path']
                file_lead_path = os.path.join(base_path, 'tests/ans.py')
                with open(file_lead_path, 'r') as file:
                    solution_file = file.read()
                return f'<pl-code language="python">{solution_file}</pl-code>'
            except FileNotFoundError:
                return 'The reference solution is not provided for this question.'

        grading_mode = pl.get_string_attrib(element, 'grading-method', 'ordered')
        if grading_mode == 'unordered':
            grading_mode = 'in any order'
        elif grading_mode == 'dag' or grading_mode == 'ranking':
            grading_mode = 'one possible correct order'
        else:
            grading_mode = 'in the specified order'
        check_indentation = pl.get_boolean_attrib(element, 'indentation', INDENTION_DEFAULT)
        indentation_message = ', with correct indentation' if check_indentation is True else None

        if answer_name in data['correct_answers']:
            question_solution = [{
                'inner_html': solution['inner_html'],
                'indent': ((solution['indent'] or 0) * TAB_SIZE_PX) + INDENT_OFFSET
            } for solution in data['correct_answers'][answer_name]]

            html_params = {
                'true_answer': True,
                'question_solution': question_solution,
                'grading_mode': grading_mode,
                'indentation_message': indentation_message
            }
            with open('pl-order-blocks.mustache', 'r', encoding='utf-8') as f:
                html = chevron.render(f, html_params)
            return html
        else:
            return ''
    else:
        raise Exception('Invalid panel type')


def parse(element_html: str, data: pl.QuestionData) -> None:
    element = lxml.html.fragment_fromstring(element_html)
    answer_name = pl.get_string_attrib(element, 'answers-name')

    answer_raw_name = answer_name + '-input'
    student_answer = data['raw_submitted_answers'].get(answer_raw_name, '[]')

    student_answer = json.loads(student_answer)
    if student_answer is None or student_answer == []:
        data['format_errors'][answer_name] = 'No answer was submitted.'
        return

    grading_mode = pl.get_string_attrib(element, 'grading-method', GRADING_METHOD_DEFAULT)
    correct_answers = data['correct_answers'][answer_name]

    if grading_mode == 'ranking':
        for answer in student_answer:
            search = next((item for item in correct_answers if item['inner_html'] == answer['inner_html']), None)
            answer['ranking'] = search['ranking'] if search is not None else None
            answer['tag'] = search['tag'] if search is not None else None
    elif grading_mode == 'dag':
        for answer in student_answer:
            search = next((item for item in correct_answers if item['inner_html'] == answer['inner_html']), None)
            answer['tag'] = search['tag'] if search is not None else None

    if pl.get_string_attrib(element, 'grading-method', 'ordered') == 'external':
        for html_tags in element:
            if html_tags.tag == 'pl-answer':
                pl.check_attribs(html_tags, required_attribs=[], optional_attribs=[])
        file_name = pl.get_string_attrib(element, 'file-name', FILE_NAME_DEFAULT)

        answer_code = ''
        for index, answer in enumerate(student_answer):
            indent = int(answer['indent'] or 0)
            answer_code += ('    ' * indent) + lxml.html.fromstring(answer['inner_html']).text_content() + '\n'

        if len(answer_code) == 0:
            data['format_errors']['_files'] = 'The submitted file was empty.'
        else:
            data['submitted_answers']['_files'] = [{'name': file_name, 'contents': base64.b64encode(answer_code.encode('utf-8')).decode('utf-8')}]

    data['submitted_answers'][answer_name] = student_answer
    if answer_raw_name in data['submitted_answers']:
        del data['submitted_answers'][answer_raw_name]


def grade(element_html: str, data: pl.QuestionData) -> None:
    element = lxml.html.fragment_fromstring(element_html)
    answer_name = pl.get_string_attrib(element, 'answers-name')

    student_answer = data['submitted_answers'][answer_name]
    grading_mode = pl.get_string_attrib(element, 'grading-method', GRADING_METHOD_DEFAULT)
    check_indentation = pl.get_boolean_attrib(element, 'indentation', INDENTION_DEFAULT)
    feedback_type = pl.get_string_attrib(element, 'feedback', FEEDBACK_DEFAULT)
    answer_weight = pl.get_integer_attrib(element, 'weight', WEIGHT_DEFAULT)
    partial_credit_type = pl.get_string_attrib(element, 'partial-credit', 'lcs')

    true_answer_list = data['correct_answers'][answer_name]

    final_score = 0
    feedback = ''
    first_wrong = -1

    if len(student_answer) == 0:
        data['format_errors'][answer_name] = 'Your submitted answer was empty.'
        return

    if check_indentation:
        student_answer_indent = [ans['indent'] for ans in student_answer]
        true_answer_indent = [ans['indent'] for ans in true_answer_list]
        for i, indent in enumerate(student_answer_indent):
            if true_answer_indent[i] != '-1' and int(indent) != true_answer_indent[i]:
                if 'tag' in student_answer[i]:
                    student_answer[i]['tag'] = None
                else:
                    student_answer[i]['inner_html'] = None

    if grading_mode == 'unordered':
        true_answer_list = filter_multiple_from_array(true_answer_list, ['uuid', 'indent', 'inner_html'])
        correct_selections = [opt for opt in student_answer if opt in true_answer_list]
        incorrect_selections = [opt for opt in student_answer if opt not in true_answer_list]
        final_score = float((len(correct_selections) - len(incorrect_selections)) / len(true_answer_list))
        final_score = max(0.0, final_score)  # scores cannot be below 0
    elif grading_mode == 'ordered':
        student_answer = [ans['inner_html'] for ans in student_answer]
        true_answer = [ans['inner_html'] for ans in true_answer_list]
        final_score = 1 if student_answer == true_answer else 0

<<<<<<< HEAD
    elif grading_mode in ['ranking', 'dag']:
=======
    elif grading_mode == 'ranking':
        ranking = filter_multiple_from_array(data['submitted_answers'][answer_name], ['ranking'])
        ranking = list(map(lambda x: x['ranking'], ranking))
        num_initial_correct = 1 + ranking.count(0)
        partial_credit = 0
        if len(ranking) != 0 and len(ranking) == len(true_answer_list):
            ranking = list(filter(lambda x: x != 0, ranking))
            for x in range(0, len(ranking) - 1):
                if int(ranking[x]) == int(ranking[x + 1]) or int(ranking[x]) + 1 == int(ranking[x + 1]):
                    num_initial_correct += 1
        else:
            num_initial_correct = 0
        num_initial_correct = max(num_initial_correct, partial_credit)
        final_score = float(num_initial_correct / len(true_answer_list))
    elif grading_mode == 'dag':
>>>>>>> 39b6628d
        order = [ans['tag'] for ans in student_answer]
        depends_graph = {}
        group_belonging = {}

        if grading_mode == 'ranking':
            true_answer = [answer['ranking'] for answer in true_answer_list]
            lines_of_rank = {}
            for i, ranking in enumerate(true_answer):
                if not ranking in lines_of_rank:
                    lines_of_rank[ranking] = []
                lines_of_rank[ranking].append(str(i))

            cur_rank_depends = []
            prev_rank = None
            for i, ranking in enumerate(true_answer):
                if prev_rank != None and ranking != prev_rank:
                    cur_rank_depends = lines_of_rank[prev_rank]
                depends_graph[str(i)] = cur_rank_depends
                prev_rank = ranking

        elif grading_mode == 'dag':
            depends_graph = {ans['tag']: ans['depends'] for ans in true_answer_list}
            group_belonging = {ans['tag']: ans['group'] for ans in true_answer_list}

        num_initial_correct = grade_dag(order, depends_graph, group_belonging)
        first_wrong = -1 if num_initial_correct == len(order) else num_initial_correct

        true_answer_length = len(depends_graph.keys())
        if partial_credit_type == 'none':
            if num_initial_correct == true_answer_length:
                final_score = 1
            elif num_initial_correct < true_answer_length:
                final_score = 0
        elif partial_credit_type == 'lcs':
            edit_distance = lcs_partial_credit(order, depends_graph)
            final_score = max(0, float(true_answer_length - edit_distance) / true_answer_length)

        if final_score < 1:
            if feedback_type == 'none':
                feedback = ''
            elif feedback_type == 'first-wrong':
                if first_wrong == -1:
                    feedback = FIRST_WRONG_FEEDBACK['incomplete']
                else:
                    feedback = FIRST_WRONG_FEEDBACK['wrong-at-block'].format(str(first_wrong + 1))
                    has_block_groups = group_belonging != {} and set(group_belonging.values()) != {None}
                    if has_block_groups:
                        feedback += FIRST_WRONG_FEEDBACK['block-group-feedback']

    data['partial_scores'][answer_name] = {'score': round(final_score, 2), 'feedback': feedback, 'weight': answer_weight, 'first_wrong': first_wrong}


def test(element_html: str, data: pl.ElementTestData) -> None:
    element = lxml.html.fragment_fromstring(element_html)
    grading_mode = pl.get_string_attrib(element, 'grading-method', 'ordered')
    answer_name = pl.get_string_attrib(element, 'answers-name')
    answer_name_field = answer_name + '-input'
    weight = pl.get_integer_attrib(element, 'weight', WEIGHT_DEFAULT)
    feedback_type = pl.get_string_attrib(element, 'feedback', FEEDBACK_DEFAULT)
    partial_credit_type = pl.get_string_attrib(element, 'partial-credit', 'lcs')

    # Right now invalid input must mean an empty response. Because user input is only
    # through drag and drop, there is no other way for their to be invalid input. This
    # may change in the future if we have nested input boxes (like faded parsons' problems).
    if data['test_type'] == 'invalid':
        data['raw_submitted_answers'][answer_name_field] = json.dumps([])
        data['format_errors'][answer_name] = 'No answer was submitted.'

    # TODO grading modes 'unordered,' 'dag,' and 'ranking' allow multiple different possible
    # correct answers, we should check them at random instead of just the provided solution
    elif data['test_type'] == 'correct':
        answer = filter_multiple_from_array(data['correct_answers'][answer_name], ['inner_html', 'indent', 'uuid'])
        data['raw_submitted_answers'][answer_name_field] = json.dumps(answer)
        data['partial_scores'][answer_name] = {'score': 1, 'weight': weight, 'feedback': '', 'first_wrong': -1}

    # TODO: The only wrong answer being tested is the correct answer with the first
    # block mising. We should instead do a random selection of correct and incorrect blocks.
    elif data['test_type'] == 'incorrect':
        answer = filter_multiple_from_array(data['correct_answers'][answer_name], ['inner_html', 'indent', 'uuid'])
        answer.pop(0)
<<<<<<< HEAD
        score = float(len(answer)) / (len(answer) + 1) if grading_mode == 'unordered' else 0
        first_wrong = 0 if grading_mode in ['dag', 'ranking'] else -1
        feedback = FIRST_WRONG_FEEDBACK['wrong-at-block'].format(1) if grading_mode in ['dag', 'ranking'] and feedback_type == 'first-wrong' else ''
=======
        score = 0
        if grading_mode == 'unordered' or (grading_mode == 'dag' and partial_credit_type == 'lcs'):
            score = round(float(len(answer)) / (len(answer) + 1), 2)
        first_wrong = 0 if grading_mode == 'dag' else -1
        feedback = DAG_FIRST_WRONG_FEEDBACK['wrong-at-block'].format(1) if grading_mode == 'dag' and feedback_type == 'first-wrong' else ''
>>>>>>> 39b6628d
        data['raw_submitted_answers'][answer_name_field] = json.dumps(answer)
        data['partial_scores'][answer_name] = {'score': score, 'weight': weight, 'feedback': feedback, 'first_wrong': first_wrong}

    else:
        raise Exception('invalid result: %s' % data['test_type'])<|MERGE_RESOLUTION|>--- conflicted
+++ resolved
@@ -413,25 +413,7 @@
         true_answer = [ans['inner_html'] for ans in true_answer_list]
         final_score = 1 if student_answer == true_answer else 0
 
-<<<<<<< HEAD
     elif grading_mode in ['ranking', 'dag']:
-=======
-    elif grading_mode == 'ranking':
-        ranking = filter_multiple_from_array(data['submitted_answers'][answer_name], ['ranking'])
-        ranking = list(map(lambda x: x['ranking'], ranking))
-        num_initial_correct = 1 + ranking.count(0)
-        partial_credit = 0
-        if len(ranking) != 0 and len(ranking) == len(true_answer_list):
-            ranking = list(filter(lambda x: x != 0, ranking))
-            for x in range(0, len(ranking) - 1):
-                if int(ranking[x]) == int(ranking[x + 1]) or int(ranking[x]) + 1 == int(ranking[x + 1]):
-                    num_initial_correct += 1
-        else:
-            num_initial_correct = 0
-        num_initial_correct = max(num_initial_correct, partial_credit)
-        final_score = float(num_initial_correct / len(true_answer_list))
-    elif grading_mode == 'dag':
->>>>>>> 39b6628d
         order = [ans['tag'] for ans in student_answer]
         depends_graph = {}
         group_belonging = {}
@@ -512,17 +494,11 @@
     elif data['test_type'] == 'incorrect':
         answer = filter_multiple_from_array(data['correct_answers'][answer_name], ['inner_html', 'indent', 'uuid'])
         answer.pop(0)
-<<<<<<< HEAD
-        score = float(len(answer)) / (len(answer) + 1) if grading_mode == 'unordered' else 0
-        first_wrong = 0 if grading_mode in ['dag', 'ranking'] else -1
-        feedback = FIRST_WRONG_FEEDBACK['wrong-at-block'].format(1) if grading_mode in ['dag', 'ranking'] and feedback_type == 'first-wrong' else ''
-=======
         score = 0
-        if grading_mode == 'unordered' or (grading_mode == 'dag' and partial_credit_type == 'lcs'):
+        if grading_mode == 'unordered' or (grading_mode in ['dag', 'ranking'] and partial_credit_type == 'lcs'):
             score = round(float(len(answer)) / (len(answer) + 1), 2)
         first_wrong = 0 if grading_mode == 'dag' else -1
-        feedback = DAG_FIRST_WRONG_FEEDBACK['wrong-at-block'].format(1) if grading_mode == 'dag' and feedback_type == 'first-wrong' else ''
->>>>>>> 39b6628d
+        feedback = FIRST_WRONG_FEEDBACK['wrong-at-block'].format(1) if grading_mode == 'dag' and feedback_type == 'first-wrong' else ''
         data['raw_submitted_answers'][answer_name_field] = json.dumps(answer)
         data['partial_scores'][answer_name] = {'score': score, 'weight': weight, 'feedback': feedback, 'first_wrong': first_wrong}
 
