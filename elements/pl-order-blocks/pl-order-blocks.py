--- conflicted
+++ resolved
@@ -126,11 +126,6 @@
         elif html_tags.tag == 'pl-block-group':
             if grading_method != 'dag':
                 raise Exception('Block groups only supported in the "dag" grading mode.')
-<<<<<<< HEAD
-=======
-            if partial_credit_type != 'none':
-                raise Exception('Partial credit not yet supported in questions using block groups.')
->>>>>>> 5eafcebc
 
             group_counter += 1
             for grouped_tag in html_tags:
@@ -423,19 +418,6 @@
         depends_graph = {ans['tag']: ans['depends'] for ans in true_answer_list}
         group_belonging = {ans['tag']: ans['group'] for ans in true_answer_list}
 
-<<<<<<< HEAD
-        correctness = grade_dag(order, depends_graph, group_belonging)
-        first_wrong = -1 if correctness == len(order) else correctness
-
-        true_answer_length = len(depends_graph.keys())
-        if partial_credit_type == 'none':
-            if correctness == true_answer_length:
-                final_score = 1
-            elif correctness < true_answer_length:
-                final_score = 0
-        elif partial_credit_type == 'lcs':
-            edit_distance = lcs_partial_credit(order, depends_graph, group_belonging)
-=======
         num_initial_correct = grade_dag(order, depends_graph, group_belonging)
         first_wrong = -1 if num_initial_correct == len(order) else num_initial_correct
 
@@ -446,8 +428,7 @@
             elif num_initial_correct < true_answer_length:
                 final_score = 0
         elif partial_credit_type == 'lcs':
-            edit_distance = lcs_partial_credit(order, depends_graph)
->>>>>>> 5eafcebc
+            edit_distance = lcs_partial_credit(order, depends_graph, group_belonging)
             final_score = max(0, float(true_answer_length - edit_distance) / true_answer_length)
 
         if final_score < 1:
