--- conflicted
+++ resolved
@@ -41,11 +41,7 @@
 
 
 def get_graph_info(html_tags):
-<<<<<<< HEAD
-    tag = pl.get_string_attrib(html_tags, 'tag', None)
-=======
     tag = pl.get_string_attrib(html_tags, 'tag', pl.get_uuid())
->>>>>>> df80443b
     depends = pl.get_string_attrib(html_tags, 'depends', '')
     depends = depends.strip().split(',') if depends else []
     return tag, depends
@@ -135,20 +131,12 @@
             if grading_method != 'dag':
                 raise Exception('Block groups only supported in the "dag" grading mode.')
 
-<<<<<<< HEAD
-            group_tag, _ = get_graph_info(html_tags)
-=======
             group_tag, group_depends = get_graph_info(html_tags)
->>>>>>> df80443b
             for grouped_tag in html_tags:
                 if html_tags.tag is etree.Comment:
                     continue
                 else:
-<<<<<<< HEAD
-                    prepare_tag(grouped_tag, index, group_tag)
-=======
                     prepare_tag(grouped_tag, index, {'tag': group_tag, 'depends': group_depends})
->>>>>>> df80443b
                     index += 1
         else:
             prepare_tag(html_tags, index)
@@ -450,18 +438,7 @@
             group_depends = {ans['group_info']['tag']: ans['group_info']['depends'] for ans in true_answer_list if ans['group_info']['depends'] is not None}
             depends_graph.update(group_depends)
 
-<<<<<<< HEAD
-        group_depends = {}
-        for html_tags in element:
-            if html_tags.tag != 'pl-block-group':
-                continue
-            group_tag, depends = get_graph_info(html_tags)
-            group_depends[group_tag] = depends
-
-        num_initial_correct = grade_dag(submission, depends_graph, group_belonging, group_depends)
-=======
         num_initial_correct, true_answer_length = grade_dag(submission, depends_graph, group_belonging)
->>>>>>> df80443b
         first_wrong = -1 if num_initial_correct == len(submission) else num_initial_correct
 
         if partial_credit_type == 'none':
