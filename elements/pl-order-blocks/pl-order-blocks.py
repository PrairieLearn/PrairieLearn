--- conflicted
+++ resolved
@@ -5,11 +5,8 @@
 import base64
 import os
 import json
-<<<<<<< HEAD
+import math
 from dag_checker import grade_dag
-=======
-import math
->>>>>>> ba6ff50d
 
 PL_ANSWER_CORRECT_DEFAULT = True
 PL_ANSWER_INDENT_DEFAULT = -1
@@ -56,59 +53,22 @@
 
     check_indentation = pl.get_boolean_attrib(element, 'indentation', INDENTION_DEFAULT)
     grading_method = pl.get_string_attrib(element, 'grading-method', GRADING_METHOD_DEFAULT)
-<<<<<<< HEAD
+
     accepted_grading_method = ['ordered', 'unordered', 'ranking', 'dag', 'external']
     if grading_method not in accepted_grading_method:
         raise Exception('The grading-method attribute must be one of the following: ' + accepted_grading_method)
 
-    for html_tags in element:  # iterate through the tags inside pl-order-blocks, should be <pl-answer> tags
-        if html_tags.tag == 'pl-answer':
-            if grading_method == 'external':
-                pl.check_attribs(html_tags, required_attribs=[], optional_attribs=['correct'])
-            else:
-                pl.check_attribs(html_tags, required_attribs=[], optional_attribs=['correct', 'ranking', 'indent', 'id', 'depends', 'subproof'])
-
-            is_correct = pl.get_boolean_attrib(html_tags, 'correct', PL_ANSWER_CORRECT_DEFAULT)
-            if check_indentation is False:
-                try:
-                    answer_indent = pl.get_string_attrib(html_tags, 'indent')
-                except Exception:
-                    answer_indent = -1
-                else:
-                    raise Exception('<pl-answer> should not specify indentation if indentation is disabled.')
-            else:
-                answer_indent = pl.get_integer_attrib(html_tags, 'indent', PL_ANSWER_INDENT_DEFAULT)  # get answer indent, and default to -1 (indent level ignored)
-            if is_correct is True:
-                # add option to the correct answer array, along with the correct required indent
-                if pl.get_string_attrib(html_tags, 'ranking', '') != '':
-                    ranking = pl.get_string_attrib(html_tags, 'ranking')
-                    try:
-                        ranking = int(ranking) - 1
-                    except ValueError:
-                        raise Exception('Ranking specified in <pl-answer> is not a number.')
-                    correct_answers_ranking.append(ranking)
-                correct_answers.append(html_tags.text)
-                correct_answers_indent.append(answer_indent)
-            else:
-                incorrect_answers.append(html_tags.text)
-            html_ordering.append(html_tags.text)
-        elif html_tags.tag is lxml.etree.Comment:
-            pass    # just ignore comments
-=======
-
-    accepted_grading_method = ['ordered', 'unordered', 'ranking', 'external']
-    if grading_method not in accepted_grading_method:
-        raise Exception('The grading-method attribute must be one of the following: ' + accepted_grading_method)
-
     index = 0
-    for html_tags in element:  # iterate through the html tags inside pl-order-blocks, should be all <pl-answer> tags
-        if html_tags.tag != 'pl-answer':
+    for html_tags in element:  # iterate through the html tags inside pl-order-blocks
+        if html_tags.tag is lxml.etree.Comment:
+            continue    
+        elif html_tags.tag != 'pl-answer':
             raise Exception('Any html tags nested inside <pl-order-blocks> must be <pl-answer>.')
 
         if grading_method == 'external':
             pl.check_attribs(html_tags, required_attribs=[], optional_attribs=['correct'])
         else:
-            pl.check_attribs(html_tags, required_attribs=[], optional_attribs=['correct', 'ranking', 'indent'])
+            pl.check_attribs(html_tags, required_attribs=[], optional_attribs=['correct', 'ranking', 'indent', 'id', 'depends', 'subproof'])
 
         is_correct = pl.get_boolean_attrib(html_tags, 'correct', PL_ANSWER_CORRECT_DEFAULT)
         answer_indent = pl.get_integer_attrib(html_tags, 'indent', None)
@@ -125,7 +85,6 @@
 
         if is_correct:
             correct_answers.append(answer_data_dict)
->>>>>>> ba6ff50d
         else:
             incorrect_answers.append(answer_data_dict)
         index += 1
@@ -181,11 +140,9 @@
         grading_method = pl.get_string_attrib(element, 'grading-method', GRADING_METHOD_DEFAULT)
 
         mcq_options = data['params'][answer_name]
-<<<<<<< HEAD
-        mcq_options = [opt.strip() for opt in mcq_options]
-=======
         mcq_options = filter_multiple_from_array(mcq_options, ['inner_html', 'uuid'])
->>>>>>> ba6ff50d
+        # mcq_options = [opt.strip() for opt in mcq_options] Still needed?
+
 
         if answer_name in data['submitted_answers']:
             student_previous_submission = filter_multiple_from_array(data['submitted_answers'][answer_name], ['inner_html', 'uuid', 'indent'])
@@ -410,8 +367,7 @@
         else:
             correctness = 0
         correctness = max(correctness, partial_credit)
-<<<<<<< HEAD
-        final_score = float(correctness / len(true_answer))
+        final_score = float(correctness / len(true_answer_list))
     elif grading_mode == 'dag':
         order = data['submitted_answers'][answer_name]['student_submission_ordering']
         depends_graph = {}
@@ -446,9 +402,6 @@
                     <ul><li> This line is not a part of the correct solution </li>
                     <li> This line is not adequately supported by previous lines </li>
                     <li> You have attempted to start a new section of the answer without finishing the previous section </li></ul>"""
-=======
-        final_score = float(correctness / len(true_answer_list))
->>>>>>> ba6ff50d
 
     if check_indentation:
         student_answer_indent = filter_multiple_from_array(data['submitted_answers'][answer_name], ['indent'])
