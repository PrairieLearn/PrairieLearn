--- conflicted
+++ resolved
@@ -11,22 +11,14 @@
 INLINE_DEFAULT = False
 NONE_OF_THE_ABOVE_DEFAULT = False
 ALL_OF_THE_ABOVE_DEFAULT = False
-<<<<<<< HEAD
 EXTERNAL_JSON_DEFAULT = None
-=======
->>>>>>> ad555109
 HIDE_LETTER_KEYS_DEFAULT = False
 EXTERNAL_JSON_DEFAULT_CORRECT = 'correct'
 EXTERNAL_JSON_DEFAULT_INCORRECT = 'incorrect'
 
 
-<<<<<<< HEAD
-def categorize_options(element, data):
-    """Get provided corret and incorrect answers"""
-=======
 def categorize_options(element):
     """Get provided correct and incorrect answers"""
->>>>>>> ad555109
     correct_answers = []
     incorrect_answers = []
     index = 0
@@ -114,17 +106,10 @@
         raise Exception('pl-multiple-choice element must have at least 2 correct answers when all-of-the-above is set')
 
     # 1. Pick the choice(s) to display
-<<<<<<< HEAD
-    number_answers = pl.get_integer_attrib(element, 'number-answers', -1)
-    # determine if user provides number-answers
-    set_num_answers = True
-    if number_answers == -1:
-=======
     number_answers = pl.get_integer_attrib(element, 'number-answers', None)
     # determine if user provides number-answers
     set_num_answers = True
     if number_answers is None:
->>>>>>> ad555109
         set_num_answers = False
         number_answers = len_total + enable_nota + enable_aota
     # figure out how many choice(s) to choose from the *provided* choices,
@@ -171,11 +156,7 @@
     if not (0 <= number_incorrect <= len_incorrect):
         raise Exception('INTERNAL ERROR: number_incorrect: (%d, %d, %d)' % (number_incorrect, len_incorrect, number_answers))
 
-<<<<<<< HEAD
-    # 2. Sample corret and incorrect choices
-=======
     # 2. Sample correct and incorrect choices
->>>>>>> ad555109
     sampled_correct = random.sample(correct_answers, number_correct)
     sampled_incorrect = random.sample(incorrect_answers, number_incorrect)
 
@@ -209,11 +190,7 @@
     # 4. Write to data
     # Because 'All of the above' is below all the correct choice(s) when it's
     # true, the variable correct_answer will save it as correct, and
-<<<<<<< HEAD
-    # overwritting previous choice(s)
-=======
     # overwriting previous choice(s)
->>>>>>> ad555109
     display_answers = []
     correct_answer = None
     for (i, (index, correct, html)) in enumerate(sampled_answers):
