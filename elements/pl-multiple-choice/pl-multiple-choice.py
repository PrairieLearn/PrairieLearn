import prairielearn as pl
import lxml.html
import random
import math
import chevron

WEIGHT_DEFAULT = 1
FIXED_ORDER_DEFAULT = False
INLINE_DEFAULT = False
<<<<<<< HEAD
NONE_OF_THE_ABOVE_DEFAULT = False
ALL_OF_THE_ABOVE_DEFAULT = False


def categorize_options(element):
    """Get provided corret and incorrect answers"""
=======
HIDE_LETTER_KEYS_DEFAULT = False


def prepare(element_html, data):
    element = lxml.html.fragment_fromstring(element_html)
    required_attribs = ['answers-name']
    optional_attribs = ['weight', 'number-answers', 'fixed-order', 'inline', 'hide-letter-keys']
    pl.check_attribs(element, required_attribs, optional_attribs)
    name = pl.get_string_attrib(element, 'answers-name')

>>>>>>> 174e7258
    correct_answers = []
    incorrect_answers = []
    index = 0
    for child in element:
        if child.tag in ['pl-answer', 'pl_answer']:
            pl.check_attribs(child, required_attribs=[], optional_attribs=['correct'])
            correct = pl.get_boolean_attrib(child, 'correct', False)
            child_html = pl.inner_html(child)
            answer_tuple = (index, correct, child_html)
            if correct:
                correct_answers.append(answer_tuple)
            else:
                incorrect_answers.append(answer_tuple)
            index += 1
    return correct_answers, incorrect_answers


def prepare(element_html, data):
    element = lxml.html.fragment_fromstring(element_html)
    required_attribs = ['answers-name']
    optional_attribs = ['weight', 'number-answers', 'fixed-order', 'inline', 'none-of-the-above', 'all-of-the-above']
    pl.check_attribs(element, required_attribs, optional_attribs)
    name = pl.get_string_attrib(element, 'answers-name')

    correct_answers, incorrect_answers = categorize_options(element)

    len_correct = len(correct_answers)
    len_incorrect = len(incorrect_answers)
    len_total = len_correct + len_incorrect

    enable_nota = pl.get_boolean_attrib(element, 'none-of-the-above', NONE_OF_THE_ABOVE_DEFAULT)
    enable_aota = pl.get_boolean_attrib(element, 'all-of-the-above', ALL_OF_THE_ABOVE_DEFAULT)

    nota_correct = False
    aota_correct = False
    if enable_nota or enable_aota:
        prob_space = len_correct + enable_nota + enable_aota
        rand_int = random.randint(1, prob_space)
        # Either 'None of the above' or 'All of the above' is correct
        # with probability 1/(number_correct + enable-nota + enable-aota).
        # However, if len_correct is 0, nota_correct is guaranteed to be True.
        # Thus, if no correct option is provided, 'None of the above' will always
        # be correct, and 'All of the above' always incorrect
        nota_correct = enable_nota and (rand_int == 1 or len_correct == 0)
        # 'All of the above' will always be correct when no incorrect option is
        # provided, while still never both True
        aota_correct = enable_aota and (rand_int == 2 or len_incorrect == 0) and not nota_correct

    if len_correct < 1 and not enable_nota:
        # This means the code needs to handle the special case when len_correct == 0
        raise Exception('pl-multiple-choice element must have at least 1 correct answer or set none-of-the-above')

    if enable_aota and len_correct < 2:
        # To prevent confusion on the client side
        raise Exception('pl-multiple-choice element must have at least 2 correct answers when all-of-the-above is set')

    # 1. Pick the choice(s) to display
    number_answers = pl.get_integer_attrib(element, 'number-answers', -1)
    # determine if user provides number-answers
    set_num_answers = True
    if number_answers == -1:
        set_num_answers = False
        number_answers = len_total + enable_nota + enable_aota
    # figure out how many choice(s) to choose from the *provided* choices,
    # excluding 'none-of-the-above' and 'all-of-the-above'
    number_answers -= (enable_nota + enable_aota)

    expected_num_answers = number_answers

    if enable_aota:
        # min number if 'All of the above' is correct
        number_answers = min(len_correct, number_answers)
        # raise exception when the *provided* number-answers can't be satisfied
        if set_num_answers and number_answers < expected_num_answers:
            raise Exception(f'Not enough correct choices for all-of-the-above. Need {expected_num_answers - number_answers} more')
    if enable_nota:
        # if nota correct
        number_answers = min(len_incorrect, number_answers)
        # raise exception when the *provided* number-answers can't be satisfied
        if set_num_answers and number_answers < expected_num_answers:
            raise Exception(f'Not enough incorrect choices for none-of-the-above. Need {expected_num_answers - number_answers} more')
    # this is the case for
    # - 'All of the above' is incorrect
    # - 'None of the above' is incorrect
    # - nota and aota disabled
    number_answers = min(min(1, len_correct) + len_incorrect, number_answers)

    if aota_correct:
        # when 'All of the above' is correct, we choose all from correct
        # and none from incorrect
        number_correct = number_answers
        number_incorrect = 0
    elif nota_correct:
        # when 'None of the above' is correct, we choose all from incorrect
        # and none from correct
        number_correct = 0
        number_incorrect = number_answers
    else:
        # PROOF: by the above probability, if len_correct == 0, then nota_correct
        # conversely; if not nota_correct, then len_correct != 0. Since len_correct
        # is none negative, this means len_correct >= 1.
        number_correct = 1
        number_incorrect = max(0, number_answers - number_correct)

    if not (0 <= number_incorrect <= len_incorrect):
        raise Exception('INTERNAL ERROR: number_incorrect: (%d, %d, %d)' % (number_incorrect, len_incorrect, number_answers))

    # 2. Sample corret and incorrect choices
    sampled_correct = random.sample(correct_answers, number_correct)
    sampled_incorrect = random.sample(incorrect_answers, number_incorrect)

    sampled_answers = sampled_correct + sampled_incorrect
    random.shuffle(sampled_answers)

    # 3. Modify sampled choices
    fixed_order = pl.get_boolean_attrib(element, 'fixed-order', FIXED_ORDER_DEFAULT)
    if fixed_order:
        # we can't simply skip the shuffle because we already broke the original
        # order by separating into correct/incorrect lists
        sampled_answers.sort(key=lambda a: a[0])  # sort by stored original index

    if enable_aota:
        # Add 'All of the above' option after shuffling
        sampled_answers.append((len_total, aota_correct, 'All of the above'))

    if enable_nota:
        # Add 'None of the above' option after shuffling
        sampled_answers.append((len_total + 1, nota_correct, 'None of the above'))

    # 4. Write to data
    # Because 'All of the above' is below all the correct choice(s) when it's
    # true, the variable correct_answer will save it as correct, and
    # overwritting previous choice(s)
    display_answers = []
    correct_answer = None
    for (i, (index, correct, html)) in enumerate(sampled_answers):
        keyed_answer = {'key': chr(ord('a') + i), 'html': html}
        display_answers.append(keyed_answer)
        if correct:
            correct_answer = keyed_answer

    if name in data['params']:
        raise Exception('duplicate params variable name: %s' % name)
    if name in data['correct_answers']:
        raise Exception('duplicate correct_answers variable name: %s' % name)
    data['params'][name] = display_answers
    data['correct_answers'][name] = correct_answer


def render(element_html, data):
    element = lxml.html.fragment_fromstring(element_html)
    name = pl.get_string_attrib(element, 'answers-name')

    answers = data['params'].get(name, [])
    inline = pl.get_boolean_attrib(element, 'inline', INLINE_DEFAULT)

    submitted_key = data['submitted_answers'].get(name, None)
    correct_key = data['correct_answers'].get(name, {'key': None}).get('key', None)

    if data['panel'] == 'question':
        editable = data['editable']
        partial_score = data['partial_scores'].get(name, {'score': None})
        score = partial_score.get('score', None)
        display_score = (score is not None)

        # Set up the templating for each answer
        answerset = []
        for answer in answers:
            answer_html = {
                'key': answer['key'],
                'checked': (submitted_key == answer['key']),
                'html': answer['html'],
                'display_score_badge': display_score and submitted_key == answer['key']
            }
            if answer_html['display_score_badge']:
                answer_html['correct'] = (correct_key == answer['key'])
                answer_html['incorrect'] = (correct_key != answer['key'])
            answerset.append(answer_html)

        html_params = {
            'question': True,
            'inline': inline,
            'name': name,
            'editable': editable,
            'display_score_badge': display_score,
            'answers': answerset,
            'hide_letter_keys': pl.get_boolean_attrib(element, 'hide-letter-keys', HIDE_LETTER_KEYS_DEFAULT)
        }

        # Display the score badge if necessary
        if display_score:
            try:
                score = float(score)
                if score >= 1:
                    html_params['correct'] = True
                elif score > 0:
                    html_params['partial'] = math.floor(score * 100)
                else:
                    html_params['incorrect'] = True
            except Exception:
                raise ValueError('invalid score' + score)

        with open('pl-multiple-choice.mustache', 'r', encoding='utf-8') as f:
            html = chevron.render(f, html_params).strip()
    elif data['panel'] == 'submission':
        parse_error = data['format_errors'].get(name, None)
        html_params = {
            'submission': True,
            'parse_error': parse_error,
            'uuid': pl.get_uuid(),
            'hide_letter_keys': pl.get_boolean_attrib(element, 'hide-letter-keys', HIDE_LETTER_KEYS_DEFAULT)
        }

        if parse_error is None:
            submitted_answer = next(filter(lambda a: a['key'] == submitted_key, answers), None)
            html_params['key'] = submitted_key
            html_params['answer'] = submitted_answer

            partial_score = data['partial_scores'].get(name, {'score': None})
            score = partial_score.get('score', None)
            if score is not None:
                html_params['display_score_badge'] = True
                try:
                    score = float(score)
                    if score >= 1:
                        html_params['correct'] = True
                    elif score > 0:
                        html_params['partial'] = math.floor(score * 100)
                    else:
                        html_params['incorrect'] = True
                except Exception:
                    raise ValueError('invalid score' + score)

        with open('pl-multiple-choice.mustache', 'r', encoding='utf-8') as f:
            html = chevron.render(f, html_params).strip()
    elif data['panel'] == 'answer':
        correct_answer = data['correct_answers'].get(name, None)

        if correct_answer is None:
            raise ValueError('No true answer.')
        else:
            html_params = {
                'answer': True,
                'answers': correct_answer,
                'key': correct_answer['key'],
                'html': correct_answer['html'],
                'inline': inline,
                'hide_letter_keys': pl.get_boolean_attrib(element, 'hide-letter-keys', HIDE_LETTER_KEYS_DEFAULT)
            }
            with open('pl-multiple-choice.mustache', 'r', encoding='utf-8') as f:
                html = chevron.render(f, html_params).strip()
    else:
        raise Exception('Invalid panel type: %s' % data['panel'])

    return html


def parse(element_html, data):
    element = lxml.html.fragment_fromstring(element_html)
    name = pl.get_string_attrib(element, 'answers-name')

    submitted_key = data['submitted_answers'].get(name, None)
    all_keys = [a['key'] for a in data['params'][name]]

    if submitted_key is None:
        data['format_errors'][name] = 'No answer was submitted.'
        return

    if submitted_key not in all_keys:
        data['format_errors'][name] = f'Invalid choice: {pl.escape_invalid_string(submitted_key)}'
        return


def grade(element_html, data):
    element = lxml.html.fragment_fromstring(element_html)
    name = pl.get_string_attrib(element, 'answers-name')
    weight = pl.get_integer_attrib(element, 'weight', WEIGHT_DEFAULT)

    submitted_key = data['submitted_answers'].get(name, None)
    correct_key = data['correct_answers'].get(name, {'key': None}).get('key', None)

    score = 0
    if (submitted_key is not None and submitted_key == correct_key):
        score = 1

    data['partial_scores'][name] = {'score': score, 'weight': weight}


def test(element_html, data):
    element = lxml.html.fragment_fromstring(element_html)
    name = pl.get_string_attrib(element, 'answers-name')
    weight = pl.get_integer_attrib(element, 'weight', WEIGHT_DEFAULT)

    correct_key = data['correct_answers'].get(name, {'key': None}).get('key', None)
    if correct_key is None:
        raise Exception('could not determine correct_key')
    number_answers = len(data['params'][name])
    all_keys = [chr(ord('a') + i) for i in range(number_answers)]
    incorrect_keys = list(set(all_keys) - set([correct_key]))

    result = data['test_type']
    if result == 'correct':
        data['raw_submitted_answers'][name] = data['correct_answers'][name]['key']
        data['partial_scores'][name] = {'score': 1, 'weight': weight}
    elif result == 'incorrect':
        if len(incorrect_keys) > 0:
            data['raw_submitted_answers'][name] = random.choice(incorrect_keys)
            data['partial_scores'][name] = {'score': 0, 'weight': weight}
        else:
            # actually an invalid submission
            data['raw_submitted_answers'][name] = '0'
            data['format_errors'][name] = 'INVALID choice'
    elif result == 'invalid':
        data['raw_submitted_answers'][name] = '0'
        data['format_errors'][name] = 'INVALID choice'

        # FIXME: add more invalid choices
    else:
        raise Exception('invalid result: %s' % result)<|MERGE_RESOLUTION|>--- conflicted
+++ resolved
@@ -7,25 +7,12 @@
 WEIGHT_DEFAULT = 1
 FIXED_ORDER_DEFAULT = False
 INLINE_DEFAULT = False
-<<<<<<< HEAD
 NONE_OF_THE_ABOVE_DEFAULT = False
 ALL_OF_THE_ABOVE_DEFAULT = False
-
+HIDE_LETTER_KEYS_DEFAULT = False
 
 def categorize_options(element):
     """Get provided corret and incorrect answers"""
-=======
-HIDE_LETTER_KEYS_DEFAULT = False
-
-
-def prepare(element_html, data):
-    element = lxml.html.fragment_fromstring(element_html)
-    required_attribs = ['answers-name']
-    optional_attribs = ['weight', 'number-answers', 'fixed-order', 'inline', 'hide-letter-keys']
-    pl.check_attribs(element, required_attribs, optional_attribs)
-    name = pl.get_string_attrib(element, 'answers-name')
-
->>>>>>> 174e7258
     correct_answers = []
     incorrect_answers = []
     index = 0
@@ -46,7 +33,7 @@
 def prepare(element_html, data):
     element = lxml.html.fragment_fromstring(element_html)
     required_attribs = ['answers-name']
-    optional_attribs = ['weight', 'number-answers', 'fixed-order', 'inline', 'none-of-the-above', 'all-of-the-above']
+    optional_attribs = ['weight', 'number-answers', 'fixed-order', 'inline', 'none-of-the-above', 'all-of-the-above', 'hide-letter-keys']
     pl.check_attribs(element, required_attribs, optional_attribs)
     name = pl.get_string_attrib(element, 'answers-name')
 
