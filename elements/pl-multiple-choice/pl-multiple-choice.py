--- conflicted
+++ resolved
@@ -6,7 +6,7 @@
 
 WEIGHT_DEFAULT = 1
 INLINE_DEFAULT = False
-
+FIXED_ORDER_DEFAULT = False
 
 def prepare(element_html, data):
     element = lxml.html.fragment_fromstring(element_html)
@@ -51,7 +51,7 @@
     sampled_answers = sampled_correct + sampled_incorrect
     random.shuffle(sampled_answers)
 
-    fixed_order = pl.get_boolean_attrib(element, 'fixed-order', False)
+    fixed_order = pl.get_boolean_attrib(element, 'fixed-order', FIXED_ORDER_DEFAULT)
     if fixed_order:
         # we can't simply skip the shuffle because we already broke the original
         # order by separating into correct/incorrect lists
@@ -76,10 +76,6 @@
 def render_inline(element, data):
     name = pl.get_string_attrib(element, 'answers-name')
     answers = data['params'].get(name, [])
-<<<<<<< HEAD
-=======
-    inline = pl.get_boolean_attrib(element, 'inline', INLINE_DEFAULT)
->>>>>>> 2c1705dc
 
     submitted_key = data['submitted_answers'].get(name, None)
     correct_key = data['correct_answers'].get(name, {'key': None}).get('key', None)
@@ -157,7 +153,7 @@
 
 def render(element_html, data):
     element = lxml.html.fragment_fromstring(element_html)
-    inline = pl.get_boolean_attrib(element, 'inline', False)
+    inline = pl.get_boolean_attrib(element, 'inline', INLINE_DEFAULT)
     if inline:
         return render_inline(element, data)
 
@@ -165,7 +161,6 @@
     answers = data['params'].get(name, [])
 
     submitted_key = data['submitted_answers'].get(name, None)
-    correct_key = data['correct_answers'].get(name, {'key': None}).get('key', None)
 
     with open('pl-multiple-choice.mustache', 'r', encoding='utf-8') as f:
         template_file = f.read()
