import prairielearn as pl
import pathlib
import json
import lxml.html
import random
import math
import chevron

SCORE_INCORRECT_DEFAULT = 0.0
SCORE_CORRECT_DEFAULT = 1.0
WEIGHT_DEFAULT = 1
FIXED_ORDER_DEFAULT = False
INLINE_DEFAULT = False
NONE_OF_THE_ABOVE_DEFAULT = 'false'
ALL_OF_THE_ABOVE_DEFAULT = 'false'
EXTERNAL_JSON_DEFAULT = None
HIDE_LETTER_KEYS_DEFAULT = False
EXTERNAL_JSON_CORRECT_KEY_DEFAULT = 'correct'
EXTERNAL_JSON_INCORRECT_KEY_DEFAULT = 'incorrect'
FEEDBACK_DEFAULT = None


def categorize_options(element, data):
    """Get provided correct and incorrect answers"""
    correct_answers = []
    incorrect_answers = []
    index = 0
    for child in element:
        if child.tag in ['pl-answer', 'pl_answer']:
            pl.check_attribs(child, required_attribs=[], optional_attribs=['score', 'correct', 'feedback'])
            correct = pl.get_boolean_attrib(child, 'correct', False)
            child_html = pl.inner_html(child)
            child_feedback = pl.get_string_attrib(child, 'feedback', FEEDBACK_DEFAULT)

            default_score = SCORE_CORRECT_DEFAULT if correct else SCORE_INCORRECT_DEFAULT
            score = pl.get_float_attrib(child, 'score', default_score)

            if not (SCORE_INCORRECT_DEFAULT <= score <= SCORE_CORRECT_DEFAULT):
                raise Exception(f'Score {score} is invalid, must be in the range [0.0, 1.0].')

            if correct and score != SCORE_CORRECT_DEFAULT:
                raise Exception('Correct answers must give full credit.')

            answer_tuple = (index, correct, child_html, child_feedback, score)
            if correct:
                correct_answers.append(answer_tuple)
            else:
                incorrect_answers.append(answer_tuple)
            index += 1

    file_path = pl.get_string_attrib(element, 'external-json', EXTERNAL_JSON_DEFAULT)
    if file_path is not EXTERNAL_JSON_DEFAULT:
        correct_attrib = pl.get_string_attrib(element, 'external-json-correct-key', EXTERNAL_JSON_CORRECT_KEY_DEFAULT)
        incorrect_attrib = pl.get_string_attrib(element, 'external-json-incorrect-key', EXTERNAL_JSON_INCORRECT_KEY_DEFAULT)
        if pathlib.PurePath(file_path).is_absolute():
            json_file = file_path
        else:
            json_file = pathlib.PurePath(data['options']['question_path']).joinpath(file_path)
        try:
            with open(json_file, mode='r', encoding='utf-8') as f:
                obj = json.load(f)
                for text in obj.get(correct_attrib, []):
                    correct_answers.append((index, True, text, None, SCORE_CORRECT_DEFAULT))
                    index += 1
                for text in obj.get(incorrect_attrib, []):
                    incorrect_answers.append((index, False, text, None, SCORE_INCORRECT_DEFAULT))
                    index += 1
        except FileNotFoundError:
            raise Exception(f'JSON answer file: "{json_file}" could not be found')
    return correct_answers, incorrect_answers


<<<<<<< HEAD
def generate(element_html, data):
    element = lxml.html.fragment_fromstring(element_html)
    correct_answers, incorrect_answers = categorize_options(element, data)

    choices = correct_answers + incorrect_answers

    # Making a conscious choice *NOT* to apply .lower() to all list elements
    # in case instructors want to explicitly have matrix M vs. vector m as
    # possible options.

    if len(set(choices)) < len(choices):
        duplicates = [i for i in choices if choices.count(i) > 1]
        raise ValueError(f'pl-multiple-choice element has duplicate choices: {duplicates}')
=======
def get_nota_aota_attrib(element, name, default):
    # NOTA and AOTA used to be boolean values, but are changed to
    # special strings. To ensure backwards compatibility, values
    # interpreted as true or false are assumed to be older
    # interpretations. If the value cannot be interpreted as boolean,
    # the string representation is used.
    try:
        boolean_value = pl.get_boolean_attrib(element, name, default != 'false')
        string_value = 'random' if boolean_value else 'false'
    except Exception:
        string_value = pl.get_string_attrib(element, name, default)
    if string_value not in ['false', 'random', 'incorrect', 'correct']:
        raise Exception(f'pl-multiple-choice element has invalid value for {name} attribute, must be "false", "true", "random", "correct" or "incorrect"')
    return string_value
>>>>>>> 2ddd76b9


def prepare(element_html, data):
    element = lxml.html.fragment_fromstring(element_html)
    required_attribs = ['answers-name']
    optional_attribs = ['weight', 'number-answers', 'fixed-order', 'inline', 'hide-letter-keys',
                        'none-of-the-above', 'none-of-the-above-feedback', 'all-of-the-above', 'all-of-the-above-feedback',
                        'external-json', 'external-json-correct-key', 'external-json-incorrect-key']
    pl.check_attribs(element, required_attribs, optional_attribs)
    name = pl.get_string_attrib(element, 'answers-name')

    correct_answers, incorrect_answers = categorize_options(element, data)

    len_correct = len(correct_answers)
    len_incorrect = len(incorrect_answers)
    len_total = len_correct + len_incorrect

    nota = get_nota_aota_attrib(element, 'none-of-the-above', NONE_OF_THE_ABOVE_DEFAULT)
    aota = get_nota_aota_attrib(element, 'all-of-the-above', ALL_OF_THE_ABOVE_DEFAULT)

    if aota in ['correct', 'random'] and len_correct < 2:
        # To prevent confusion on the client side
        raise Exception('pl-multiple-choice element must have at least 2 correct answers when all-of-the-above is set to "correct" or "random"')

    if nota in ['incorrect', 'false'] and len_correct < 1:
        # There must be a correct answer
        raise Exception('pl-multiple-choice element must have at least 1 correct answer, or add none-of-the-above set to "correct" or "random"')

    if len_correct == 0:
        # If no correct option is provided, 'None of the above' will always
        # be correct, and 'All of the above' always incorrect
        if nota == 'random':
            nota = 'correct'
        if aota == 'random':
            aota = 'incorrect'

    if len_incorrect == 0:
        # 'All of the above' will always be correct when no incorrect option is
        # provided, while still never both True
        if aota == 'random':
            aota = 'correct'
        if nota == 'random':
            nota = 'incorrect'

    # 1. Pick the choice(s) to display
    number_answers = pl.get_integer_attrib(element, 'number-answers', None)
    # determine if user provides number-answers
    if number_answers is None:
        set_num_answers = False
        number_answers = len_total
    else:
        set_num_answers = True
        # figure out how many choice(s) to choose from the *provided* choices,
        # excluding 'none-of-the-above' and 'all-of-the-above'
        number_answers -= (1 if nota != 'false' else 0) + (1 if aota != 'false' else 0)

    expected_num_answers = number_answers

    if aota in ['correct', 'random']:
        # min number if 'All of the above' is correct
        number_answers = min(len_correct, number_answers)
        # raise exception when the *provided* number-answers can't be satisfied
        if set_num_answers and number_answers < expected_num_answers:
            raise Exception(f'Not enough correct choices for all-of-the-above. Need {expected_num_answers - number_answers} more')
    if nota in ['correct', 'random']:
        # if nota correct
        number_answers = min(len_incorrect, number_answers)
        # raise exception when the *provided* number-answers can't be satisfied
        if set_num_answers and number_answers < expected_num_answers:
            raise Exception(f'Not enough incorrect choices for none-of-the-above. Need {expected_num_answers - number_answers} more')
    # this is the case for
    # - 'All of the above' is incorrect
    # - 'None of the above' is incorrect
    # - nota and aota disabled
    number_answers = min(min(1, len_correct) + len_incorrect, number_answers)

    if nota == 'random' or aota == 'random':
        # Either 'None of the above' or 'All of the above' is correct
        # with probability 1/(number_correct + nota + aota).
        prob_space = len_correct + (1 if nota == 'random' else 0) + (1 if aota == 'random' else 0)
        rand_int = random.randint(1, prob_space)
        if nota == 'random':
            nota = 'correct' if rand_int == 1 else 'incorrect'
        if aota == 'random':
            aota = 'correct' if rand_int == 2 else 'incorrect'

    if aota == 'correct':
        # when 'All of the above' is correct, we choose all from correct
        # and none from incorrect
        number_correct = number_answers
        number_incorrect = 0
    elif nota == 'correct':
        # when 'None of the above' is correct, we choose all from incorrect
        # and none from correct
        number_correct = 0
        number_incorrect = number_answers
    else:
        # PROOF: by the above probability, if len_correct == 0, then nota_correct
        # conversely; if not nota_correct, then len_correct != 0. Since len_correct
        # is none negative, this means len_correct >= 1.
        number_correct = 1
        number_incorrect = max(0, number_answers - number_correct)

    if not (0 <= number_incorrect <= len_incorrect):
        raise Exception('INTERNAL ERROR: number_incorrect: (%d, %d, %d)' % (number_incorrect, len_incorrect, number_answers))

    # 2. Sample correct and incorrect choices
    sampled_correct = random.sample(correct_answers, number_correct)
    sampled_incorrect = random.sample(incorrect_answers, number_incorrect)

    sampled_answers = sampled_correct + sampled_incorrect
    random.shuffle(sampled_answers)

    # 3. Modify sampled choices
    fixed_order = pl.get_boolean_attrib(element, 'fixed-order', FIXED_ORDER_DEFAULT)
    if fixed_order:
        # we can't simply skip the shuffle because we already broke the original
        # order by separating into correct/incorrect lists
        sampled_answers.sort(key=lambda a: a[0])  # sort by stored original index

    inline = pl.get_boolean_attrib(element, 'inline', INLINE_DEFAULT)

    # Add 'All of the above' option after shuffling
    if aota != 'false':
        aota_text = 'All of these' if inline else 'All of the above'
        aota_feedback = pl.get_string_attrib(element, 'all-of-the-above-feedback', FEEDBACK_DEFAULT)
        aota_default_score = SCORE_CORRECT_DEFAULT if aota == 'correct' else SCORE_INCORRECT_DEFAULT
        sampled_answers.append((len_total, aota == 'correct', aota_text, aota_feedback, aota_default_score))

    # Add 'None of the above' option after shuffling
    if nota != 'false':
        nota_text = 'None of these' if inline else 'None of the above'
        nota_feedback = pl.get_string_attrib(element, 'none-of-the-above-feedback', FEEDBACK_DEFAULT)
        nota_default_score = SCORE_CORRECT_DEFAULT if nota == 'correct' else SCORE_INCORRECT_DEFAULT
        sampled_answers.append((len_total + 1, nota == 'correct', nota_text, nota_feedback, nota_default_score))

    # 4. Write to data
    # Because 'All of the above' is below all the correct choice(s) when it's
    # true, the variable correct_answer will save it as correct, and
    # overwriting previous choice(s)
    display_answers = []
    correct_answer = None
    for (i, (index, correct, html, feedback, score)) in enumerate(sampled_answers):
        keyed_answer = {'key': pl.index2key(i), 'html': html, 'feedback': feedback, 'score': score}
        display_answers.append(keyed_answer)
        if correct:
            correct_answer = keyed_answer

    if name in data['params']:
        raise Exception('duplicate params variable name: %s' % name)
    if name in data['correct_answers']:
        raise Exception('duplicate correct_answers variable name: %s' % name)
    data['params'][name] = display_answers
    data['correct_answers'][name] = correct_answer


def render(element_html, data):
    element = lxml.html.fragment_fromstring(element_html)
    name = pl.get_string_attrib(element, 'answers-name')

    answers = data['params'].get(name, [])
    inline = pl.get_boolean_attrib(element, 'inline', INLINE_DEFAULT)

    submitted_key = data['submitted_answers'].get(name, None)

    if data['panel'] == 'question':
        editable = data['editable']
        partial_score = data['partial_scores'].get(name, {'score': None})
        score = partial_score.get('score', None)
        display_score = (score is not None)
        feedback = partial_score.get('feedback', None)

        # Set up the templating for each answer
        answerset = []
        for answer in answers:
            answer_html = {
                'key': answer['key'],
                'checked': (submitted_key == answer['key']),
                'html': answer['html'],
                'display_score_badge': display_score and submitted_key == answer['key'],
                'display_feedback': submitted_key == answer['key'] and feedback,
                'feedback': feedback
            }
            if answer_html['display_score_badge']:
                if score >= 1:
                    answer_html['correct'] = True
                elif score > 0:
                    answer_html['partial'] = True
                else:
                    answer_html['incorrect'] = True
            answerset.append(answer_html)

        html_params = {
            'question': True,
            'inline': inline,
            'name': name,
            'editable': editable,
            'display_score_badge': display_score,
            'answers': answerset,
            'hide_letter_keys': pl.get_boolean_attrib(element, 'hide-letter-keys', HIDE_LETTER_KEYS_DEFAULT)
        }

        # Display the score badge if necessary
        if display_score:
            try:
                score = float(score)
                if score >= 1:
                    html_params['correct'] = True
                elif score > 0:
                    html_params['partial'] = math.floor(score * 100)
                else:
                    html_params['incorrect'] = True
            except Exception:
                raise ValueError('invalid score' + score)

        with open('pl-multiple-choice.mustache', 'r', encoding='utf-8') as f:
            html = chevron.render(f, html_params).strip()
    elif data['panel'] == 'submission':
        parse_error = data['format_errors'].get(name, None)
        html_params = {
            'submission': True,
            'parse_error': parse_error,
            'uuid': pl.get_uuid(),
            'hide_letter_keys': pl.get_boolean_attrib(element, 'hide-letter-keys', HIDE_LETTER_KEYS_DEFAULT)
        }

        if parse_error is None:
            submitted_answer = next(filter(lambda a: a['key'] == submitted_key, answers), None)
            html_params['key'] = submitted_key
            html_params['answer'] = submitted_answer

            partial_score = data['partial_scores'].get(name, {'score': None})
            feedback = partial_score.get('feedback', None)
            score = partial_score.get('score', None)
            if score is not None:
                html_params['display_score_badge'] = True
                try:
                    score = float(score)
                    if score >= 1:
                        html_params['correct'] = True
                    elif score > 0:
                        html_params['partial'] = math.floor(score * 100)
                    else:
                        html_params['incorrect'] = True
                except Exception:
                    raise ValueError('invalid score' + score)
            html_params['display_feedback'] = bool(feedback)
            html_params['feedback'] = feedback

        with open('pl-multiple-choice.mustache', 'r', encoding='utf-8') as f:
            html = chevron.render(f, html_params).strip()
    elif data['panel'] == 'answer':
        correct_answer = data['correct_answers'].get(name, None)

        if correct_answer is None:
            raise ValueError('No true answer.')
        else:
            html_params = {
                'answer': True,
                'answers': correct_answer,
                'key': correct_answer['key'],
                'html': correct_answer['html'],
                'inline': inline,
                'hide_letter_keys': pl.get_boolean_attrib(element, 'hide-letter-keys', HIDE_LETTER_KEYS_DEFAULT)
            }
            with open('pl-multiple-choice.mustache', 'r', encoding='utf-8') as f:
                html = chevron.render(f, html_params).strip()
    else:
        raise Exception('Invalid panel type: %s' % data['panel'])

    return html


def parse(element_html, data):
    element = lxml.html.fragment_fromstring(element_html)
    name = pl.get_string_attrib(element, 'answers-name')

    submitted_key = data['submitted_answers'].get(name, None)
    all_keys = [a['key'] for a in data['params'][name]]

    if submitted_key is None:
        data['format_errors'][name] = 'No answer was submitted.'
        return

    if submitted_key not in all_keys:
        data['format_errors'][name] = f'Invalid choice: {pl.escape_invalid_string(submitted_key)}'
        return


def grade(element_html, data):
    element = lxml.html.fragment_fromstring(element_html)
    name = pl.get_string_attrib(element, 'answers-name')
    weight = pl.get_integer_attrib(element, 'weight', WEIGHT_DEFAULT)

    submitted_key = data['submitted_answers'].get(name, None)
    correct_key = data['correct_answers'].get(name, {'key': None}).get('key', None)
    default_score = SCORE_CORRECT_DEFAULT if submitted_key == correct_key else SCORE_INCORRECT_DEFAULT

    feedback = None
    score = 0
    for option in data['params'][name]:
        if option['key'] == submitted_key:
            feedback = option.get('feedback', None)
            score = option.get('score', default_score)

    data['partial_scores'][name] = {'score': score, 'weight': weight, 'feedback': feedback}


def test(element_html, data):
    element = lxml.html.fragment_fromstring(element_html)
    name = pl.get_string_attrib(element, 'answers-name')
    weight = pl.get_integer_attrib(element, 'weight', WEIGHT_DEFAULT)

    correct_key = data['correct_answers'].get(name, {'key': None}).get('key', None)
    if correct_key is None:
        raise Exception('could not determine correct_key')
    number_answers = len(data['params'][name])
    all_keys = [pl.index2key(i) for i in range(number_answers)]
    incorrect_keys = list(set(all_keys) - set([correct_key]))

    result = data['test_type']
    if result == 'correct':
        data['raw_submitted_answers'][name] = data['correct_answers'][name]['key']
        feedback = data['correct_answers'][name].get('feedback', None)
        data['partial_scores'][name] = {'score': 1.0, 'weight': weight, 'feedback': feedback}
    elif result == 'incorrect':
        if len(incorrect_keys) > 0:
            random_key = random.choice(incorrect_keys)
            data['raw_submitted_answers'][name] = random_key
            for option in data['params'][name]:
                if option['key'] == random_key:
                    feedback = option.get('feedback', None)
                    score = option.get('score', 0.0)
            data['partial_scores'][name] = {'score': score, 'weight': weight, 'feedback': feedback}
        else:
            # actually an invalid submission
            data['raw_submitted_answers'][name] = '0'
            data['format_errors'][name] = 'INVALID choice'
    elif result == 'invalid':
        data['raw_submitted_answers'][name] = '0'
        data['format_errors'][name] = 'INVALID choice'

        # FIXME: add more invalid choices
    else:
        raise Exception('invalid result: %s' % result)<|MERGE_RESOLUTION|>--- conflicted
+++ resolved
@@ -70,7 +70,6 @@
     return correct_answers, incorrect_answers
 
 
-<<<<<<< HEAD
 def generate(element_html, data):
     element = lxml.html.fragment_fromstring(element_html)
     correct_answers, incorrect_answers = categorize_options(element, data)
@@ -84,7 +83,8 @@
     if len(set(choices)) < len(choices):
         duplicates = [i for i in choices if choices.count(i) > 1]
         raise ValueError(f'pl-multiple-choice element has duplicate choices: {duplicates}')
-=======
+        
+
 def get_nota_aota_attrib(element, name, default):
     # NOTA and AOTA used to be boolean values, but are changed to
     # special strings. To ensure backwards compatibility, values
@@ -99,8 +99,7 @@
     if string_value not in ['false', 'random', 'incorrect', 'correct']:
         raise Exception(f'pl-multiple-choice element has invalid value for {name} attribute, must be "false", "true", "random", "correct" or "incorrect"')
     return string_value
->>>>>>> 2ddd76b9
-
+    
 
 def prepare(element_html, data):
     element = lxml.html.fragment_fromstring(element_html)
