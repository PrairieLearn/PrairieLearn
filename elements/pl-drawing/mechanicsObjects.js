/* global window, _, $, fabric, Sylvester, PLDrawingBaseElement, btoa, prompt, MathJax */

var $V = Sylvester.Vector.create;
Sylvester.Vector.prototype.multElementwise = function(other) {
    return $V([this.e(1) * other.e(1), this.e(2) * other.e(2)]);
};
/* Rename the Sylvester vector functions to something much more sane... */
Sylvester.Vector.prototype.norm = Sylvester.Vector.prototype.modulus;
Sylvester.Vector.prototype.normalize = Sylvester.Vector.prototype.toUnitVector;
Sylvester.Vector.prototype.divide = function(k) {
    return this.multiply(1/k);
};

const pt2vec = function(pt) {
    return $V([pt.x, pt.y]);
};
const vec2pt = function(v) {
    return {'x': v.e(1), 'y': v.e(2)};
};

var mechanicsObjects = {};

/**
 * New object types.
 * These are all classes that create and return the object, but don't add it to the canvas.
 * These are helper functions/classes for the actual canvas adding functions below.
 */
mechanicsObjects.Spring = fabric.util.createClass(fabric.Object, {
    type: 'spring',
    initialize: function(options) {
        options = options || {};
        this.callSuper('initialize', options);
        this.left = this.x1;
        this.top = this.y1;
        this.originY = 'center';
        this.originX = 'left';
        this.length = Math.sqrt(Math.pow(this.y2 - this.y1, 2) + Math.pow(this.x2 - this.x1, 2));
        this.width = this.length;
        this.angleRad = Math.atan2(this.y2 - this.y1, this.x2 - this.x1);
        this.angle = ((180 / Math.PI) * this.angleRad);
        this.objectCaching = false;

        this.on('scaling', function() {
            this.length = this.width * this.scaleX;
            this.h = this.height * this.scaleY;
            this.x1 = this.left;
            this.y1 = this.top;
            this.angleRad = (Math.PI / 180) * this.angle;
            this.x2 = this.x1 + Math.cos(this.angleRad) * this.length;
            this.y2 = this.y1 + Math.sin(this.angleRad) * this.length;
            this.dirty = true;
        });
    },
    _render: function(ctx) {
        let len = this.length;
        let l2 = len / 2;
        let h = this.scaleY * this.height;

        let dx = this.dx;
        let ndx = Math.floor(len/dx);
        var nzig = ndx - 4;
        if (nzig < 3) {
            nzig = 3;
            dx = len/(nzig+4);
        }
        if ( nzig % 2 == 0) {
            nzig += 1;
            dx = len/(nzig+4);
        }

        /* Undo fabric's scale tranformations */
        ctx.scale(1.0 / this.scaleX, 1.0 / this.scaleY);

        ctx.beginPath();
        ctx.moveTo(-l2, 0);
        ctx.lineTo(-l2 + (len - nzig*dx)/4 , 0);
        var xpos = (len - nzig*dx)/2;
        ctx.lineTo(-l2 + xpos, -h/2);
        for (var i = 0; i < nzig/2-1; i++) {
            xpos += dx;
            ctx.lineTo(-l2 + xpos, h/2);
            xpos += dx;
            ctx.lineTo(-l2 + xpos, -h/2);
        }
        xpos += dx;
        ctx.lineTo(-l2 + xpos, h/2);
        xpos += (len - nzig*dx)/4;
        ctx.lineTo(-l2 + xpos, 0);
        ctx.lineTo(-l2 + len, 0);
        ctx.strokeStyle = this.stroke;
        this._renderStroke(ctx);

        if (this.drawPin) {
            this.fill = this.stroke;
            ctx.beginPath();
            ctx.arc(-l2, 0, 4, 0, 2 * Math.PI);
            ctx.closePath();
            ctx.fill();

            ctx.beginPath();
            ctx.arc(l2, 0, 4, 0, 2 * Math.PI);
            ctx.closePath();
            ctx.fill();
        }
    },
});

mechanicsObjects.Rod = fabric.util.createClass(fabric.Object, {
    type: 'rod',
    initialize: function(options) {
        options = options || {};
        this.callSuper('initialize', options);
        this.originY = 'center';
        this.originX = 'left';
        this.objectCaching = false;

        const update_visuals = () => {
            this.left = this.x1;
            this.top = this.y1;
            this.angleRad = Math.atan2(this.y2 - this.y1, this.x2 - this.x1);
            this.angle = ((180 / Math.PI) * this.angleRad);
            this.length = Math.sqrt(Math.pow(this.y2 - this.y1, 2) + Math.pow(this.x2 - this.x1, 2));
            this.width = this.length;
            this.dirty = true;
        };
        this.on('update_visuals', update_visuals);
        update_visuals();

        this.on('modified', function() {
            this.length = this.width * this.scaleX;
            this.x1 = this.left;
            this.y1 = this.top;
            this.angleRad = (Math.PI / 180) * (360 - this.angle);
            this.x2 = this.x1 + Math.cos(this.angleRad) * this.length;
            this.y2 = this.y1 + Math.sin(this.angleRad) * this.length;
        });
    },
    _render: function(ctx) {
        var rPx = this.height / 2;
        let len = this.length;
        let l2 = len / 2;

        ctx.beginPath();
        ctx.moveTo(-l2, rPx);
        ctx.arcTo(-l2 + len + rPx, 0 + rPx, -l2 + len + rPx, 0      , rPx);
        ctx.arcTo(-l2 + len + rPx, 0 - rPx, -l2 + len      , 0 - rPx, rPx);
        ctx.arcTo(-l2 + -rPx     , -rPx   , -l2 + -rPx     , 0      , rPx);
        ctx.arcTo(-l2 + -rPx     , rPx    , -l2 + 0        , rPx    , rPx);
        ctx.closePath();
        ctx.strokeStyle = this.strokeColor;
        this.fill = this.color;
        this._renderFill(ctx);
        this._renderStroke(ctx);

        if (this.drawPin) {
            ctx.beginPath();
            ctx.arc(-l2, 0, 4, 0, 2 * Math.PI);
            ctx.closePath();
<<<<<<< HEAD
            ctx.fillStyle = 'black';
=======
            this.fill = 'black';
>>>>>>> 91299efa
            this._renderFill(ctx);

            ctx.beginPath();
            ctx.arc(len - l2, 0, 4, 0, 2 * Math.PI);
            ctx.closePath();
<<<<<<< HEAD
            ctx.fillStyle = 'black';
=======
            this.fill = 'black';
>>>>>>> 91299efa
            this._renderFill(ctx);
        }
    },
});

mechanicsObjects.CollarRod = fabric.util.createClass(fabric.Object, {
    type: 'rod',
    initialize: function(options) {
        options = options || {};
        this.callSuper('initialize', options);
        this.originY = 'center';
        this.objectCaching = false;

        let update_visuals = () => {
            this.left = this.x1;
            this.top = this.y1;
            this.angle = Math.atan2(this.y2 - this.y1, this.x2 - this.x1) * (180.0 / Math.PI);
        };
        update_visuals();
        this.on('update_visuals', update_visuals);
    },
    _render: function(ctx) {
        var d = this.height/2;
        var w1 = this.w1;
        var w2 = this.w2;
        var h1 = this.h1;
        var h2 = this.h2;
        let len = Math.sqrt(Math.pow(this.y2 - this.y1, 2) + Math.pow(this.x2 - this.x1, 2));

        var rA = $V([0,0]); // this is the position given by (left,top)
        var rB = rA.add( $V([len,0]) );
        var p1 = rA.add( $V([0,d]) );
        var p2 = p1.add( $V([w1/2,0]) );
        var p4 = rB.add( $V([0,d]) );
        var p3 = p4.add( $V([-w2/2,0]) );
        var p5 = p4.add( $V([d,0]) );
        var p6 = p5.add( $V([0,-2*d]) );
        var p7 = rB.add( $V([0,-d]) );
        var p8 = p7.add( $V([-w2/2,0]) );
        var p10 = rA.add( $V([0,-d]) );
        var p9 = p10.add( $V([w1/2,0]) );
        var p11 = p10.add( $V([-d,0]) );
        var p12 = p1.add( $V([-d,0]) );
        var p14 = p2.add( $V([0,h1/2-d]) );
        var p13 = p14.add( $V([-w1,0]) );
        var p15 = p3.add( $V([0,h2/2-d]) );
        var p16 = p15.add( $V([w2,0]) );
        var p17 = p16.add( $V([0,-h2]) );
        var p18 = p17.add( $V([-w2,0]) );
        var p19 = p9.add( $V([0,-(h1/2-d)]) );
        var p20 = p19.add( $V([-w1,0]) );

        ctx.beginPath();
        ctx.moveTo(p2.e(1),p2.e(2));
        ctx.lineTo(p3.e(1),p3.e(2));
        if (this.collar2) {
            ctx.lineTo(p15.e(1),p15.e(2));
            ctx.lineTo(p16.e(1),p16.e(2));
            ctx.lineTo(p17.e(1),p17.e(2));
            ctx.lineTo(p18.e(1),p18.e(2));
            ctx.lineTo(p8.e(1),p8.e(2));
        }
        else {
            ctx.arcTo(p5.e(1), p5.e(2), p6.e(1) , p6.e(2) , d);
            ctx.arcTo(p6.e(1), p6.e(2), p7.e(1) , p7.e(2) , d);
            ctx.lineTo(p8.e(1),p8.e(2));
        }
        ctx.lineTo(p9.e(1),p9.e(2));
        if (this.collar1) {
            ctx.lineTo(p19.e(1),p19.e(2));
            ctx.lineTo(p20.e(1),p20.e(2));
            ctx.lineTo(p13.e(1),p13.e(2));
            ctx.lineTo(p14.e(1),p14.e(2));
            ctx.lineTo(p2.e(1),p2.e(2));
        }
        else {
            ctx.arcTo(p11.e(1), p11.e(2), p12.e(1) , p12.e(2) , d);
            ctx.arcTo(p12.e(1), p12.e(2), p1.e(1) , p1.e(2) , d);
            ctx.lineTo(p2.e(1),p2.e(2));
        }
        ctx.closePath();
        ctx.strokeStyle = this.strokeColor;
        this.fill = this.color;
        this._renderFill(ctx);
        this._renderStroke(ctx);

        if (this.drawPin) {
            ctx.beginPath();
            ctx.arc(0, 0, 4, 0, 2 * Math.PI);
            ctx.closePath();
<<<<<<< HEAD
            ctx.fillStyle = 'black';
=======
            this.fill = "black";
>>>>>>> 91299efa
            this._renderFill(ctx);

            ctx.beginPath();
            ctx.arc(len, 0, 4, 0, 2 * Math.PI);
            ctx.closePath();
<<<<<<< HEAD
            ctx.fillStyle = 'black';
=======
            this.fill = "black";
>>>>>>> 91299efa
            this._renderFill(ctx);
        }
    },
});

mechanicsObjects.LShapeRod = fabric.util.createClass(fabric.Object, {
    type: 'Lshaperod',
    initialize: function(options) {
        options = options || {};
        this.originY = 'center';
        this.callSuper('initialize', options);
        this.objectCaching = false;

        let updateVisuals = () => {
            this.left = this.x1;
            this.top = this.y1;

            let rC = $V([this.x1, this.y1]);
            let rA = $V([this.x2, this.y2]);
            let rB = $V([this.x3, this.y3]);
            let uCA = rA.subtract(rC);
            let L1 = uCA.modulus();
            let e1 = uCA.toUnitVector();
            let e2 = $V([-e1.e(2), e1.e(1)]);
            let uCB = rB.subtract(rC);
            let uAB = uCB.subtract(uCA);
            let L2 = uAB.modulus();
            let alpha_rad = Math.atan2(e1.e(2), e1.e(1));
            let alpha = alpha_rad * (180 / Math.PI);
            let beta = Math.atan2(uAB.dot(e2), uAB.dot(e1));

            this.length1 = L1;
            this.length2 = L2;
            this.angle = alpha;
            this.angle2 = beta;
        };
        updateVisuals();
        this.on('update_visuals', updateVisuals);
    },

    _render: function(ctx) {

        var L1 = this.length1;
        var L2 = this.length2;
        var d = this.height/2;
        var beta = this.angle2;

        var e1 = $V([ Math.cos(beta), Math.sin(beta) ]);
        var e2 = $V([ Math.sin(beta), -Math.cos(beta) ]);

        let rC = $V([0,0]); // this is the position given by (left,top)
        let rA = rC.add( $V([L1,0]) );
        let rB = rA.add( e1.multiply(L2) );
        let p1 = rC.add( $V([0,d]) );
        let a = (d/Math.sin(beta) - d/Math.tan(beta));
        let p2 = rA.add( e2.multiply(-d) );
        let p2t = p2.add(e1.multiply(a) );
        let p3 = p2.add( e1.multiply(L2) );
        let p4 = p3.add( e1.multiply(d)  );
        let p5 = p4.add( e2.multiply(d) );
        let p6 = p5.add( e2.multiply(d) );
        let p7 = p6.add( e1.multiply(-d) );
        let p8 = rA.add( e2.multiply(d) );
        let p8t = p8.add(e1.multiply(-a) );
        let p9 = rC.add( $V([0,-d]) );
        let p10 = p9.add( $V([-d,0]) );
        let p11 = p10.add( $V([0,2*d]) );

        // Make the 3-point rod
        ctx.beginPath();
        ctx.moveTo(p1.e(1),p1.e(2));
        ctx.arcTo(p2t.e(1),p2t.e(2),p3.e(1),p3.e(2),d);
        ctx.arcTo(p4.e(1),p4.e(2),p5.e(1),p5.e(2),d);
        ctx.arcTo(p6.e(1),p6.e(2),p7.e(1),p7.e(2),d);
        ctx.arcTo(p8t.e(1),p8t.e(2),p9.e(1),p9.e(2),d);
        ctx.arcTo(p10.e(1),p10.e(2),p11.e(1),p11.e(2),d);
        ctx.arcTo(p11.e(1),p11.e(2),p1.e(1),p1.e(2),d);
        ctx.strokeStyle = this.strokeColor;
        this.fill = this.color;
        this._renderFill(ctx);
        this._renderStroke(ctx);
        ctx.closePath();

        if (this.drawPin) {
            ctx.beginPath();
            ctx.arc(rC.e(1), rC.e(2), 4, 0, 2 * Math.PI);
            ctx.closePath();
<<<<<<< HEAD
            ctx.fillStyle = 'black';
=======
            this.fill = "black";
>>>>>>> 91299efa
            this._renderFill(ctx);

            ctx.beginPath();
            ctx.arc(rA.e(1), rA.e(2), 4, 0, 2 * Math.PI);
            ctx.closePath();
<<<<<<< HEAD
            ctx.fillStyle = 'black';
=======
            this.fill = "black";
>>>>>>> 91299efa
            this._renderFill(ctx);

            ctx.beginPath();
            ctx.arc(rB.e(1), rB.e(2), 4, 0, 2 * Math.PI);
            ctx.closePath();
<<<<<<< HEAD
            ctx.fillStyle = 'black';
=======
            this.fill = "black";
>>>>>>> 91299efa
            this._renderFill(ctx);
        }

    },
});

mechanicsObjects.TShapeRod = fabric.util.createClass(fabric.Object, {
    type: 'Tshaperod',
    initialize: function(options) {
        options = options || {};
        this.originY = 'center';
        this.callSuper('initialize', options);
        this.objectCaching = false;

        let update_visuals = () => {
            this.left = this.x1;
            this.top = this.y1;

            let rP = $V([this.x1, this.y1]);
            let rQ = $V([this.x2, this.y2]);
            let uPQ = rQ.subtract(rP);
            let L1 = uPQ.modulus();
            let n1 = uPQ.toUnitVector();
            let n2 = $V([-n1.e(2), n1.e(1)]);
            let alpha_rad = Math.atan2(n1.e(2), n1.e(1));
            let alpha = alpha_rad * (180 / Math.PI);

            /* Assume first given point is R and second point is S */
            let rR = $V([this.x3, this.y3]);
            let rS = $V([this.x4, this.y4]);
            let uQR = rR.subtract(rQ);
            let uQS = rS.subtract(rQ);
            let L2 = uQR.modulus();
            let L3 = uQS.modulus();
            let beta = Math.atan2(uQR.dot(n2), uQR.dot(n1));
            let gamma = Math.atan2(uQS.dot(n2), uQS.dot(n1));

            if (beta * gamma >= 0 && beta < gamma) {
                let temp = gamma;
                gamma = beta;
                beta = temp;
                temp = L2;
                L2 = L3;
                L3 = temp;
            }

            this.length1 = L1;
            this.length2 = L2;
            this.length3 = L3;
            this.angle = alpha;
            this.angle2 = beta;
            this.angle3 = gamma;
        };
        update_visuals();
        this.on('update_visuals', update_visuals);
    },
    get_distance: function(angle, d) {
        if (Math.abs(angle) < 1e-4 ) {
            return 0;
        } else if ( Math.abs(angle)-Math.pi/2  < 1e-4 || Math.abs(angle)-3*Math.pi/2  < 1e-4) {
            return d;
        } else {
            return d/Math.sin(angle) - d/Math.tan(angle);
        }
    },
    _render: function(ctx) {
        let L1 = this.length1;
        let L2 = this.length2;
        let L3 = this.length3;
        let d = this.height / 2;
        let beta = this.angle2;
        let gamma = this.angle3;

        let a1 = this.get_distance(beta,d);
        let a2 = this.get_distance(gamma,d);

        let rP = $V([0,0]); // this is the position given by (left,top)
        let rQ = rP.add( $V([L1,0]) );
        let p1 = rP.add( $V([0,d]) );
        let p4 = rP.add( $V([0,-d]) );
        let p5 = p4.add( $V([-d,0]) );
        let p6 = p1.add( $V([-d,0]) );

        let e1 = $V([ Math.cos(beta), Math.sin(beta) ]);
        let e2 = $V([ -Math.sin(beta), Math.cos(beta) ]);

        let rR = rQ.add( e1.multiply(L2)  );
        let p7 = rR.add( e2.multiply(-d) );
        let p8 = rQ.add( e2.multiply(-d)  );
        let p8t = p8.add(e1.multiply(a1) );
        let p9 = rQ.add( e2.multiply(d)  );
        let p9t = p9.add(e1.multiply(a1) ); // this seems to be correct
        let p10 = rR.add( e2.multiply(d) );
        let p11 = p10.add( e1.multiply(d) );
        let p12 = p7.add( e1.multiply(d) );

        e1 = $V([ Math.cos(gamma), Math.sin(gamma) ]);
        e2 = $V([ -Math.sin(gamma), Math.cos(gamma) ]);

        let rS = rQ.add( e1.multiply(L3)  );
        let p13 = rS.add( e2.multiply(-d) );
        let p14 = rQ.add( e2.multiply(-d)  );
        let p14t = p14.add(e1.multiply(-a2) ); // afraid this is not correct for all cases
        let p15 = rQ.add( e2.multiply(d)  );
        let p15t = p15.add(e1.multiply(-a2) );
        let p16 = rS.add( e2.multiply(d) );
        let p17 = p16.add( e1.multiply(d) );
        let p18 = p13.add( e1.multiply(d) );

        let pcorner;
        if ( p7.distanceFrom(p8t) < p7.distanceFrom(p15t) ) {
            pcorner = p8t;
        }
        else {
            pcorner = p15t;
        }

        ctx.beginPath();
        ctx.moveTo(p1.e(1),p1.e(2));
        ctx.arcTo(p9t.e(1),p9t.e(2),p10.e(1),p10.e(2),d);
        ctx.arcTo(p11.e(1),p11.e(2),p12.e(1),p12.e(2),d);
        ctx.arcTo(p12.e(1),p12.e(2),p7.e(1),p7.e(2),d);
        ctx.arcTo(pcorner.e(1),pcorner.e(2),p16.e(1),p16.e(2),d);
        ctx.arcTo(p17.e(1),p17.e(2),p18.e(1),p18.e(2),d);
        ctx.arcTo(p18.e(1),p18.e(2),p13.e(1),p13.e(2),d);
        ctx.arcTo(p14t.e(1),p14t.e(2),p4.e(1),p4.e(2),d);
        ctx.arcTo(p5.e(1),p5.e(2),p6.e(1),p6.e(2),d);
        ctx.arcTo(p6.e(1),p6.e(2),p1.e(1),p1.e(2),d);
        ctx.strokeStyle = this.strokeColor;
        this.fill = this.color;
        this._renderFill(ctx);
        this._renderStroke(ctx);
        ctx.closePath();

        if (this.drawPin) {
            ctx.beginPath();
            ctx.arc(rP.e(1), rP.e(2), 4, 0, 2 * Math.PI);
            ctx.closePath();
<<<<<<< HEAD
            ctx.fillStyle = 'black';
=======
            this.fill = "black";
>>>>>>> 91299efa
            this._renderFill(ctx);

            ctx.beginPath();
            ctx.arc(rQ.e(1), rQ.e(2), 4, 0, 2 * Math.PI);
            ctx.closePath();
<<<<<<< HEAD
            ctx.fillStyle = 'black';
=======
            this.fill = "black";
>>>>>>> 91299efa
            this._renderFill(ctx);

            ctx.beginPath();
            ctx.arc(rS.e(1), rS.e(2), 4, 0, 2 * Math.PI);
            ctx.closePath();
<<<<<<< HEAD
            ctx.fillStyle = 'black';
=======
            this.fill = "black";
>>>>>>> 91299efa
            this._renderFill(ctx);

            ctx.beginPath();
            ctx.arc(rR.e(1), rR.e(2), 4, 0, 2 * Math.PI);
            ctx.closePath();
<<<<<<< HEAD
            ctx.fillStyle = 'black';
=======
            this.fill = "black";
>>>>>>> 91299efa
            this._renderFill(ctx);
        }
    },
});

mechanicsObjects.ClampedEnd = fabric.util.createClass(fabric.Object, {
    type: 'clamped',
    initialize: function(options) {
        options = options || {};
        this.callSuper('initialize', options);
        this.originX = 'right';
        this.originY = 'center';
        this.objectCaching = true;
        this.strokeUniform = true;
        this.left = this.x1;
        this.top = this.y1;

        this.on('modified', () => {
            this.x1 = this.left;
            this.y1 = this.top;
        });
    },
    _render: function(ctx) {
        var h = this.height;
        var w = this.width;
        var gradient = ctx.createLinearGradient(-w, -h/2, 0, h/2);
        gradient.addColorStop(0, 'white');
        gradient.addColorStop(1, this.color);

        // ======== Add Clamped End =========
        ctx.beginPath();
        ctx.moveTo(w/2,0);
        ctx.lineTo(w/2, h/2);
        ctx.lineTo(-w/2, h/2);
        ctx.lineTo(-w/2, -h/2);
        ctx.lineTo(w/2, -h/2);
        ctx.lineTo(w/2, 0);
        ctx.closePath();
        ctx.strokeStyle = this.stroke;
        this.fill = gradient;
        this._renderFill(ctx);
        this._renderStroke(ctx);

      },
  });

mechanicsObjects.FixedPin = fabric.util.createClass(fabric.Object, {
    type: 'fixed-pin',
    initialize: function(options) {
        options = options || {};
        this.callSuper('initialize', options);
        this.originX = 'center';
        this.originY = 'center';
        this.w = this.width;
        this.h = this.height;
        this.width *= 1.6;
        this.height *= 2;
        this.objectCaching = false;

        let ang_rad = ((Math.PI / 180) * this.angle) + (Math.PI / 2);
        this.left = this.x1 + Math.cos(ang_rad) * (this.h/2);
        this.top = this.y1 + Math.sin(ang_rad) * (this.h/2);

        this.on('modified', () => {
            let ang_rad = ((Math.PI / 180) * this.angle) + (Math.PI / 2);
            this.x1 = this.left - Math.cos(ang_rad) * (this.h/2);
            this.y1 = this.top - Math.sin(ang_rad) * (this.h/2);
        });
    },
    _render: function(ctx) {
        let h = this.h;
        let w = this.w;
        ctx.translate(0, -h/2);

        // ======== Add Pivot =========
        ctx.beginPath();
        ctx.moveTo(-w/2,h);
        ctx.lineTo(w/2, h);
        ctx.arcTo(w/2, -w/2, 0, -w/2, w/2);
        ctx.arcTo(-w/2, -w/2,  -w/2, 0, w/2);
        ctx.closePath();
        ctx.strokeStyle = this.stroke;
        this.fill = this.color;
        this._renderFill(ctx);
        this._renderStroke(ctx);
        // ======== Add pin placement =========
        if (this.drawPin) {
            ctx.beginPath();
            ctx.arc(0,0,4,0*Math.PI,2 * Math.PI);
            ctx.closePath();
<<<<<<< HEAD
            ctx.fillStyle = 'rgb(0, 0, 0)';
=======
            this.fill = "rgb(0, 0, 0)";
>>>>>>> 91299efa
            this._renderFill(ctx);
        }
        // ======== Add ground =========
        if (this.drawGround) {
            var h_ground = h/3;
            var w_ground = 1.6*w;
            var gradient = ctx.createLinearGradient(-w_ground/2,0,w_ground/2,0);
            gradient.addColorStop(0, '#CACFD2');
            gradient.addColorStop(1, '#626567');
            ctx.beginPath();
<<<<<<< HEAD
            ctx.fillStyle = gradient;
            ctx.strokeStyle = 'black';
=======
            this.fill = gradient;
            ctx.strokeStyle = "black";
>>>>>>> 91299efa
            ctx.rect(-w_ground/2,h,w_ground,h_ground);
            this._renderFill(ctx);
            this._renderStroke(ctx);
            ctx.closePath();
        }

    },
});

mechanicsObjects.Roller = fabric.util.createClass(fabric.Object, {
    type: 'roller',
    initialize: function(options) {
        options = options || {};
        this.callSuper('initialize', options);
        this.originX = 'center';
        this.originY = 'center';
        this.w = this.width;
        this.h = this.height;
        this.width *= 1.6;
        this.height *= 2;
        this.objectCaching = false;

        let ang_rad = ((Math.PI / 180) * this.angle) + (Math.PI / 2);
        this.left = this.x1 + Math.cos(ang_rad) * (this.h/2);
        this.top = this.y1 + Math.sin(ang_rad) * (this.h/2);

        this.on('modified', () => {
            let ang_rad = ((Math.PI / 180) * this.angle) + (Math.PI / 2);
            this.x1 = this.left - Math.cos(ang_rad) * (this.h/2);
            this.y1 = this.top - Math.sin(ang_rad) * (this.h/2);
        });
    },
    _render: function(ctx) {
        let h = this.h;
        let w = this.w;
        ctx.translate(0, -h/2);

        // ======== Add Pivot =========
        ctx.beginPath();
        ctx.moveTo(-w/2,h-2*w/5);
        ctx.lineTo(w/2, h-2*w/5);
        ctx.arcTo(w/2, -w/2, 0, -w/2, w/2);
        ctx.arcTo(-w/2, -w/2,  -w/2, 0, w/2);
        ctx.closePath();
        ctx.strokeStyle = this.stroke;
        this.fill = this.color;
        this._renderFill(ctx);
        this._renderStroke(ctx);
        // ======== Add pin placement =========
        if (this.drawPin) {
          ctx.beginPath();
          ctx.arc(0,0,4,0*Math.PI,2 * Math.PI);
          ctx.closePath();
<<<<<<< HEAD
          ctx.fillStyle = 'black';
=======
          this.fill = "black";
>>>>>>> 91299efa
          this._renderFill(ctx);
        }
        // ======== Add rollers =========
        ctx.beginPath();
<<<<<<< HEAD
        ctx.strokeStyle = 'black';
        ctx.fillStyle = 'gray';
=======
        ctx.strokeStyle = "black";
        this.fill = "gray";
>>>>>>> 91299efa
        ctx.lineWidth = 1.5;
        ctx.arc(-w/4,h-w/5,w/5,0*Math.PI,2 * Math.PI);
        ctx.closePath();
        this._renderFill(ctx);
        this._renderStroke(ctx);
        ctx.beginPath();
        ctx.arc(w/4,h-w/5,w/5,0*Math.PI,2 * Math.PI);
        ctx.closePath();
        this._renderFill(ctx);
        this._renderStroke(ctx);
        // ======== Add ground =========
        if (this.drawGround) {
          var h_ground = h/3;
          var w_ground = 1.6*w;
          var gradient = ctx.createLinearGradient(-w_ground/2,0,w_ground/2,0);
          gradient.addColorStop(0, '#CACFD2');
          gradient.addColorStop(1, '#626567');
          ctx.beginPath();
          ctx.rect(-w_ground/2,h,w_ground,h_ground);
          ctx.lineWidth = 2;
          ctx.fillStyle = gradient;
          ctx.strokeStyle = 'black';
          this._renderFill(ctx);
          this._renderStroke(ctx);
          ctx.closePath();
        }

    },
});

mechanicsObjects.Arrow = fabric.util.createClass(fabric.Object, {
    type: 'arrow',
    initialize: function(options) {
        options = options || {};
        this.callSuper('initialize', options);
        this.set('arrowheadOffsetRatio', options.arrowheadOffsetRatio || 1);
        this.set('arrowheadWidthRatio', options.arrowheadWidthRatio || 1);
        this.set('strokeWidth', options.strokeWidth || 3);
        this.set('stroke', options.stroke || 'black');
        this.set('fill', options.stroke || 'black');
        this.set('height', options.height || 3*this.strokeWidth);
        this.setControlVisible('bl',false);
        this.setControlVisible('tl',false);
        this.setControlVisible('br',false);
        this.setControlVisible('tr',false);
        this.setControlVisible('mt',false);
        this.setControlVisible('mb',false);
        this.setControlVisible('ml',false);
        this.setControlVisible('mr',false);
        this.setControlVisible('mtr',false);
        if ('trueHandles' in options) {
            for (var i = 0; i < options.trueHandles.length; i++) {
                  this.setControlVisible(options.trueHandles[i],true);
            }
        }
    },
    toObject: function() {
        return fabric.util.object.extend(this.callSuper('toObject'), {
            /* should write here the properties that were added in initialize
               and that should appear on the server */
            name: this.get('name'),
        });
    },
    _render: function(ctx) {

        var lengthPx = this.width;
        var w = this.strokeWidth;
        var l = 7*w*this.arrowheadOffsetRatio;
        var h = 0.5*l*this.arrowheadWidthRatio;
        var c = 0.6*l;
        let begin_line, end_line;

        if (this.drawEndArrow) {
            ctx.beginPath();
            end_line = lengthPx/2 - c;
            ctx.lineWidth = 0.1*this.strokeWidth;
            ctx.moveTo(end_line, 0);
            ctx.lineTo(lengthPx/2 - l, h/2);
            ctx.lineTo(lengthPx/2 , 0);
            ctx.lineTo(lengthPx/2 - l, -h/2);
            ctx.lineTo(end_line, 0);
            this._renderFill(ctx);
            this._renderStroke(ctx);
            ctx.closePath();
        } else {
            end_line = lengthPx/2;
        }

        if (this.drawStartArrow) {
            ctx.beginPath();
            begin_line = -(lengthPx/2 - c);
            ctx.lineWidth = 0.1*this.strokeWidth;
            ctx.moveTo(begin_line, 0);
            ctx.lineTo(-(lengthPx/2 - l), h/2);
            ctx.lineTo(-lengthPx/2 , 0);
            ctx.lineTo(-(lengthPx/2 - l), -h/2);
            ctx.lineTo(begin_line, 0);
            this._renderFill(ctx);
            this._renderStroke(ctx);
            ctx.closePath();
        } else {
            begin_line = -lengthPx/2;
        }

        ctx.beginPath();
        ctx.lineWidth = this.strokeWidth;
        ctx.moveTo(begin_line, 0);
        ctx.lineTo(end_line, 0);
        this._renderStroke(ctx);

    },
});

mechanicsObjects.DoubleArrow = fabric.util.createClass(fabric.Object, {
    type: 'arrow',
    initialize: function(options) {
        options = options || {};
        this.callSuper('initialize', options);
        this.set('arrowheadOffsetRatio', options.arrowheadOffsetRatio || 1);
        this.set('arrowheadWidthRatio', options.arrowheadWidthRatio || 1);
        this.set('strokeWidth', options.strokeWidth || 3);
        this.set('stroke', options.stroke || 'black');
        this.set('fill', options.stroke || 'black');
        this.set('height', options.height || 3*this.strokeWidth);
        this.setControlVisible('bl',false);
        this.setControlVisible('tl',false);
        this.setControlVisible('br',false);
        this.setControlVisible('tr',false);
        this.setControlVisible('mt',false);
        this.setControlVisible('mb',false);
        this.setControlVisible('ml',false);
        this.setControlVisible('mr',false);
        this.setControlVisible('mtr',false);
        if ('trueHandles' in options) {
            for (var i = 0; i < options.trueHandles.length; i++) {
                  this.setControlVisible(options.trueHandles[i],true);
            }
        }
    },
    toObject: function() {
        return fabric.util.object.extend(this.callSuper('toObject'), {
            /* should write here the properties that were added in initialize
               and that should appear on the server */
            name: this.get('name'),
        });
    },
    _render: function(ctx) {

        var lengthPx = this.width;
        var w = this.strokeWidth;
        var l = 6*w*this.arrowheadOffsetRatio;
        var h = l*this.arrowheadWidthRatio;
        var c = 0.4*l;
        var e = 0.8*l;

        ctx.beginPath();
        var end_line = lengthPx/2 - c;
        ctx.lineWidth = 0.1*this.strokeWidth;
        ctx.moveTo(end_line, 0);
        ctx.lineTo(lengthPx/2 - l, h/2);
        ctx.lineTo(lengthPx/2 , 0);
        ctx.lineTo(lengthPx/2 - l, -h/2);
        ctx.lineTo(end_line, 0);
        this._renderFill(ctx);
        this._renderStroke(ctx);
        ctx.closePath();

        ctx.beginPath();
        ctx.lineWidth = 0.1*this.strokeWidth;
        ctx.moveTo(lengthPx/2 - e, 0);
        ctx.lineTo(lengthPx/2 - e - l, h/2);
        ctx.lineTo(lengthPx/2 - e - c, 0);
        ctx.lineTo(lengthPx/2 - e - l, -h/2);
        ctx.lineTo(lengthPx/2 - e, 0);
        this._renderFill(ctx);
        this._renderStroke(ctx);
        ctx.closePath();

        ctx.beginPath();
        ctx.lineWidth = this.strokeWidth;
        ctx.moveTo(-lengthPx/2, 0);
        ctx.lineTo(end_line, 0);
        this._renderStroke(ctx);

    },
});

mechanicsObjects.LatexText = fabric.util.createClass(fabric.Object, {
    type: 'latex-text',
    parse: function(str) {
        /* Because the MathJax renderer expects text to be already formatted in LaTeX,
           manually parse inputs for $$ and escape non-latex with \text{} */

        let built_str = '';
        let spl = str.split('$');

        for (let i = 0; i < spl.length; i++) {
            if (i % 2 == 0) {
                /* Text */
                if (spl[i].length > 0) {
                    /* Ignore empty strings */
                    built_str += '\\text{' + spl[i] + '} ';
                }
            } else {
                /* LaTeX */
                built_str += spl[i] + ' ';
            }
        }
        return built_str;
    },
    gen_text: function(str, options) {
        let ref = this;
        let num_tries = 0;
        var callback = function() {
            let svg = MathJax.tex2svg(str, {'display': false}).children[0];

            /* SVG's generated by MathJax reference a list of sharedbase elements,
               so replace each reference with the actual element value. */
            try {
                $(svg).find('use').each((_, use) => {
                    /* Find and create a new copy to link to */
                    let refLink = use.getAttribute('xlink:href');
                    let refElement = $(refLink)[0];
                    let replacement = $(refElement.outerHTML)[0];

                    /* Copy over any attributes on the link */
                    for (let i = 0; i < use.attributes.length; i++) {
                        let attrib = use.attributes.item(i);
                        if (attrib.name.toLowerCase() !== 'xlink:href') {
                            replacement.setAttribute(attrib.name, attrib.value);
                        }
                    }

                    /* Replace the reference with the actual value */
                    use.parentNode.replaceChild(replacement, use);
                });
            } catch (err) {
                /* If we're erroring, it's because the MathJax glyph cache hasn't loaded yet.
                   We can retry again in a little bit to check if it's ready. */
                if (++ num_tries < 10) {
                    setTimeout(callback, 100);
                    return;
                } else {
                    throw err;
                }
            }

            let svgSource = svg.outerHTML;
            const exScale = 1.0 - MathJax.config.svg.font.params.x_height;
            let width = parseFloat(svg.getAttribute('width')) * parseFloat(options.fontSize) * exScale;
            let height = parseFloat(svg.getAttribute('height')) * parseFloat(options.fontSize) * exScale;

            /* Fix for Safari, https://stackoverflow.com/questions/30273775/namespace-prefix-ns1-for-href-on-tagelement-is-not-defined-setattributens */
            svgSource = svgSource.replace(/NS\d+:href/gi, 'xlink:href');

            let base64svg = 'data:image/svg+xml;base64,' +
                btoa(unescape(encodeURIComponent(svgSource)));

            fabric.Image.fromURL(base64svg, function(img) {
                img.width = width;
                img.height = height;
                ref.width = Math.ceil(width * exScale) * 2;
                ref.height = Math.ceil(height * exScale) * 2;

                ref.setCoords(false, false);
                ref.image = img;
                ref.dirty = true;

                /* Force re-rendering the canvas otherwise the text
                   will not show up */
                if ('canvas' in ref) {
                    ref['canvas'].renderAll();
                }
            }, options);
        };

        MathJax.config.onReady(callback);
    },
    initialize: function(text, options) {
        options = options || {};
        if (!options.selectable) {
            options.evented = false;
        }

        this.callSuper('initialize', options);
        this.image = null;
        this.label = text;

        if (text != '') {
            this.gen_text(this.label, options);
        }

        if (options.selectable) {
            this.on('dblclick', function() {
                let new_text = prompt('Editing text contents, surround math with $ delimiters.', this.text);
                if (new_text !== null) {
                    this.label = new_text;
                    this.gen_text(this.parse(new_text), options);
                }
            });
        }
    },
    _render: function(ctx) {
        if (this.image != null) {
            this.image._render(ctx);
        }
    },
});

mechanicsObjects.DistTrianLoad = fabric.util.createClass(fabric.Object, {
    type: 'dist-force',
    initialize: function(options) {
        this.callSuper('initialize', options);
        this.spacing = options.spacing;
        this.anchor_is_tail = (options.anchor_is_tail == 'true');
        this.w1 = options.w1;
        this.w2 = options.w2;
        this.width = options.range;
        this.range = options.range;
        this.height = Math.max(this.w1, this.w2);
        this.height_ave = (this.w1, this.w2)/2;
        this.strokeWidth = options.strokeWidth || 3;
        this.stroke = options.stroke;
        this.left = options.left;
        this.top = options.top;
        this.originX = 'center';
        this.objectCaching = false;
        this.flipped = options.flipped || false;
        this.flipX = this.flipped;

        this.label1 = options.label1;
        this.offsetx1 = options.offsetx1;
        this.offsety1 = options.offsety1;
        this.label2 = options.label2;
        this.offsetx2 = options.offsetx2;
        this.offsety2 = options.offsety2;

        this.label1obj = new mechanicsObjects.LatexText(this.label1, {});
        this.label2obj = new mechanicsObjects.LatexText(this.label2, {});

        this.arrowheadOffsetRatio = options.arrowheadOffsetRatio || 3;
        this.arrowheadWidthRatio = options.arrowheadWidthRatio || 2;

        this.setControlVisible('bl',false);
        this.setControlVisible('tl',false);
        this.setControlVisible('br',false);
        this.setControlVisible('tr',false);
        this.setControlVisible('mt',false);
        this.setControlVisible('mb',false);
        this.setControlVisible('ml',true);
        this.setControlVisible('mr',true);
        this.setControlVisible('mtr', true);

        this.on('scaling', function() {
            this.flipped = this.flipX;
            this.range = this.width * this.scaleX;
        });
    },
    drawArrow: function(ctx, x1, y1, x2, y2) {
        /* Copied from the Arrow class, so much for DRY */
        let arrowheadOffsetRatio = this.arrowheadOffsetRatio;
        let arrowheadWidthRatio = this.arrowheadWidthRatio;
        let strokeWidth = this.strokeWidth;

        /* Forward vector */
        let fwdx = (x2-x1);
        let fwdy = (y2-y1);
        let fwdlen = Math.sqrt(Math.pow(fwdx, 2) + Math.pow(fwdy, 2));
        fwdx /= fwdlen; /* normalize */
        fwdy /= fwdlen;

        /* Forward vector rotated 90 deg */
        let rightx = -fwdy;
        let righty = fwdx;

        var lenPx = arrowheadOffsetRatio * strokeWidth;
        var dyPx = arrowheadWidthRatio * 0.5 * strokeWidth;

        ctx.beginPath();
        ctx.moveTo(x1, y1);
        ctx.lineTo(x2, y2);
        ctx.moveTo(x2 - (fwdx * lenPx/2), y2 - (fwdy * lenPx/2));
        ctx.lineTo(x2 - (fwdx * lenPx) + (rightx * dyPx),
                   y2 - (fwdy * lenPx) + (righty * dyPx));
        ctx.lineTo(x2, y2);
        ctx.lineTo(x2 - (fwdx * lenPx) - (rightx * dyPx),
                   y2 - (fwdy * lenPx) - (righty * dyPx));
        ctx.closePath();

        ctx.lineWidth = this.strokeWidth;
        ctx.strokeStyle = this.stroke;
<<<<<<< HEAD
        ctx.fillStyle = this.stroke;
        ctx.stroke();
=======
        this.fill = this.stroke;
        ctx.stroke()
>>>>>>> 91299efa
        ctx.fill();
    },
    drawLine: function(ctx, x1, y1, x2, y2) {
        ctx.beginPath();
        ctx.moveTo(x1, y1);
        ctx.lineTo(x2, y2);
        ctx.closePath();

        ctx.lineWidth = this.strokeWidth;
        ctx.stroke();
        ctx.fill();
    },
    _render: function(ctx) {
        var nSpaces = Math.ceil(this.getScaledWidth() / this.spacing);
        var dx = this.getScaledWidth() / nSpaces;

        /* Undo Fabric's scale transformation. */
        ctx.scale(1.0 / this.scaleX, 1.0 / this.scaleY);

        /* Centered coordinates */
        let cx = this.getScaledWidth() / 2;
        let cy = this.getScaledHeight() / 2;

        /* Draw all the force arrows */
        for (let i = 0; i <= nSpaces; i++) {
            let height = this.w1 + (i/nSpaces) * (this.w2 - this.w1);
            if (this.anchor_is_tail) {
                if (Math.abs(height) >= 2) {
                    this.drawArrow(ctx, i * dx - cx, - cy, i * dx - cx, height - cy);
                }
            }
            else {
                if (Math.abs(height) >= 2) {
                    this.drawArrow(ctx, i * dx - cx,  cy - height, i * dx - cx, cy);
                }
            }
        }
        /* Draw the head/base line */
        if (this.anchor_is_tail) {
            this.drawLine(ctx, -cx, -cy, cx, -cy);
        }
        else {
            let xoff = this.strokeWidth/2;
            this.drawLine(ctx, -cx - xoff, cy-this.w1 , cx + xoff,  cy-this.w2);
        }

        this.label1obj.left = this.offsetx1 - cx;
        this.label1obj.top = this.w1 + this.offsety1 - cy;
        this.label1obj.render(ctx);

        this.label2obj.left = this.offsetx2 + cx;
        this.label2obj.top = this.w2 + this.offsety2 - cy;
        this.label2obj.render(ctx);
    },
});

mechanicsObjects.pulley = fabric.util.createClass(fabric.Object, {
    type: 'pulley',
    initialize: function(options) {
        options = options || {};
        this.callSuper('initialize', options);
        this.originX = 'center';
        this.originY = 'center';
        this.objectCaching = false;

        const update_visuals = () => {
            this.left = this.x1;
            this.top = this.y1;

            const r = this.radius;
            let uO = $V([this.x1, this.y1]);
            let uA = $V([this.x2, this.y2]);
            let uB = $V([this.x3, this.y3]);
            let longer = this.longer;

            let uOA = uA.subtract(uO);
            let dOA = uA.norm();
            let n1 = uOA.normalize();
            let n2 = $V([n1.e(2), -n1.e(1)]);
            let theta = Math.asin(r / dOA);
            let p1 = n1.multiply(r * Math.sin(theta)).add(n2.multiply(r * Math.cos(theta)));
            let p2 = n1.multiply(r * Math.sin(theta)).subtract(n2.multiply(r * Math.cos(theta)));

            let uOB = uB.subtract(uO);
            let dOB = uOB.norm();
            let n3 = uOB.normalize();
            let n4 = $V([n3.e(2), -n3.e(1)]);
            let theta2 = Math.asin(r / dOB);
            let p3 = n3.multiply(r * Math.sin(theta2)).add(n4.multiply(r * Math.cos(theta2)));
            let p4 = n3.multiply(r * Math.sin(theta2)).subtract(n4.multiply(r * Math.cos(theta2)));

            let p;
            let u4;
            let u5;
            if (longer) {
                if (n2.dot(uOB) > 0) {
                    p = p2;
                } else {
                    p = p1;
                }

                u4 = uO.add(p);
                if (p3.subtract(uOA).norm() > p.subtract(uOA).norm()) {
                    u5 = uO.add(p3);
                } else {
                    u5 = uO.add(p4);
                }
            } else {
                if (n2.dot(uOB) < 0) {
                    p = p2;
                } else {
                    p = p1;
                }

                u4 = uO.add(p);
                if (p3.subtract(uOA).norm() < p.subtract(uOA).norm()) {
                    u5 = uO.add(p3);
                } else {
                    u5 = uO.add(p4);
                }
            }

            this.x4 = u4.e(1);
            this.y4 = u4.e(2);
            this.x5 = u5.e(1);
            this.y5 = u5.e(2);
        };
        this.on('update_visuals', update_visuals);
        update_visuals();
    },
    _render: function(ctx) {
        /* Draw pulley circle */
        ctx.beginPath();
        ctx.arc(0, 0, this.radius, 0, 2 * Math.PI);
        ctx.fill();
        ctx.stroke();

        /* Draw middle nub */
        ctx.beginPath();
        ctx.fillStyle = 'black';
        ctx.arc(0, 0, 4, 0, 2 * Math.PI);
        ctx.fill();

        /* Undo canvas translations so we can draw in world coordinates. */
        ctx.translate(-this.x1, -this.y1);

        /* Draw first line */
        ctx.beginPath();
        ctx.moveTo(this.x2, this.y2);
        ctx.lineTo(this.x4, this.y4);
        ctx.stroke();

        /* Draw second line */
        ctx.beginPath();
        ctx.moveTo(this.x3, this.y3);
        ctx.lineTo(this.x5, this.y5);
        ctx.stroke();
    },
});

mechanicsObjects.arcVector = fabric.util.createClass(fabric.Object, {
    type: 'arc',
    initialize: function(options) {
        options = options || {};
        this.callSuper('initialize', options);
        this.set('arrowheadOffsetRatio', options.arrowheadOffsetRatio || 1);
        this.set('arrowheadWidthRatio', options.arrowheadWidthRatio || 1);
        this.set('strokeWidth', options.strokeWidth || 3);
        this.set('stroke', options.stroke || 'black');
        this.set('fill', options.stroke || 'black');
        this.set('height', this.radius * 2);
        this.set('width', this.radius * 2);
        this.set('originX', 'center');
        this.set('originY', 'center');

        this.setControlVisible('bl',false);
        this.setControlVisible('tl',false);
        this.setControlVisible('br',false);
        this.setControlVisible('tr',false);
        this.setControlVisible('mt',false);
        this.setControlVisible('mb',false);
        this.setControlVisible('ml',false);
        this.setControlVisible('mr',false);
        this.setControlVisible('mtr',true);
        if ('trueHandles' in options) {
            for (var i = 0; i < options.trueHandles.length; i++) {
                this.setControlVisible(options.trueHandles[i],true);
            }
        }
    },
    toObject: function() {
        return fabric.util.object.extend(this.callSuper('toObject'), {
            name: this.get('name'),
            /* should write here the properties that were added in initialize
               and that should appear on the server */
        });
    },
    get_point_arc: function(alpha,er,et,r) {
        var uvec = er.multiply(-r*(1-Math.cos(alpha)));
        uvec = uvec.add(et.multiply(r*Math.sin(alpha)));
        return (uvec);
    },
    make_arrow_head: function(ctx,theta,alpha,beta,r,l,c,h) {
        let er = $V( [ Math.cos(theta), Math.sin(theta)]);
        let et = $V( [ -Math.sin(theta), Math.cos(theta)]);
        let uE = er.multiply(r);
        let uEA = this.get_point_arc(alpha,er,et,r);
        let n1 = uEA.toUnitVector();
        let n2 = $V( [n1.e(2) , -n1.e(1) ]);
        let uED = this.get_point_arc(beta,er,et,r);
        let uD = uE.add(uED);
        let uB = uE.add( n1.multiply(l) );
        let uC = uE.add( n1.multiply(c) );
        let uG = uB.add( n2.multiply(h/2) );
        let uF = uB.add( n2.multiply(-h/2) );
        ctx.beginPath();
        ctx.moveTo(uE.e(1), uE.e(2));
        ctx.lineTo(uG.e(1), uG.e(2));
        ctx.lineTo(uC.e(1), uC.e(2));
        ctx.lineTo(uF.e(1), uF.e(2));
        ctx.lineTo(uE.e(1), uE.e(2));
        ctx.lineWidth = 1;
        this._renderFill(ctx);
        this._renderStroke(ctx);
        ctx.closePath();
        return (uD);
    },
    _render: function(ctx) {
        var w = this.strokeWidth;
        var l = 7*w*this.arrowheadOffsetRatio;
        var h = 0.5*l*this.arrowheadWidthRatio;
        var c = 0.6*l;
        var e = 0.9*l;
        var r = this.radius;
        var thetai = (this.startAngle)*Math.PI/180;
        var thetaf = (this.endAngle)*Math.PI/180;
        let start_line_angle;
        let end_line_angle;

        if (this.drawStartArrow) {
            let alpha = Math.acos( 1 - e*e/(2*r*r) );
            let beta  = Math.acos( 1 - (c*c)/(2*r*r) );
            let start_line = this.make_arrow_head(ctx,thetai,alpha,beta,r,l,c,h);
            start_line_angle = Math.atan2(start_line.e(2),start_line.e(1));
        } else {
            start_line_angle = thetai;
        }

        if (this.drawEndArrow) {
            let alpha = -Math.acos( 1 - e*e/(2*r*r) );
            let beta  = -Math.acos( 1 - (c*c)/(2*r*r) );
            let end_line = this.make_arrow_head(ctx,thetaf,alpha,beta,r,l,c,h);
            end_line_angle = Math.atan2(end_line.e(2),end_line.e(1));
        } else {
            end_line_angle = thetaf;
        }

        if (this.drawCenterPoint) {
            ctx.beginPath();
            ctx.arc(0, 0, 4, 0, 2 * Math.PI);
            ctx.lineWidth = this.strokeWidth;
            this._renderStroke(ctx);
            ctx.closePath();
        }

        ctx.beginPath();
        ctx.lineWidth = this.strokeWidth;
        ctx.arc(0, 0, this.radius, start_line_angle , end_line_angle);
        this._renderStroke(ctx);
        ctx.closePath();

     },
});

mechanicsObjects.makeCoordinates = function(options) {
    const selectable = (options.selectable ? true : false);

    let old_angle = options.angle;
    if (selectable) {
        options.angle = 0;
    }

    var group = new fabric.Group([ ], {
        'left': 0,
        'top': 0,
        'name': 'coordinates',
        'selectable': selectable,
        'evented': selectable,
    });

    let obj1 = new mechanicsObjects.Arrow(options);
    group.addWithUpdate(obj1);

    var options2 = _.defaults({
        angle:options.angle - 90,
    }, options);

    let obj2 = new mechanicsObjects.Arrow(options2);
    group.addWithUpdate(obj2);

    var options3 = _.defaults({
        radius: 4,
        originX: 'center',
        originY: 'center',
        fill: options.stroke,
    }, options);

    let obj3 = new fabric.Circle(options3);
    group.addWithUpdate(obj3);

    if (selectable) {
        options.angle = old_angle;
        group.angle = old_angle;
    }

    return group;
};

mechanicsObjects.makeControlHandle = function(left, top, handleRadius, strokeWidth) {
    var c = new fabric.Circle({
        left: left,
        top: top,
        strokeWidth: strokeWidth,
        radius: handleRadius,
        fill: 'white',
        stroke: '#666',
        originX: 'center',
        originY: 'center',
        excludeFromExport: true,
        name: 'controlHandle',
    });
    c.hasControls = false;
    return c;
};

mechanicsObjects.makeControlStraightLine = function(x1, y1, x2, y2, options) {
    var line = new fabric.Line([x1, y1, x2, y2], {
        stroke: options.stroke,
        strokeWidth: options.strokeWidth,
        selectable: false,
        evented: false,
        name: 'controlledLine',
        originX: 'center',
        originY: 'center',
    });
    return line;
};

mechanicsObjects.makeControlCurvedLine = function(x1, y1, x2, y2, x3, y3, options) {
    var line = new fabric.Path('M 0 0 Q 1, 1, 3, 0', {
        fill: '',
        stroke: options.stroke,
        strokeWidth: options.strokeWidth,
        selectable: false,
        name: 'controlCurvedLine',
        originX: 'center',
        originY: 'center',
    });
    line.path[0][1] = x1;
    line.path[0][2] = y1;
    line.path[1][1] = x2;
    line.path[1][2] = y2;
    line.path[1][3] = x3;
    line.path[1][4] = y3;
    return line;
};

/** Handlers for adding elements to the canvas */

mechanicsObjects.byType = {};
mechanicsObjects.addCanvasBackground = function(canvas, w, h, gridsize) {
    canvas.backgroundColor = '#FFFFF0';
    var options = {
        stroke: '#D3D3D3',
        strokeWidth: 1,
        selectable: false,
        evented: false,
    };

    for (let i = 1; i < (w/gridsize); i++){
        canvas.add(new fabric.Line([gridsize*i, 0, gridsize*i, h], options));
    }
    for (let i = 1; i < (h/gridsize); i++){
        canvas.add(new fabric.Line([0, gridsize*i, w, gridsize*i], options));
    }
};

mechanicsObjects.byType['pl-text'] = class extends PLDrawingBaseElement {
    static generate(canvas, options, submittedAnswer) {
        const selectable = options.selectable ? true : false;
        let textObj;

        if (options.latex) {
            textObj = new mechanicsObjects.LatexText(options.label, {
                left: options.left+options.offsetx,
                top: options.top+options.offsety,
                fontSize: options.fontSize,
                selectable: selectable,
                evented: selectable,
                textAlign: 'left',
                angle: options.angle || 0,
                scaleX: options.scaleX || 1,
                scaleY: options.scaleY || 1,
            });
        } else {
            textObj = new fabric.Text(options.label, {
                left: options.left+options.offsetx,
                top: options.top+options.offsety,
                fontSize: options.fontSize,
                selectable: selectable,
                evented: selectable,
                textAlign: 'left',
                angle: options.angle || 0,
                scaleX: options.scaleX || 1,
                scaleY: options.scaleY || 1,
            });
        }

        if (options.selectable) {
            submittedAnswer.registerAnswerObject(options, textObj);
        }

        canvas.add(textObj);
        return textObj;
    }

    static get_button_tooltip() {
        return 'Add written text';
    }
};

mechanicsObjects.byType['pl-rod'] = class extends PLDrawingBaseElement {
    static generate(canvas, options, submittedAnswer) {
        let obj = new mechanicsObjects.Rod(options);
        if (!('id' in obj)) {
            obj.id = window.PLDrawingApi.generateID();
        }
        canvas.add(obj);

        /* Add both labels */
        for (let i = 0; i < 2; i++) {
            let ind = (i + 1).toString();
            let textObj = new mechanicsObjects.LatexText(obj['label' + ind], {
                left: obj['x' + ind] + obj['offsetx' + ind],
                top: obj['y' + ind] + obj['offsety' + ind],
                fontSize: 20,
                textAlign: 'left',
                selectable: false,
            });
            obj.on('update_visuals', () => {
                textObj.left = obj['x' + ind] + obj['offsetx' + ind];
                textObj.top = obj['y' + ind] + obj['offsety' + ind];
            });
            canvas.add(textObj);
        }

        if (options.selectable) {
            obj.selectable = false;
            obj.evented = false;

            var c1 = mechanicsObjects.makeControlHandle(options.x1, options.y1, 5, 2);
            var c2 = mechanicsObjects.makeControlHandle(options.x2, options.y2, 5, 2);
            canvas.add(c1, c2);

            var subObj = mechanicsObjects.cloneMechanicsObject('pl-rod', options);
            /* C1 */
            mechanicsObjects.attachHandlersNoClone(subObj, c1, submittedAnswer,
            function() { /* Modified */
                subObj.x1 = c1.left;
                subObj.y1 = c1.top;
            },
            function() { /* Removed */
                canvas.remove(c2);
                canvas.remove(obj);
            });
            c1.on('moving',function() {
                obj.x1 = c1.left;
                obj.y1 = c1.top;
                obj.fire('update_visuals');
            });

            /* C2 */
            mechanicsObjects.attachHandlersNoClone(subObj, c2, submittedAnswer,
            function() { /* Modified */
                subObj.x2 = c2.left;
                subObj.y2 = c2.top;
            },
            function() { /* Removed */
                canvas.remove(c1);
                canvas.remove(obj);
            });
            c2.on('moving',function() {
                obj.x2 = c2.left;
                obj.y2 = c2.top;
                obj.fire('update_visuals');
            });    }

        return obj;
    }

    static get_button_tooltip() {
        return 'Add rod';
    }
};

mechanicsObjects.byType['pl-collar-rod'] = class extends PLDrawingBaseElement {
    static generate(canvas, options, submittedAnswer) {
        let obj = new mechanicsObjects.CollarRod(options);
        if (!('id' in obj)) {
            obj.id = window.PLDrawingApi.generateID();
        }
        canvas.add(obj);

        /* Add both labels */
        for (let i = 0; i < 2; i++) {
            let ind = (i + 1).toString();
            let textObj = new mechanicsObjects.LatexText(obj['label' + ind], {
                left: obj['x' + ind] + obj['offsetx' + ind],
                top: obj['y' + ind] + obj['offsety' + ind],
                fontSize: 20,
                textAlign: 'left',
                selectable: false,
            });
            obj.on('update_visuals', () => {
                textObj.left = obj['x' + ind] + obj['offsetx' + ind];
                textObj.top = obj['y' + ind] + obj['offsety' + ind];
            });
            canvas.add(textObj);
        }

        if (options.selectable) {
            obj.selectable = false;
            obj.evented = false;

            var c1 = mechanicsObjects.makeControlHandle(options.x1, options.y1, 5, 2);
            var c2 = mechanicsObjects.makeControlHandle(options.x2, options.y2, 5, 2);
            canvas.add(c1, c2);

            var subObj = mechanicsObjects.cloneMechanicsObject('pl-collar-rod', options);
            /* C1 */
            mechanicsObjects.attachHandlersNoClone(subObj, c1, submittedAnswer,
            function() { /* Modified */
                subObj.x1 = c1.left;
                subObj.y1 = c1.top;
            },
            function() { /* Removed */
                canvas.remove(c2);
                canvas.remove(obj);
            });
            c1.on('moving',function() {
                obj.x1 = c1.left;
                obj.y1 = c1.top;
                obj.fire('update_visuals');
            });

            /* C2 */
            mechanicsObjects.attachHandlersNoClone(subObj, c2, submittedAnswer,
            function() { /* Modified */
                subObj.x2 = c2.left;
                subObj.y2 = c2.top;
            },
            function() { /* Removed */
                canvas.remove(c1);
                canvas.remove(obj);
            });
            c2.on('moving',function() {
                obj.x2 = c2.left;
                obj.y2 = c2.top;
                obj.fire('update_visuals');
            });
        }

        return obj;
    }

    static get_button_tooltip() {
        return 'Add collared rod';
    }
};

mechanicsObjects.byType['pl-3pointrod'] = class extends PLDrawingBaseElement {
    static generate(canvas, options, submittedAnswer) {
        let obj = new mechanicsObjects.LShapeRod(options);
        if (!('id' in obj)) {
            obj.id = window.PLDrawingApi.generateID();
        }
        canvas.add(obj);

        /* Add all 3 labels */
        for (let i = 0; i < 3; i++) {
            let ind = (i + 1).toString();
            let textObj = new mechanicsObjects.LatexText(obj['label' + ind], {
                left: obj['x' + ind] + obj['offsetx' + ind],
                top: obj['y' + ind] + obj['offsety' + ind],
                fontSize: 20,
                textAlign: 'left',
                selectable: false,
            });
            obj.on('update_visuals', () => {
                textObj.left = obj['x' + ind] + obj['offsetx' + ind];
                textObj.top = obj['y' + ind] + obj['offsety' + ind];
            });
            canvas.add(textObj);
        }

        if (options.selectable) {
            obj.selectable = false;
            obj.evented = false;

            var c1 = mechanicsObjects.makeControlHandle(options.x1, options.y1, 5, 2);
            var c2 = mechanicsObjects.makeControlHandle(options.x2, options.y2, 5, 2);
            var c3 = mechanicsObjects.makeControlHandle(options.x3, options.y3, 5, 2);
            canvas.add(c1, c2, c3);

            var subObj = mechanicsObjects.cloneMechanicsObject('pl-3pointrod', options);
            /* C1 */
            mechanicsObjects.attachHandlersNoClone(subObj, c1, submittedAnswer,
            function() { /* Modified */
                subObj.x1 = c1.left;
                subObj.y1 = c1.top;
            },
            function() { /* Removed */
                canvas.remove(c2);
                canvas.remove(c3);
                canvas.remove(obj);
            });
            c1.on('moving',function() {
                obj.x1 = c1.left;
                obj.y1 = c1.top;
                obj.fire('update_visuals');
            });

            /* C2 */
            mechanicsObjects.attachHandlersNoClone(subObj, c2, submittedAnswer,
            function() { /* Modified */
                subObj.x2 = c2.left;
                subObj.y2 = c2.top;
            },
            function() { /* Removed */
                canvas.remove(c1);
                canvas.remove(c3);
                canvas.remove(obj);
            });
            c2.on('moving',function() {
                obj.x2 = c2.left;
                obj.y2 = c2.top;
                obj.fire('update_visuals');
            });

            /* C3 */
            mechanicsObjects.attachHandlersNoClone(subObj, c3, submittedAnswer,
            function() { /* Modified */
                subObj.x3 = c3.left;
                subObj.y3 = c3.top;
            },
            function() { /* Removed */
                canvas.remove(c1);
                canvas.remove(c2);
                canvas.remove(obj);
            });
            c3.on('moving',function() {
                obj.x3 = c3.left;
                obj.y3 = c3.top;
                obj.fire('update_visuals');
            });
        }

        return obj;
    }

    static get_button_tooltip() {
        return 'Add three-point rod';
    }
};

mechanicsObjects.byType['pl-4pointrod'] = class extends PLDrawingBaseElement {
    static generate(canvas, options, submittedAnswer) {
        let obj = new mechanicsObjects.TShapeRod(options);
        if (!('id' in obj)) {
            obj.id = window.PLDrawingApi.generateID();
        }
        canvas.add(obj);

        /* Add all 4 labels */
        for (let i = 0; i < 4; i++) {
            let ind = (i + 1).toString();
            let textObj = new mechanicsObjects.LatexText(obj['label' + ind], {
                left: obj['x' + ind] + obj['offsetx' + ind],
                top: obj['y' + ind] + obj['offsety' + ind],
                fontSize: 20,
                textAlign: 'left',
                selectable: false,
            });
            obj.on('update_visuals', () => {
                textObj.left = obj['x' + ind] + obj['offsetx' + ind];
                textObj.top = obj['y' + ind] + obj['offsety' + ind];
            });
            canvas.add(textObj);
        }

        if (options.selectable) {
            obj.selectable = false;
            obj.evented = false;

            var c1 = mechanicsObjects.makeControlHandle(options.x1, options.y1, 5, 2);
            var c2 = mechanicsObjects.makeControlHandle(options.x2, options.y2, 5, 2);
            var c3 = mechanicsObjects.makeControlHandle(options.x3, options.y3, 5, 2);
            var c4 = mechanicsObjects.makeControlHandle(options.x4, options.y4, 5, 2);
            canvas.add(c1, c2, c3, c4);

            var subObj = mechanicsObjects.cloneMechanicsObject('pl-4pointrod', options);
            /* C1 */
            mechanicsObjects.attachHandlersNoClone(subObj, c1, submittedAnswer,
            function() { /* Modified */
                subObj.x1 = c1.left;
                subObj.y1 = c1.top;
            },
            function() { /* Removed */
                canvas.remove(c2);
                canvas.remove(c3);
                canvas.remove(c4);
                canvas.remove(obj);
            });
            c1.on('moving',function() {
                obj.x1 = c1.left;
                obj.y1 = c1.top;
                obj.fire('update_visuals');
            });

            /* C2 */
            mechanicsObjects.attachHandlersNoClone(subObj, c2, submittedAnswer,
            function() { /* Modified */
                subObj.x2 = c2.left;
                subObj.y2 = c2.top;
            },
            function() { /* Removed */
                canvas.remove(c1);
                canvas.remove(c3);
                canvas.remove(c4);
                canvas.remove(obj);
            });
            c2.on('moving',function() {
                obj.x2 = c2.left;
                obj.y2 = c2.top;
                obj.fire('update_visuals');
            });

            /* C3 */
            mechanicsObjects.attachHandlersNoClone(subObj, c3, submittedAnswer,
            function() { /* Modified */
                subObj.x3 = c3.left;
                subObj.y3 = c3.top;
            },
            function() { /* Removed */
                canvas.remove(c1);
                canvas.remove(c2);
                canvas.remove(c4);
                canvas.remove(obj);
            });
            c3.on('moving',function() {
                obj.x3 = c3.left;
                obj.y3 = c3.top;
                obj.fire('update_visuals');
            });

            /* C4 */
            mechanicsObjects.attachHandlersNoClone(subObj, c4, submittedAnswer,
            function() { /* Modified */
                subObj.x4 = c4.left;
                subObj.y4 = c4.top;
            },
            function() { /* Removed */
                canvas.remove(c1);
                canvas.remove(c2);
                canvas.remove(c3);
                canvas.remove(obj);
            });
            c4.on('moving',function() {
                obj.x4 = c4.left;
                obj.y4 = c4.top;
                obj.fire('update_visuals');
            });
        }

        return obj;
    }

    static get_button_tooltip() {
        return 'Add four-point rod';
    }
};

mechanicsObjects.byType['pl-clamped'] = class extends PLDrawingBaseElement {
    static generate(canvas, options, submittedAnswer) {
        let obj = new mechanicsObjects.ClampedEnd(options);
        if (!('id' in obj)) {
            obj.id = window.PLDrawingApi.generateID();
        }
        canvas.add(obj);

        var textObj = new mechanicsObjects.LatexText(obj.label, {
            left: obj.left+obj.offsetx,
            top: obj.top+obj.offsety,
            fontSize: 20,
            textAlign: 'left',
            selectable: false,
        });
        canvas.add(textObj);

        if (options.selectable) {
            submittedAnswer.registerAnswerObject(options, obj);
        }

        return obj;
    }

    static get_button_tooltip() {
        return 'Add clamped base';
    }
};

mechanicsObjects.byType['pl-fixed-pin'] = class extends PLDrawingBaseElement {
    static generate(canvas, options, submittedAnswer) {
        let obj = new mechanicsObjects.FixedPin(options);
        if (!('id' in obj)) {
            obj.id = window.PLDrawingApi.generateID();
        }
        canvas.add(obj);

        var textObj = new mechanicsObjects.LatexText(obj.label, {
            left: obj.x1+obj.offsetx,
            top: obj.y1+obj.offsety,
            fontSize: 20,
            textAlign: 'left',
            selectable: false,
        });
        obj.on('moving', () => {
            textObj.left = obj['x1'] + obj['offsetx'];
            textObj.top = obj['y1'] + obj['offsety'];
        });
        obj.on('rotating', () => {
            textObj.left = obj['x1'] + obj['offsetx'];
            textObj.top = obj['y1'] + obj['offsety'];
        });
        canvas.add(textObj);

        if (options.selectable) {
            obj.setControlVisible('bl',false);
            obj.setControlVisible('tl',false);
            obj.setControlVisible('br',false);
            obj.setControlVisible('tr',false);
            obj.setControlVisible('mt',false);
            obj.setControlVisible('mb',false);
            obj.setControlVisible('ml',false);
            obj.setControlVisible('mr',false);
            obj.setControlVisible('mtr',true);

            var modify = function(subObj) {
                subObj.x1 = obj.x1;
                subObj.y1 = obj.y1;
                subObj.angle = obj.angle;
            };
            submittedAnswer.registerAnswerObject(options, obj, modify);
        }

        return obj;
    }

    static get_button_tooltip() {
        return 'Add fixed pin';
    }
};

mechanicsObjects.byType['pl-dimensions'] = class extends PLDrawingBaseElement {
    static generate(canvas, options, _submittedAnswer) {
        var p1 = $V([ options.x1ref, options.y1ref ]);
        var p2 = $V([ options.x2ref, options.y2ref ]);
        var p1d = $V([ options.x1d, options.y1d ]);
        var p2d = $V([ options.x2d, options.y2d ]);

        options.left = p1d.e(1);
        options.top = p1d.e(2);
        options.angle = Math.atan2(p2d.e(2) - p1d.e(2), p2d.e(1) - p1d.e(1)) * (180.0 / Math.PI);
        options.width = Math.sqrt(Math.pow(p2d.e(2) - p1d.e(2), 2) + Math.pow(p2d.e(1) - p1d.e(1), 2));

        let obj = new mechanicsObjects.Arrow(options);
        obj.selectable = false;
        obj.evented = false;
        if (!('id' in obj)) {
            obj.id = window.PLDrawingApi.generateID();
        }
        canvas.add(obj);

        // Adding support lines
        var options1 = {
            strokeDashArray: [3,3],
            stroke: '#0057a0',
            strokeWidth: 1.2,
            originX: 'left',
            originY: 'top',
        };
        if (options.startSupportLine) {
            let line1 = new fabric.Line([p1.e(1),p1.e(2), p1d.e(1), p1d.e(2)],options1);
            line1.selectable = false;
            line1.evented = false;
            canvas.add(line1);
        }
        if (options.endSupportLine) {
            let line2 = new fabric.Line([p2.e(1),p2.e(2), p2d.e(1), p2d.e(2)],options1);
            line2.selectable = false;
            line2.evented = false;
            canvas.add(line2);
        }

        let textObj = null;
        if (obj.label) {
            textObj = new mechanicsObjects.LatexText(obj.label, {
                left: obj.xlabel + obj.offsetx,
                top: obj.ylabel + obj.offsety,
                fontSize: 16,
                originX:'center',
                originY:'center',
                textAlign: 'left',
                selectable: false,
            });
            canvas.add(textObj);
        }

        return obj;
    }
};

mechanicsObjects.byType['pl-arc-dimensions'] = class extends PLDrawingBaseElement {
    static generate(canvas, options, _submittedAnswer) {
          var obj = new mechanicsObjects.arcVector(options);
          canvas.add(obj);

          // Adding support lines
          var options1 = {
              strokeDashArray: [3,3],
              stroke: '#0057a0',
              strokeWidth: 1.2,
              originX: 'left',
              originY: 'top',
          };
          if (options.startSupportLine) {
              let xend = obj.left + 1.5*obj.radius*Math.cos( obj.startAngle*Math.PI/180 );
              let yend = obj.top  + 1.5*obj.radius*Math.sin( obj.startAngle*Math.PI/180 );
              let line1 = new fabric.Line([obj.left,obj.top, xend, yend],options1);
              line1.selectable = false;
              line1.evented = false;
              canvas.add(line1);
            }
          if (options.endSupportLine) {
              let xend = obj.left + 1.5*obj.radius*Math.cos( obj.endAngle*Math.PI/180 );
              let yend = obj.top  + 1.5*obj.radius*Math.sin( obj.endAngle*Math.PI/180 );
              let line1 = new fabric.Line([obj.left,obj.top, xend, yend],options1);
              line1.selectable = false;
              line1.evented = false;
              canvas.add(line1);
            }

          if (obj.label) {
              let dt = obj.endAngle-obj.startAngle;
              let t;
              if (dt >= 0) {
                  t = obj.startAngle + dt/2;
              } else {
                  t = obj.startAngle + (360+dt)/2;
              }
              let dx = obj.radius*Math.cos(t*Math.PI/180);
              let dy = obj.radius*Math.sin(t*Math.PI/180);

              let textObj = new mechanicsObjects.LatexText(obj.label, {
                  left: obj.left+dx+obj.offsetx,
                  top: obj.top+dy+obj.offsety,
                  originX:'center',
                  originY:'center',
                  fontSize: 20,
                  textAlign: 'left',
              });
              canvas.add(textObj);
          }

        return obj;
    }
};

mechanicsObjects.byType['pl-spring'] = class extends PLDrawingBaseElement {
    static generate(canvas, options, submittedAnswer) {
        let obj = new mechanicsObjects.Spring(options);
        if (!('id' in obj)) {
            obj.id = window.PLDrawingApi.generateID();
        }
        canvas.add(obj);

        if (options.selectable) {
            let modify = function(subObj) {
                subObj.x1 = obj.x1;
                subObj.y1 = obj.y1;
                subObj.x2 = obj.x2;
                subObj.y2 = obj.y2;
                subObj.height = obj.h;
            };
            submittedAnswer.registerAnswerObject(options, obj, modify);
        }

        return obj;
    }

    static get_button_tooltip() {
        return 'Add spring';
    }
};

mechanicsObjects.byType['pl-triangle'] = class extends PLDrawingBaseElement {
    static generate(canvas, options, submittedAnswer) {
        let obj = new fabric.Polygon([options.p1,options.p2,options.p3], options);
        if (!('id' in obj)) {
            obj.id = window.PLDrawingApi.generateID();
        }
        canvas.add(obj);

        if (options.selectable) {
            var modify = function(subObj) {
                let p1 = pt2vec(obj.p1);
                let p2 = pt2vec(obj.p2);
                let p3 = pt2vec(obj.p3);

                let left = Math.min(p1.e(1), p2.e(1), p3.e(1));
                let right = Math.max(p1.e(1), p2.e(1), p3.e(1));
                let top = Math.min(p1.e(2), p2.e(2), p3.e(2));
                let bot = Math.max(p1.e(2), p2.e(2), p3.e(2));

                let avg = $V([(left + right) * 0.5, (top + bot) * 0.5]);
                p1 = p1.subtract(avg);
                p2 = p2.subtract(avg);
                p3 = p3.subtract(avg);

                let scale = $V([obj.scaleX, obj.scaleY]);
                p1 = p1.multElementwise(scale);
                p2 = p2.multElementwise(scale);
                p3 = p3.multElementwise(scale);

                let trans = $V([obj.left, obj.top]);
                p1 = p1.add(trans);
                p2 = p2.add(trans);
                p3 = p3.add(trans);

                subObj.p1 = vec2pt(p1);
                subObj.p2 = vec2pt(p2);
                subObj.p3 = vec2pt(p3);
                subObj.angle = obj.angle;
            };
            submittedAnswer.registerAnswerObject(options, obj, modify);
        }

        return obj;
    }

    static get_button_tooltip() {
        return 'Add triangle';
    }
};

mechanicsObjects.byType['pl-rectangle'] = class extends PLDrawingBaseElement {
    static generate(canvas, options, submittedAnswer) {
        let obj = new fabric.Rect(options);
        if (!('id' in obj)) {
            obj.id = window.PLDrawingApi.generateID();
        }

        if (options.selectable) {
            var modify = function(subObj) {
                subObj.left = obj.left;
                subObj.top = obj.top;
                subObj.width = obj.width * obj.scaleX;
                subObj.height = obj.height * obj.scaleY;
                subObj.angle = obj.angle;
            };
            submittedAnswer.registerAnswerObject(options, obj, modify);
        }

        canvas.add(obj);
        return obj;
    }

    static get_button_tooltip() {
        return 'Add rectangle';
    }
};

mechanicsObjects.byType['pl-polygon'] = class extends PLDrawingBaseElement {
    static generate(canvas, options, submittedAnswer) {
        let obj = new fabric.Polygon(options.pointlist,options);
        if (!('id' in obj)) {
            obj.id = window.PLDrawingApi.generateID();
        }
        canvas.add(obj);

        if (options.selectable) {
            submittedAnswer.registerAnswerObject(options, obj);
        }
        return obj;
    }

    static get_button_tooltip() {
        return 'Add polygon';
    }
};

mechanicsObjects.byType['pl-line'] = class extends PLDrawingBaseElement {
    static generate(canvas, options, submittedAnswer) {
        let obj = new fabric.Line([options.x1,options.y1, options.x2, options.y2], options);

        obj.setControlVisible('bl',false);
        obj.setControlVisible('tl',false);
        obj.setControlVisible('br',false);
        obj.setControlVisible('tr',false);
        obj.setControlVisible('mt',false);
        obj.setControlVisible('mb',false);
        obj.setControlVisible('ml',false);
        obj.setControlVisible('mr',false);
        obj.setControlVisible('mtr',false);
        if ('trueHandles' in obj) {
            for (let i = 0; i < obj.trueHandles.length; i++) {
                  obj.setControlVisible(obj.trueHandles[i], true);
            }
        }
        obj.selectable = false;
        obj.evented = false;

        if (!('id' in obj)) {
            obj.id = window.PLDrawingApi.generateID();
        }
        canvas.add(obj);

        if (options.selectable) {
            obj.objectCaching = false;

            var c1 = mechanicsObjects.makeControlHandle(options.x1, options.y1, 5, 2);
            var c2 = mechanicsObjects.makeControlHandle(options.x2, options.y2, 5, 2);
            canvas.add(c1, c2);

            var subObj = mechanicsObjects.cloneMechanicsObject('pl-line', options);
            /* C1 */
            mechanicsObjects.attachHandlersNoClone(subObj, c1, submittedAnswer,
            function() { /* Modified */
                subObj.x1 = c1.left;
                subObj.y1 = c1.top;
            },
            function() { /* Removed */
                canvas.remove(c2);
                canvas.remove(obj);
            });
            c1.on('moving',function() {
                obj.set({ 'x1': c1.left, 'y1': c1.top });
            });

            /* C2 */
            mechanicsObjects.attachHandlersNoClone(subObj, c2, submittedAnswer,
            function() { /* Modified */
                subObj.x2 = c2.left;
                subObj.y2 = c2.top;
            },
            function() { /* Removed */
                canvas.remove(c1);
                canvas.remove(obj);
            });
            c2.on('moving',function() {
                obj.set({ 'x2': c2.left, 'y2': c2.top });
            });
        }

        return obj;
    }

    static get_button_tooltip() {
        return 'Add line';
    }
};

mechanicsObjects.byType['pl-coordinates'] = class extends PLDrawingBaseElement {
    static generate(canvas, options, submittedAnswer) {
        const selectable = (options.selectable ? true : false);

        let obj = mechanicsObjects.makeCoordinates(options);
        obj.evented = selectable;
        obj.selectable = selectable;
        obj.setControlVisible('bl',false);
        obj.setControlVisible('tl',false);
        obj.setControlVisible('br',false);
        obj.setControlVisible('tr',false);
        obj.setControlVisible('mt',false);
        obj.setControlVisible('mb',false);
        obj.setControlVisible('ml',false);
        obj.setControlVisible('mr',false);
        obj.setControlVisible('mtr',true);
        if (!('id' in obj)) {
             obj.id = window.PLDrawingApi.generateID();
        }
        canvas.add(obj);

        const groupOffsetX = options.left - obj.left;
        const groupOffsetY = options.top - obj.top;

        var textObj = new mechanicsObjects.LatexText(options.label, {
            fontSize: 20,
            textAlign: 'left',
        });
        canvas.add(textObj);

        var textObj2 = new mechanicsObjects.LatexText(options.labelx, {
            fontSize: 20,
            textAlign: 'left',
        });
        textObj2.evented = false;
        textObj2.selectable = false;
        canvas.add(textObj2);

        var textObj3 = new mechanicsObjects.LatexText(options.labely, {
            fontSize: 20,
            textAlign: 'left',
        });
        textObj3.evented = false;
        textObj3.selectable = false;
        canvas.add(textObj3);

        let modify = function(subObj) {
            const x = obj.left + groupOffsetX;
            const y = obj.top + groupOffsetY;
            subObj.left = x;
            subObj.top = y;
            subObj.angle = obj.angle;
        };
        submittedAnswer.registerAnswerObject(options, obj, modify);

        let update_labels = function() {
            const angle_rad = (Math.PI / 180) * (360 - obj.angle);
            const x = obj.left + (Math.cos(angle_rad) * groupOffsetX) + (Math.sin(angle_rad) * groupOffsetY);
            const y = obj.top + (Math.cos(angle_rad) * groupOffsetY) - (Math.sin(angle_rad) * groupOffsetX);
            const cosw = Math.cos(angle_rad) * options.width;
            const sinw  = Math.sin(angle_rad) * options.width;

            textObj.left = x + options.offsetx;
            textObj.top = y + options.offsety;
            textObj2.left = x + cosw + options.offsetx_label_x;
            textObj2.top = y - sinw + options.offsety_label_x;
            textObj3.left = x - sinw + options.offsetx_label_y;
            textObj3.top = y - cosw + options.offsety_label_y;
        };
        obj.on('moving', update_labels);
        obj.on('rotating', update_labels);
        update_labels();

        obj.on('removed', function() {
            canvas.remove(textObj);
            canvas.remove(textObj2);
            canvas.remove(textObj3);
        });

        return obj;
    }

    static get_button_tooltip() {
        return 'Add coordinates';
    }
};

mechanicsObjects.byType['pl-axes'] = class extends PLDrawingBaseElement {
    static generate(canvas, options, _submittedAnswer) {
        var obj = new fabric.Group([ ], { left: 0, top: 0 });
        obj.evented = false;
        obj.selectable = false;

        // Adding x-axis
        var options_axis_1 = _.defaults({
            left: options.left - options.xneg,
            top: options.top,
            width: options.xneg + options.xpos,
            drawEndArrow: true,
            arrowheadWidthRatio:  1.5,
            arrowheadOffsetRatio: 1.5,
        }, options);
        let obj1 = new mechanicsObjects.Arrow(options_axis_1);
        obj.addWithUpdate(obj1);

        // Adding y-axis
        var options_axis_2 = _.defaults({
            left: options.left,
            top: options.top + options.yneg,
            width: options.yneg + options.ypos,
            angle: -90,
            drawEndArrow: true,
            arrowheadWidthRatio:  1.5,
            arrowheadOffsetRatio: 1.5,
        }, options);
        let obj2 = new mechanicsObjects.Arrow(options_axis_2);
        obj.addWithUpdate(obj2);

        if (!('id' in obj)) {
             obj.id = window.PLDrawingApi.generateID();
        }
        canvas.add(obj);

        var textObj2 = new mechanicsObjects.LatexText(options.labelx, {
            left: options.left+options.xpos+options.offsetx_label_x,
            top: options.top+options.offsety_label_x,
            fontSize: 20,
            textAlign: 'left',
        });
        canvas.add(textObj2);

        var textObj3 = new mechanicsObjects.LatexText(options.labely, {
            left: options.left+options.offsetx_label_y,
            top: options.top-options.ypos+options.offsety_label_y,
            fontSize: 20,
            textAlign: 'left',
        });
        canvas.add(textObj3);

        // Adding labels to plot axes
        for (let i = 0; i < options.label_list.length; i++) {
            var xL = options.left;
            var yL = options.top;
            if (options.label_list[i]['axis'] == 'x') {
                xL += options.label_list[i]['pos'];
                yL += 10;
                if ('offsetx' in options.label_list[i]){
                    xL += options.label_list[i]['offsetx'];
                }
                if ( 'offsety' in options.label_list[i] ){
                    yL -= options.label_list[i]['offsety'];
                }
            } else if (options.label_list[i]['axis'] == 'y') {
                yL -= options.label_list[i]['pos'];
                xL -= 20;
                if ('offsetx' in options.label_list[i]) {
                    xL += options.label_list[i]['offsetx'];
                }
                if ('offsety' in options.label_list[i]) {
                    yL -= options.label_list[i]['offsety'];
                }
            }
            var textObj4 = new mechanicsObjects.LatexText(options.label_list[i]['lab'], {
                left: xL,
                top: yL,
                fontSize: 14,
                originX:'center',
                originY:'center',
            });
            canvas.add(textObj4);
        }

        // Adding support lines
        var opt_line = {
            strokeDashArray: [3,3],
            stroke: '#0057a0',
            strokeWidth: 1.2,
            originX: 'left',
            originY: 'top',
            selectable: false,
        };
        for (let i = 0; i < options.supporting_lines.length; i++) {
            if ('x' in options.supporting_lines[i]) {
               let x1 = options.left + options.supporting_lines[i]['x'];
               let y1 = options.top + options.yneg;
               let y2 = options.top - options.ypos;
               let line1 = new fabric.Line([x1,y1,x1,y2],opt_line);
               canvas.add(line1);
            }
            if ('y' in options.supporting_lines[i]) {
               let x1 = options.left - options.xneg;
               let x2 = options.left + options.xpos;
               let y1 = options.top - options.supporting_lines[i]['y'];
               let line1 = new fabric.Line([x1,y1,x2,y1],opt_line);
               canvas.add(line1);
            }
        }

        return obj;
    }
};

mechanicsObjects.byType['pl-arc'] = class extends PLDrawingBaseElement {
    static generate(canvas, options, submittedAnswer) {
        let obj = new fabric.Circle(options);
        if (!('id' in obj)) {
            obj.id = window.PLDrawingApi.generateID();
        }
        canvas.add(obj);

        if (options.selectable) {
            const x = options.left;
            const y = options.top;
            const r = options.radius;
            const sa = options.startAngle;
            const ea = options.endAngle;
            let c1 = mechanicsObjects.makeControlHandle(x, y, 5, 2);
            let c2 = mechanicsObjects.makeControlHandle(x + Math.cos(sa) * r, y + Math.sin(sa) * r, 5, 2);
            let c3 = mechanicsObjects.makeControlHandle(x + Math.cos(ea) * r, y + Math.sin(ea) * r, 5, 2);

            obj.objectCaching = false;
            obj.selectable = false;
            obj.evented = false;

            canvas.add(c1, c2, c3);

            var subObj = mechanicsObjects.cloneMechanicsObject('pl-arc', options);
            var that = this;

            /* Center */
            mechanicsObjects.attachHandlersNoClone(subObj, c1, submittedAnswer,
            function() { /* Modified */
                subObj.left = c1.left;
                subObj.top = c1.top;
                submittedAnswer.updateObject(subObj);
            },
            function() { /* Removed */
                canvas.remove(c2);
                canvas.remove(c3);
                canvas.remove(obj);
                that.removeSubmittedAnswerObj(submittedAnswer, subObj);
            });
            c1.on('moving', function() {
                obj.left = c1.left;
                obj.top = c1.top;
                obj.setCoords();

                c2.left = c1.left + Math.cos(obj.startAngle) * obj.radius;
                c2.top = c1.top + Math.sin(obj.startAngle) * obj.radius;
                c2.setCoords();

                c3.left = c1.left + Math.cos(obj.endAngle) * obj.radius;
                c3.top = c1.top + Math.sin(obj.endAngle) * obj.radius;
                c3.setCoords();
            });

            /* Starting Angle */
            mechanicsObjects.attachHandlersNoClone(subObj, c2, submittedAnswer,
            function() { /* Modified */
                const dy = c2.top - obj.top;
                const dx = c2.left - obj.left;
                subObj.startAngle = Math.atan2(dy, dx);
                subObj.radius = Math.sqrt(Math.pow(dx, 2) + Math.pow(dy, 2));
                submittedAnswer.updateObject(subObj);
            },
            function() { /* Removed */
                canvas.remove(c1);
                canvas.remove(c3);
                canvas.remove(obj);
                submittedAnswer.deleteObject(subObj);
            });
            c2.on('moving', function() {
                const dy = c2.top - obj.top;
                const dx = c2.left - obj.left;
                obj.startAngle = Math.atan2(dy, dx);
                obj.radius = Math.sqrt(Math.pow(dx, 2) + Math.pow(dy, 2));
                obj.dirty = true;

                c3.left = c1.left + Math.cos(obj.endAngle) * obj.radius;
                c3.top = c1.top + Math.sin(obj.endAngle) * obj.radius;
                c3.setCoords();
            });

            /* Ending Angle */
            mechanicsObjects.attachHandlersNoClone(subObj, c3, submittedAnswer,
            function() { /* Modified */
                const dy = c3.top - obj.top;
                const dx = c3.left - obj.left;
                subObj.endAngle = Math.atan2(dy, dx);
                subObj.radius = Math.sqrt(Math.pow(dx, 2) + Math.pow(dy, 2));
                submittedAnswer.updateObject(subObj);
            },
            function() { /* Removed */
                canvas.remove(c1);
                canvas.remove(c2);
                canvas.remove(obj);
                submittedAnswer.deleteObject(subObj);
            });
            c3.on('moving', function() {
                const dy = c3.top - obj.top;
                const dx = c3.left - obj.left;
                obj.endAngle = Math.atan2(dy, dx);
                obj.radius = Math.sqrt(Math.pow(dx, 2) + Math.pow(dy, 2));
                obj.dirty = true;

                c2.left = c1.left + Math.cos(obj.startAngle) * obj.radius;
                c2.top = c1.top + Math.sin(obj.startAngle) * obj.radius;
                c2.setCoords();
            });

            return [obj, c1, c2, c3];
        }

        return obj;
    }

    static get_button_tooltip() {
        return 'Add simple arc';
    }
};

mechanicsObjects.byType['pl-pulley'] = class extends PLDrawingBaseElement {
    static generate(canvas, options, submittedAnswer) {
        let obj = new mechanicsObjects.pulley(options);
        if (!('id' in obj)) {
            obj.id = window.PLDrawingApi.generateID();
        }
        obj.selectable = false;
        obj.evented = false;
        canvas.add(obj);

        if (options.selectable) {
            let cc = mechanicsObjects.makeControlHandle(options.x1, options.y1, 5, 2);
            let c1 = mechanicsObjects.makeControlHandle(options.x2, options.y2, 5, 2);
            let c2 = mechanicsObjects.makeControlHandle(options.x3, options.y3, 5, 2);
            canvas.add(cc, c1, c2);

            let subObj = mechanicsObjects.cloneMechanicsObject('pl-pulley', options);
            /* cc */
            mechanicsObjects.attachHandlersNoClone(subObj, cc, submittedAnswer,
            function() { /* Modified */
                subObj.x1 = cc.left;
                subObj.y1 = cc.top;
            },
            function() { /* Removed */
                canvas.remove(c1);
                canvas.remove(c2);
            });
            cc.on('moving',function() {
                obj.set({ 'x1': cc.left, 'y1': cc.top });
                obj.fire('update_visuals');
            });

            /* c1 */
            mechanicsObjects.attachHandlersNoClone(subObj, c1, submittedAnswer,
            function() { /* Modified */
                subObj.x2 = c1.left;
                subObj.y2 = c1.top;
            },
            function() { /* Removed */
                canvas.remove(cc);
                canvas.remove(c2);
            });
            c1.on('moving',function() {
                obj.set({ 'x2': c1.left, 'y2': c1.top });
                obj.fire('update_visuals');
            });

            /* c2 */
            mechanicsObjects.attachHandlersNoClone(subObj, c2, submittedAnswer,
            function() { /* Modified */
                subObj.x3 = c2.left;
                subObj.y3 = c2.top;
            },
            function() { /* Removed */
                canvas.remove(cc);
                canvas.remove(c1);
            });
            c2.on('moving',function() {
                obj.set({ 'x3': c2.left, 'y3': c2.top });
                obj.fire('update_visuals');
            });
        }

        return obj;
    }

    static get_button_tooltip() {
        return 'Add pulley';
    }
};

mechanicsObjects.byType['pl-arc-vector'] = class extends PLDrawingBaseElement {
    static generate(canvas, options, submittedAnswer) {
        if (options['clockwise-direction']) {
            options.drawStartArrow = false;
            options.drawEndArrow = true;
        } else {
            options.drawStartArrow = true;
            options.drawEndArrow = false;
        }

        var obj = new mechanicsObjects.arcVector(options);
        if (!('id' in obj)) {
            obj.id = window.PLDrawingApi.generateID();
        }
        canvas.add(obj);

        if (options.drawErrorBox) {
            var error_box = new fabric.Rect(
              {left:options.XcenterErrorBox,
               top:options.YcenterErrorBox,
               originX:'center',
               originY:'center',
               width: options.widthErrorBox,
               height: options.heightErrorBox,
               angle: options.angle,
               fill:'',
               strokeWidth: 3,
               stroke:'green'},
            );
            canvas.add(error_box);
        }

        let textObj = null;
        if (obj.label) {
            let dt = obj.endAngle-obj.startAngle;
            let t;
            if (dt >= 0) {
                t = obj.startAngle + dt/2;
            } else {
                t = obj.startAngle + (360+dt)/2;
            }
            var dx = options.radius*Math.cos(t*Math.PI/180);
            var dy = options.radius*Math.sin(t*Math.PI/180);

            textObj = new mechanicsObjects.LatexText(obj.label, {
                left: obj.left+dx+obj.offsetx,
                top: obj.top+dy+obj.offsety,
                originX:'center',
                originY:'center',
                fontSize: 20,
                textAlign: 'left',
            });
            canvas.add(textObj);
        }

        if (options.selectable) {
            submittedAnswer.registerAnswerObject(options, obj);
            obj.on('moving', () => {
                if (textObj) {
                    textObj.left = obj.left + dx + obj.offsetx;
                    textObj.top = obj.top + dy + obj.offsety;
                }
            });
        }

        return obj;
    }

    static get_button_icon(options) {
        if (options['clockwise-direction']) {
            return 'pl-arc-vector-CW';
        } else {
            return 'pl-arc-vector-CCW';
        }
    }

    static get_button_tooltip(options) {
        if (options['clockwise-direction']) {
            return 'Add clockwise arc vector';
        } else {
            return 'Add counterclockwise arc vector';
        }
    }
};

mechanicsObjects.byType['pl-vector'] = class extends PLDrawingBaseElement {
    static generate(canvas, options, submittedAnswer) {
        var obj = new mechanicsObjects.Arrow(options);
        if (!('id' in obj)) {
            obj.id = window.PLDrawingApi.generateID();
        }
        canvas.add(obj);

        if (options.drawErrorBox) {
            var error_box = new fabric.Rect(
                {left:options.XcenterErrorBox,
                 top:options.YcenterErrorBox,
                 originX:'center',
                 originY:'center',
                 width: options.widthErrorBox,
                 height: options.heightErrorBox,
                 angle: options.angle,
                 fill:'',
                 stroke:'blue'},
            );
            canvas.add(error_box);
        }

        var angle_rad = Math.PI*obj.angle/180;
        var dx = obj.width*Math.cos(angle_rad);
        var dy = obj.width*Math.sin(angle_rad);
        let textObj = null;
        if (obj.label) {
            textObj = new mechanicsObjects.LatexText(obj.label, {
                left: obj.left+dx+obj.offsetx,
                top: obj.top+dy+obj.offsety,
                fontSize: 20,
                textAlign: 'left',
                selectable: false,
            });
            canvas.add(textObj);
        }

        if (options.selectable) {
            submittedAnswer.registerAnswerObject(options, obj);
            obj.on('moving', () => {
                if (textObj) {
                    textObj.left = obj.left + dx + obj.offsetx;
                    textObj.top = obj.top + dy + obj.offsety;
                }
            });
        }

        return obj;
    }

    static get_button_tooltip() {
        return 'Add vector';
    }
};

mechanicsObjects.byType['pl-double-headed-vector'] = class extends PLDrawingBaseElement {
    static generate(canvas, options, submittedAnswer) {
        var obj = new mechanicsObjects.DoubleArrow(options);
        if (!('id' in obj)) {
            obj.id = window.PLDrawingApi.generateID();
        }
        canvas.add(obj);

        if (options.drawErrorBox) {
            var error_box = new fabric.Rect(
              {left:options.XcenterErrorBox,
               top:options.YcenterErrorBox,
               originX:'center',
               originY:'center',
               width: options.widthErrorBox,
               height: options.heightErrorBox,
               angle: options.angle,
               fill:'',
               stroke:'blue'},
            );
            canvas.add(error_box);
        }

        var angle_rad = Math.PI*obj.angle/180;
        var dx = obj.width*Math.cos(angle_rad);
        var dy = obj.width*Math.sin(angle_rad);
        let textObj = null;
        if (obj.label) {
            textObj = new mechanicsObjects.LatexText(obj.label, {
                left: obj.left+dx+obj.offsetx,
                top: obj.top+dy+obj.offsety,
                fontSize: 20,
                textAlign: 'left',
                selectable: false,
            });
            canvas.add(textObj);
        }

        if (options.selectable) {
            submittedAnswer.registerAnswerObject(options, obj);
            obj.on('moving', () => {
                if (textObj) {
                    textObj.left = obj.left + dx + obj.offsetx;
                    textObj.top = obj.top + dy + obj.offsety;
                }
            });
        }

        return obj;
    }

    static get_button_tooltip() {
        return 'Add double-headed vector';
    }
};

mechanicsObjects.byType['pl-distributed-load'] = class extends PLDrawingBaseElement {
    static generate(canvas, options, submittedAnswer) {
        var obj = new mechanicsObjects.DistTrianLoad(options);
        if (!('id' in obj)) {
            obj.id = window.PLDrawingApi.generateID();
        }
        canvas.add(obj);

        if (options.drawErrorBox) {
            var error_box = new fabric.Rect(
              {left:options.XcenterErrorBox,
               top:options.YcenterErrorBox,
               originX:'center',
               originY:'center',
               width: options.widthErrorBox,
               height: options.heightErrorBox,
               angle: options.angle,
               fill:'',
               stroke:'blue'},
            );
            canvas.add(error_box);
        }

        if (options.selectable) {
            // save location for updates
            var initSubObjLeft = options.left;
            var initSubObjTop = options.top;
            var initObjLeft = obj.left;
            var initObjTop = obj.top;

            var modify = function(subObj) {
                subObj.left = initSubObjLeft + obj.left - initObjLeft,
                subObj.top = initSubObjTop + obj.top - initObjTop,
                subObj.range = obj.range;
                subObj.angle = obj.angle;
                subObj.flipped = obj.flipped;
            };
            submittedAnswer.registerAnswerObject(options, obj, modify);
        }

        return obj;
    }

    static get_button_icon(options) {
        let wdef = {w1: 60, w2: 60, anchor_is_tail: false};
        let opts = _.defaults(_.clone(options), wdef);
        let w1 = opts['w1'];
        let w2 = opts['w2'];
        let anchor = opts['anchor_is_tail'];

        let file_name;
        if (w1 == w2) {
            file_name = 'DUD';
        } else if ((w1 < w2) && (anchor === 'true')) {
            file_name = 'DTDA';
        } else if ((w1 < w2)) {
            file_name = 'DTUD';
        } else if ((w1 > w2) && (anchor === 'true')) {
            file_name = 'DTUA';
        } else {
            file_name = 'DTDD';
        }
        return file_name;
    }

    static get_button_tooltip() {
        return 'Add distributed load';
    }
};

mechanicsObjects.byType['pl-circle'] = class extends PLDrawingBaseElement {
    static generate(canvas, options, submittedAnswer) {
        let obj = new fabric.Circle(options);
        obj.setControlVisible('bl', false);
        obj.setControlVisible('tl', false);
        obj.setControlVisible('br', false);
        obj.setControlVisible('tr', false);
        obj.setControlVisible('mt', false);
        obj.setControlVisible('mb', false);
        obj.setControlVisible('ml', false);
        obj.setControlVisible('mr', false);
        obj.setControlVisible('mtr', false);
        if (!('id' in obj)) {
            obj.id = window.PLDrawingApi.generateID();
        }
        canvas.add(obj);

        let textObj = null;
        if (obj.label) {
            textObj = new mechanicsObjects.LatexText(obj.label, {
              left: obj.left+obj.offsetx,
              top: obj.top+obj.offsety,
              fontSize: 16,
              textAlign: 'left',
              selectable: false,
            });
            canvas.add(textObj);
        }

        if (options.selectable) {
            submittedAnswer.registerAnswerObject(options, obj);
            obj.on('moving', () => {
                if (textObj) {
                    textObj.left = obj.left+obj.offsetx;
                    textObj.top = obj.top+obj.offsety;
                }
            });
        }

        return obj;
    }

    static get_button_tooltip() {
        return 'Add circle';
    }
};

mechanicsObjects.byType['pl-point'] = class extends PLDrawingBaseElement {
    static generate(canvas, options, submittedAnswer) {
        let obj = new fabric.Circle(options);
        obj.setControlVisible('bl', false);
        obj.setControlVisible('tl', false);
        obj.setControlVisible('br', false);
        obj.setControlVisible('tr', false);
        obj.setControlVisible('mt', false);
        obj.setControlVisible('mb', false);
        obj.setControlVisible('ml', false);
        obj.setControlVisible('mr', false);
        obj.setControlVisible('mtr', false);

        if (!('id' in obj)) {
            obj.id = window.PLDrawingApi.generateID();
        }
        canvas.add(obj);

        if (options.drawErrorBox) {
            var error_box = new fabric.Rect(
              {left:options.XcenterErrorBox,
               top:options.YcenterErrorBox,
               originX:'center',
               originY:'center',
               width: options.widthErrorBox,
               height: options.heightErrorBox,
               angle: options.angle,
               fill:'',
               strokeWidth: 3,
               stroke:'purple'},
            );
            canvas.add(error_box);
        }

        let textObj = null;
        if (obj.label) {
            textObj = new mechanicsObjects.LatexText(obj.label, {
              left: obj.left+obj.offsetx,
              top: obj.top+obj.offsety,
              fontSize: 16,
              textAlign: 'left',
              selectable: false,
            });
            canvas.add(textObj);
        }

        if (options.selectable) {
            submittedAnswer.registerAnswerObject(options, obj);
            obj.on('moving', () => {
                if (textObj) {
                    textObj.left = obj.left+obj.offsetx;
                    textObj.top = obj.top+obj.offsety;
                }
            });
        }

        return obj;
    }

    static get_button_tooltip() {
        return 'Add point';
    }
};

mechanicsObjects.byType['pl-roller'] = class extends PLDrawingBaseElement {
    static generate(canvas, options, submittedAnswer) {
        let obj = new mechanicsObjects.Roller(options);
        if (!('id' in obj)) {
            obj.id = window.PLDrawingApi.generateID();
        }
        canvas.add(obj);

        var textObj = new mechanicsObjects.LatexText(obj.label, {
            left: obj.x1+obj.offsetx,
            top: obj.y1+obj.offsety,
            fontSize: 20,
            textAlign: 'left',
            selectable: false,
        });
        obj.on('moving', () => {
            textObj.left = obj['x1'] + obj['offsetx'];
            textObj.top = obj['y1'] + obj['offsety'];
        });
        obj.on('rotating', () => {
            textObj.left = obj['x1'] + obj['offsetx'];
            textObj.top = obj['y1'] + obj['offsety'];
        });
        canvas.add(textObj);

        if (options.selectable) {
            obj.setControlVisible('bl',false);
            obj.setControlVisible('tl',false);
            obj.setControlVisible('br',false);
            obj.setControlVisible('tr',false);
            obj.setControlVisible('mt',false);
            obj.setControlVisible('mb',false);
            obj.setControlVisible('ml',false);
            obj.setControlVisible('mr',false);
            obj.setControlVisible('mtr',true);

            let modify = function(subObj) {
                subObj.x1 = obj.x1;
                subObj.y1 = obj.y1;
                subObj.angle = obj.angle;
            };
            submittedAnswer.registerAnswerObject(options, obj, modify);
        }

        return obj;
    }

    static get_button_tooltip() {
        return 'Add roller base';
    }
};

mechanicsObjects.byType['pl-controlled-line'] = class extends PLDrawingBaseElement {
    static generate(canvas, options, submittedAnswer) {
        var line = mechanicsObjects.makeControlStraightLine(options.x1, options.y1, options.x2, options.y2, options);
        var c1 = mechanicsObjects.makeControlHandle(options.x1, options.y1, options.handleRadius, options.strokeWidth/2);
        var c2 = mechanicsObjects.makeControlHandle(options.x2, options.y2, options.handleRadius, options.strokeWidth/2);
        canvas.add(line, c1, c2);

        var options_error_box = {
            originX:'center',
            originY:'center',
            fill:'',
            stroke:'green',
            width: options.widthErrorBox,
            height: options.heightErrorBox,
        };
        if (options.drawErrorBox) {
            var end_points_options_1 = {
                left:options.x1,
                top:options.y1,
            };
            let opt = Object.assign(options_error_box,end_points_options_1);
            canvas.add(new fabric.Rect(opt));

            var end_points_options_2 = {
                left:options.x2,
                top:options.y2,
            };
            opt = Object.assign(options_error_box,end_points_options_2);
            canvas.add(new fabric.Rect(opt));
        }

        if (!submittedAnswer) return [line, c1, c2];

        var subObj = mechanicsObjects.cloneMechanicsObject('pl-controlled-line', options);

        /* C1 */
        mechanicsObjects.attachHandlersNoClone(subObj, c1, submittedAnswer,
        function() { /* Modified */
            subObj.x1 = c1.left;
            subObj.y1 = c1.top;
        },
        function() { /* Removed */
            canvas.remove(c2);
            canvas.remove(line);
        });
        c1.on('moving',function() {
            line.set({ 'x1': c1.left, 'y1': c1.top });
        });

        /* C2 */
        mechanicsObjects.attachHandlersNoClone(subObj, c2, submittedAnswer,
        function() { /* Modified */
            subObj.x2 = c2.left;
            subObj.y2 = c2.top;
        },
        function() { /* Removed */
            canvas.remove(c1);
            canvas.remove(line);
        });
        c2.on('moving',function() {
            line.set({ 'x2': c2.left, 'y2': c2.top });
        });

        return [line, c1, c2];
    }

    static get_button_tooltip() {
        return 'Add controlled line';
    }
};

mechanicsObjects.byType['pl-controlled-curved-line'] = class extends PLDrawingBaseElement {
    static generate(canvas, options, submittedAnswer) {
        var line = mechanicsObjects.makeControlCurvedLine(options.x1, options.y1, options.x2, options.y2, options.x3, options.y3, options);
        line.objectCaching = false;
        var c1 = mechanicsObjects.makeControlHandle(options.x1, options.y1, options.handleRadius, options.strokeWidth/2);
        var c2 = mechanicsObjects.makeControlHandle(options.x2, options.y2, options.handleRadius, options.strokeWidth/2);
        var c3 = mechanicsObjects.makeControlHandle(options.x3, options.y3, options.handleRadius, options.strokeWidth/2);

        // c1 and c3 are the end points of the quadratic curve
        // c2 is the control point
        canvas.add(line, c1, c2, c3);

        var options_error_box = {
            originX:'center',
            originY:'center',
            fill:'',
            stroke:'green',
            width: options.widthErrorBox,
            height: options.heightErrorBox,
        };
        if (options.drawErrorBox) {
            var end_points_options_1 = {
                left:options.x1,
                top:options.y1,
            };
            let opt = Object.assign(options_error_box,end_points_options_1);
            canvas.add(new fabric.Rect(opt));

            var end_points_options_2 = {
                left:options.x3,
                top:options.y3,
            };
            opt = Object.assign(options_error_box,end_points_options_2);
            canvas.add(new fabric.Rect(opt));

            var control_point_options = {
                left:options.x2,
                top:options.y2,
                stroke:'purple',
                width: options.widthErrorBoxControl,
                height: options.heightErrorBoxControl,
            };
            opt = Object.assign(options_error_box,control_point_options);
            canvas.add(new fabric.Rect(opt));
        }

        if (!submittedAnswer) return [line, c1, c2, c3];

        var subObj = mechanicsObjects.cloneMechanicsObject('pl-controlled-curved-line', options);

        /* C1 */
        mechanicsObjects.attachHandlersNoClone(subObj, c1, submittedAnswer,
        function() { /* Modified */
            subObj.x1 = c1.left;
            subObj.y1 = c1.top;
        },
        function() { /* Removed */
            canvas.remove(c2);
            canvas.remove(c3);
            canvas.remove(line);
        });
        c1.on('moving', function() {
            line.path[0][1] = c1.left;
            line.path[0][2] = c1.top;
        });

        /* C2 */
        mechanicsObjects.attachHandlersNoClone(subObj, c2, submittedAnswer,
        function() { /* Modified */
            subObj.x2 = c2.left;
            subObj.y2 = c2.top;
        },
        function() { /* Removed */
            canvas.remove(c1);
            canvas.remove(c3);
            canvas.remove(line);
        });
        c2.on('moving', function() {
            line.path[1][1] = c2.left;
            line.path[1][2] = c2.top;
        });

        /* C3 */
        mechanicsObjects.attachHandlersNoClone(subObj, c3, submittedAnswer,
        function() { /* Modified */
            subObj.x3 = c3.left;
            subObj.y3 = c3.top;
        },
        function() { /* Removed */
            canvas.remove(c1);
            canvas.remove(c2);
            canvas.remove(line);
        });
        c3.on('moving', function() {
            line.path[1][3] = c3.left;
            line.path[1][4] = c3.top;
        });

        return [line, c1, c2, c3];
    }

    static get_button_tooltip() {
        return 'Add curved controlled line';
    }
};

mechanicsObjects.attachHandlersNoClone = function(subObj, reference, submittedAnswer,
                                                  modifyHandler, removeHandler) {
    submittedAnswer.updateObject(subObj);
    reference.on('modified', function() {
        if (modifyHandler) {
            modifyHandler(subObj);
        }
        submittedAnswer.updateObject(subObj);
    });
    reference.on('removed', function() {
        if (removeHandler) {
            removeHandler(subObj);
        }
        submittedAnswer.deleteObject(subObj);
    });
};

mechanicsObjects.cloneMechanicsObject = function(type, options) {
    var subObj = _.clone(options);
    if (!('id' in subObj)) {
        subObj.id = window.PLDrawingApi.generateID();
    }
    subObj.type = type;
    return subObj;
};

mechanicsObjects.createObjectHandlers = function(type, options, reference, submittedAnswer,
                                                 modifyHandler, removeHandler) {
    var subObj = mechanicsObjects.cloneMechanicsObject(type, options);
    mechanicsObjects.attachHandlersNoClone(subObj, reference, submittedAnswer, modifyHandler, removeHandler);
};

window.PLDrawingApi.registerElements('_base', mechanicsObjects.byType, mechanicsObjects);<|MERGE_RESOLUTION|>--- conflicted
+++ resolved
@@ -156,21 +156,13 @@
             ctx.beginPath();
             ctx.arc(-l2, 0, 4, 0, 2 * Math.PI);
             ctx.closePath();
-<<<<<<< HEAD
-            ctx.fillStyle = 'black';
-=======
             this.fill = 'black';
->>>>>>> 91299efa
             this._renderFill(ctx);
 
             ctx.beginPath();
             ctx.arc(len - l2, 0, 4, 0, 2 * Math.PI);
             ctx.closePath();
-<<<<<<< HEAD
-            ctx.fillStyle = 'black';
-=======
             this.fill = 'black';
->>>>>>> 91299efa
             this._renderFill(ctx);
         }
     },
@@ -261,21 +253,13 @@
             ctx.beginPath();
             ctx.arc(0, 0, 4, 0, 2 * Math.PI);
             ctx.closePath();
-<<<<<<< HEAD
-            ctx.fillStyle = 'black';
-=======
-            this.fill = "black";
->>>>>>> 91299efa
+            this.fill = 'black';
             this._renderFill(ctx);
 
             ctx.beginPath();
             ctx.arc(len, 0, 4, 0, 2 * Math.PI);
             ctx.closePath();
-<<<<<<< HEAD
-            ctx.fillStyle = 'black';
-=======
-            this.fill = "black";
->>>>>>> 91299efa
+            this.fill = 'black';
             this._renderFill(ctx);
         }
     },
@@ -363,31 +347,19 @@
             ctx.beginPath();
             ctx.arc(rC.e(1), rC.e(2), 4, 0, 2 * Math.PI);
             ctx.closePath();
-<<<<<<< HEAD
-            ctx.fillStyle = 'black';
-=======
-            this.fill = "black";
->>>>>>> 91299efa
+            this.fill = 'black';
             this._renderFill(ctx);
 
             ctx.beginPath();
             ctx.arc(rA.e(1), rA.e(2), 4, 0, 2 * Math.PI);
             ctx.closePath();
-<<<<<<< HEAD
-            ctx.fillStyle = 'black';
-=======
-            this.fill = "black";
->>>>>>> 91299efa
+            this.fill = 'black';
             this._renderFill(ctx);
 
             ctx.beginPath();
             ctx.arc(rB.e(1), rB.e(2), 4, 0, 2 * Math.PI);
             ctx.closePath();
-<<<<<<< HEAD
-            ctx.fillStyle = 'black';
-=======
-            this.fill = "black";
->>>>>>> 91299efa
+            this.fill = 'black';
             this._renderFill(ctx);
         }
 
@@ -526,41 +498,25 @@
             ctx.beginPath();
             ctx.arc(rP.e(1), rP.e(2), 4, 0, 2 * Math.PI);
             ctx.closePath();
-<<<<<<< HEAD
-            ctx.fillStyle = 'black';
-=======
-            this.fill = "black";
->>>>>>> 91299efa
+            this.fill = 'black';
             this._renderFill(ctx);
 
             ctx.beginPath();
             ctx.arc(rQ.e(1), rQ.e(2), 4, 0, 2 * Math.PI);
             ctx.closePath();
-<<<<<<< HEAD
-            ctx.fillStyle = 'black';
-=======
-            this.fill = "black";
->>>>>>> 91299efa
+            this.fill = 'black';
             this._renderFill(ctx);
 
             ctx.beginPath();
             ctx.arc(rS.e(1), rS.e(2), 4, 0, 2 * Math.PI);
             ctx.closePath();
-<<<<<<< HEAD
-            ctx.fillStyle = 'black';
-=======
-            this.fill = "black";
->>>>>>> 91299efa
+            this.fill = 'black';
             this._renderFill(ctx);
 
             ctx.beginPath();
             ctx.arc(rR.e(1), rR.e(2), 4, 0, 2 * Math.PI);
             ctx.closePath();
-<<<<<<< HEAD
-            ctx.fillStyle = 'black';
-=======
-            this.fill = "black";
->>>>>>> 91299efa
+            this.fill = 'black';
             this._renderFill(ctx);
         }
     },
@@ -651,11 +607,7 @@
             ctx.beginPath();
             ctx.arc(0,0,4,0*Math.PI,2 * Math.PI);
             ctx.closePath();
-<<<<<<< HEAD
-            ctx.fillStyle = 'rgb(0, 0, 0)';
-=======
-            this.fill = "rgb(0, 0, 0)";
->>>>>>> 91299efa
+            this.fill = 'rgb(0, 0, 0)';
             this._renderFill(ctx);
         }
         // ======== Add ground =========
@@ -666,13 +618,8 @@
             gradient.addColorStop(0, '#CACFD2');
             gradient.addColorStop(1, '#626567');
             ctx.beginPath();
-<<<<<<< HEAD
-            ctx.fillStyle = gradient;
+            this.fill = gradient;
             ctx.strokeStyle = 'black';
-=======
-            this.fill = gradient;
-            ctx.strokeStyle = "black";
->>>>>>> 91299efa
             ctx.rect(-w_ground/2,h,w_ground,h_ground);
             this._renderFill(ctx);
             this._renderStroke(ctx);
@@ -726,22 +673,13 @@
           ctx.beginPath();
           ctx.arc(0,0,4,0*Math.PI,2 * Math.PI);
           ctx.closePath();
-<<<<<<< HEAD
-          ctx.fillStyle = 'black';
-=======
-          this.fill = "black";
->>>>>>> 91299efa
+          this.fill = 'black';
           this._renderFill(ctx);
         }
         // ======== Add rollers =========
         ctx.beginPath();
-<<<<<<< HEAD
         ctx.strokeStyle = 'black';
-        ctx.fillStyle = 'gray';
-=======
-        ctx.strokeStyle = "black";
-        this.fill = "gray";
->>>>>>> 91299efa
+        this.fill = 'gray';
         ctx.lineWidth = 1.5;
         ctx.arc(-w/4,h-w/5,w/5,0*Math.PI,2 * Math.PI);
         ctx.closePath();
@@ -1133,13 +1071,8 @@
 
         ctx.lineWidth = this.strokeWidth;
         ctx.strokeStyle = this.stroke;
-<<<<<<< HEAD
-        ctx.fillStyle = this.stroke;
+        this.fill = this.stroke;
         ctx.stroke();
-=======
-        this.fill = this.stroke;
-        ctx.stroke()
->>>>>>> 91299efa
         ctx.fill();
     },
     drawLine: function(ctx, x1, y1, x2, y2) {
