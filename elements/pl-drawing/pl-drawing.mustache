--- conflicted
+++ resolved
@@ -18,11 +18,7 @@
 </a>
 {{/parse_error}}
 {{^parse_error}}
-<<<<<<< HEAD
-<div id="pl-drawing-{{uuid}}" class="pl-drawing-container">
-=======
-<div id="drawing-interface-{{uuid}}" class="pl-drawing-container pl-requires-svg-mathjax">
->>>>>>> 2e254090
+<div id="pl-drawing-{{uuid}}" class="pl-drawing-container pl-requires-svg-mathjax">
     <div>
         <canvas width="{{width}}" height="{{height}}"> </canvas>
         {{#show_tolerance}}
