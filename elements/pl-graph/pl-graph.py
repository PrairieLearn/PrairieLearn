import json

import chevron
import lxml.html
import numpy as np
import prairielearn as pl
import pygraphviz

ENGINE_DEFAULT = "dot"
PARAMS_NAME_MATRIX_DEFAULT = None
PARAMS_NAME_LABELS_DEFAULT = None
PARAMS_TYPE_DEFAULT = "adjacency-matrix"
WEIGHTS_DEFAULT = None
WEIGHTS_DIGITS_DEFAULT = 2
WEIGHTS_PRESENTATION_TYPE_DEFAULT = "f"
<<<<<<< HEAD
SHOW_NEGATIVE_WEIGHTS_DEFAULT = False
=======
>>>>>>> 76a325a8


def graphviz_from_adj_matrix(
    element: lxml.html.HtmlElement, data: pl.QuestionData
) -> str:
    # Get matrix attributes

    engine = pl.get_string_attrib(element, "engine", ENGINE_DEFAULT)
    input_param = pl.get_string_attrib(
        element, "params-name-matrix", PARAMS_NAME_MATRIX_DEFAULT
    )
    input_label = pl.get_string_attrib(
        element, "params-name-labels", PARAMS_NAME_LABELS_DEFAULT
    )
<<<<<<< HEAD
    show_negative_weights = pl.get_string_attrib(
        element, "show-negative-weights", SHOW_NEGATIVE_WEIGHTS_DEFAULT
    )
=======
>>>>>>> 76a325a8
    mat = np.array(pl.from_json(data["params"][input_param]))
    show_weights = pl.get_boolean_attrib(
        element, "weights", WEIGHTS_DEFAULT
    )  # by default display weights for stochastic matrices
    digits = pl.get_integer_attrib(
        element, "weights-digits", WEIGHTS_DIGITS_DEFAULT
    )  # if displaying weights how many digits to round to
    presentation_type = pl.get_string_attrib(
        element, "weights-presentation-type", WEIGHTS_PRESENTATION_TYPE_DEFAULT
    ).lower()

    label = None
    if input_label is not None:
        label = np.array(pl.from_json(data["params"][input_label]))

    # Sanity checking

    if mat.shape[0] != mat.shape[1]:
<<<<<<< HEAD
        raise ValueError(
=======
        raise Exception(
>>>>>>> 76a325a8
            f"Non-square adjacency matrix of size ({mat.shape[0]}, {mat.shape[1]}) given as input."
        )

    if label is not None:
        mat_label = label
        if mat_label.shape[0] != mat.shape[0]:
<<<<<<< HEAD
            raise ValueError(
=======
            raise Exception(
>>>>>>> 76a325a8
                f"Dimension of the label ({mat_label.shape[0]}) is not consistent with the dimension of the matrix ({mat.shape[0]})"
            )
    else:
        mat_label = range(mat.shape[1])

    # Auto detect showing weights if any of the weights are not 1 or 0

    if show_weights is None:
        show_weights = any(x not in {0, 1} for x in mat.flatten())

    # Create pygraphviz graph representation

    G = pygraphviz.AGraph(directed=True)
<<<<<<< HEAD
    G.add_nodes_from(mat_label)

    for in_node, row in zip(mat_label, mat):
        for out_node, x in zip(mat_label, row):
            if (show_negative_weights) or x > 0:
=======

    for node in mat_label:
        G.add_node(node)

    for i, out_node in enumerate(mat_label):
        for j, in_node in enumerate(mat_label):
            x = mat[j, i]
            if x > 0:
>>>>>>> 76a325a8
                if show_weights:
                    G.add_edge(
                        out_node,
                        in_node,
                        label=pl.string_from_2darray(
                            x, presentation_type=presentation_type, digits=digits
                        ),
                    )
                else:
                    G.add_edge(out_node, in_node)

    G.layout(engine)
    return G.string()


<<<<<<< HEAD
def prepare(element_html: str, data: pl.QuestionData) -> None:
=======
matrix_backends = {"adjacency-matrix": graphviz_from_adj_matrix}


def prepare(element_html, data):
>>>>>>> 76a325a8
    optional_attribs = [
        "engine",
        "params-name-matrix",
        "weights",
        "weights-digits",
        "weights-presentation-type",
        "params-name-labels",
        "params-type",
<<<<<<< HEAD
        "show-negative-weights",
=======
>>>>>>> 76a325a8
    ]

    # Load attributes from extensions if they have any
    extensions = pl.load_all_extensions(data)
    for extension in extensions.values():
        if hasattr(extension, "optional_attribs"):
            optional_attribs.extend(extension.optional_attribs)

    element = lxml.html.fragment_fromstring(element_html)
    pl.check_attribs(element, required_attribs=[], optional_attribs=optional_attribs)


def render(element_html: str, data: pl.QuestionData) -> str:
    matrix_backends = {"adjacency-matrix": graphviz_from_adj_matrix}

    # Load all extensions
    extensions = pl.load_all_extensions(data)
    for extension in extensions.values():
        matrix_backends.update(extension.backends)

    # Get attribs
    element = lxml.html.fragment_fromstring(element_html)
    engine = pl.get_string_attrib(element, "engine", ENGINE_DEFAULT)
    input_param = pl.get_string_attrib(
        element, "params-name-matrix", PARAMS_NAME_MATRIX_DEFAULT
    )
    input_type = pl.get_string_attrib(element, "params-type", PARAMS_TYPE_DEFAULT)

    if len(str(element.text)) == 0 and input_param is None:
<<<<<<< HEAD
        raise ValueError(
=======
        raise Exception(
>>>>>>> 76a325a8
            "No graph source given! Must either define graph in HTML or provide source in params."
        )

    if input_param is not None:
        if input_type in matrix_backends:
            graphviz_data = json.dumps(matrix_backends[input_type](element, data))
        else:
            raise ValueError(f'Unknown graph type "{input_type}".')
    else:
        # Read the contents of this element as the data to render
        # we dump the string to json to ensure that newlines are
        # properly encoded
        graphviz_data = json.dumps(str(element.text))

    html_params = {
        "uuid": pl.get_uuid(),
        "workerURL": "/node_modules/viz.js/full.render.js",
        "data": graphviz_data,
        "engine": engine,
    }

    with open("pl-graph.mustache") as f:
<<<<<<< HEAD
        return chevron.render(f, html_params).strip()
=======
        html = chevron.render(f, html_params).strip()

    return html
>>>>>>> 76a325a8
<|MERGE_RESOLUTION|>--- conflicted
+++ resolved
@@ -13,10 +13,7 @@
 WEIGHTS_DEFAULT = None
 WEIGHTS_DIGITS_DEFAULT = 2
 WEIGHTS_PRESENTATION_TYPE_DEFAULT = "f"
-<<<<<<< HEAD
 SHOW_NEGATIVE_WEIGHTS_DEFAULT = False
-=======
->>>>>>> 76a325a8
 
 
 def graphviz_from_adj_matrix(
@@ -31,12 +28,10 @@
     input_label = pl.get_string_attrib(
         element, "params-name-labels", PARAMS_NAME_LABELS_DEFAULT
     )
-<<<<<<< HEAD
     show_negative_weights = pl.get_string_attrib(
         element, "show-negative-weights", SHOW_NEGATIVE_WEIGHTS_DEFAULT
     )
-=======
->>>>>>> 76a325a8
+
     mat = np.array(pl.from_json(data["params"][input_param]))
     show_weights = pl.get_boolean_attrib(
         element, "weights", WEIGHTS_DEFAULT
@@ -55,22 +50,14 @@
     # Sanity checking
 
     if mat.shape[0] != mat.shape[1]:
-<<<<<<< HEAD
         raise ValueError(
-=======
-        raise Exception(
->>>>>>> 76a325a8
             f"Non-square adjacency matrix of size ({mat.shape[0]}, {mat.shape[1]}) given as input."
         )
 
     if label is not None:
         mat_label = label
         if mat_label.shape[0] != mat.shape[0]:
-<<<<<<< HEAD
             raise ValueError(
-=======
-            raise Exception(
->>>>>>> 76a325a8
                 f"Dimension of the label ({mat_label.shape[0]}) is not consistent with the dimension of the matrix ({mat.shape[0]})"
             )
     else:
@@ -84,22 +71,11 @@
     # Create pygraphviz graph representation
 
     G = pygraphviz.AGraph(directed=True)
-<<<<<<< HEAD
     G.add_nodes_from(mat_label)
 
     for in_node, row in zip(mat_label, mat):
         for out_node, x in zip(mat_label, row):
             if (show_negative_weights) or x > 0:
-=======
-
-    for node in mat_label:
-        G.add_node(node)
-
-    for i, out_node in enumerate(mat_label):
-        for j, in_node in enumerate(mat_label):
-            x = mat[j, i]
-            if x > 0:
->>>>>>> 76a325a8
                 if show_weights:
                     G.add_edge(
                         out_node,
@@ -115,14 +91,7 @@
     return G.string()
 
 
-<<<<<<< HEAD
 def prepare(element_html: str, data: pl.QuestionData) -> None:
-=======
-matrix_backends = {"adjacency-matrix": graphviz_from_adj_matrix}
-
-
-def prepare(element_html, data):
->>>>>>> 76a325a8
     optional_attribs = [
         "engine",
         "params-name-matrix",
@@ -131,10 +100,7 @@
         "weights-presentation-type",
         "params-name-labels",
         "params-type",
-<<<<<<< HEAD
         "show-negative-weights",
-=======
->>>>>>> 76a325a8
     ]
 
     # Load attributes from extensions if they have any
@@ -164,11 +130,7 @@
     input_type = pl.get_string_attrib(element, "params-type", PARAMS_TYPE_DEFAULT)
 
     if len(str(element.text)) == 0 and input_param is None:
-<<<<<<< HEAD
         raise ValueError(
-=======
-        raise Exception(
->>>>>>> 76a325a8
             "No graph source given! Must either define graph in HTML or provide source in params."
         )
 
@@ -191,10 +153,4 @@
     }
 
     with open("pl-graph.mustache") as f:
-<<<<<<< HEAD
-        return chevron.render(f, html_params).strip()
-=======
-        html = chevron.render(f, html_params).strip()
-
-    return html
->>>>>>> 76a325a8
+        return chevron.render(f, html_params).strip()