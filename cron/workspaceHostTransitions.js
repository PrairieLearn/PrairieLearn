--- conflicted
+++ resolved
@@ -1,21 +1,14 @@
 // @ts-check
+const async = require('async');
 const AWS = require('aws-sdk');
-const async = require('async');
 const { callbackify } = require('util');
 const fetch = require('node-fetch').default;
 const { logger } = require('@prairielearn/logger');
 
 const config = require('../lib/config');
-<<<<<<< HEAD
-const fetch = require('node-fetch').default;
-const async = require('async');
-=======
->>>>>>> 45ab5cb1
 
 const sqldb = require('@prairielearn/postgres');
 const sql = sqldb.loadSqlEquiv(__filename);
-
-module.exports = {};
 
 module.exports.run = callbackify(async () => {
   if (!config.runningInEc2) return;
@@ -112,12 +105,8 @@
       healthy = false;
     } else {
       try {
-<<<<<<< HEAD
-        const res = await fetch(url);
+        const res = await fetch(url, { signal: AbortSignal.timeout(30_000) });
         healthy = res.ok;
-=======
-        await fetch(url, { signal: AbortSignal.timeout(30_000) });
->>>>>>> 45ab5cb1
       } catch (err) {
         healthy = false;
         logger.error(`Could not reach host ${host.hostname}`, err);
