{
    "$schema": "http://json-schema.org/draft-07/schema#",
    "title": "Assessment info",
    "description": "Configuration data for an assessment.",
    "type": "object",
    "additionalProperties": false,
    "required": [
        "uuid",
        "type",
        "title",
        "set",
        "number"
    ],
    "properties": {
        "comment": {
            "description": "Arbitrary comment for reference purposes.",
            "anyOf": [{"type": "string"}, {"type": "array"}, {"type": "object"}]
        },
        "uuid": {
            "description": "Unique identifier (UUID v4).",
            "type": "string",
            "pattern": "^[0-9a-fA-F]{8}-[0-9a-fA-F]{4}-[0-9a-fA-F]{4}-[0-9a-fA-F]{4}-[0-9a-fA-F]{12}$"
        },
        "type": {
            "description": "Type of the assessment.",
            "enum": [
                "Homework",
                "Exam"
            ]
        },
        "title": {
            "description": "The title of the assessment (e.g., 'Derivatives and anti-derivatives').",
            "type": "string"
        },
        "set": {
            "description": "Which assessmentSet this one belongs to (e.g., 'Homework', 'Practice Quiz').",
            "type": "string"
        },
        "number": {
            "description": "The number of this assessment within the set (e.g., '1', '2R', '3B').",
            "type": "string"
        },
        "allowIssueReporting": {
            "description": "Whether to allow students to report issues for assessment questions",
            "type": "boolean",
            "default": true
        },
        "multipleInstance": {
            "description": "Whether to allow students to create additional instances of the assessment",
            "type": "boolean",
            "default": false
        },
        "shuffleQuestions": {
            "description": "Whether the questions will be shuffled in the student view of an assessment (Homework only)",
            "type": "boolean",
            "default": false
        },
        "allowAccess": {
            "description": "List of access rules for the assessment. Access is permitted if any access rule is satisfied.",
            "type": "array",
            "items": {
                "$ref": "#/definitions/accessRule"
            }
        },
        "text": {
            "description": "HTML text shown on the assessment overview page.",
            "type": "string"
        },
        "maxPoints": {
            "description": "The maximum number of points that can be earned for this assessment.",
            "type": "number"
        },
        "autoClose": {
            "description": "Whether to automatically close the assessment after a period of inactivity.",
            "type": "boolean",
            "default": true
        },
        "zones": {
            "description": "Array of \"zones\" in the assessment, each containing questions that can be randomized within the zone.",
            "type": "array",
            "items": {
                "$ref": "#/definitions/zone"
            }
        },
        "constantQuestionValue": {
            "description": "Whether to keep the value of a question constant after a student solves it correctly.",
            "type": "boolean",
            "default": false
        },
        "allowRealTimeGrading": {
            "description": "Removes the student \"Grade\" buttons to prevent real-time grading while the assessment is being taken.",
            "type": "boolean",
            "default": true
        },
        "requireHonorCode": {
            "description": "Requires the student to accept an honor code before starting exam assessments.",
            "type": "boolean",
            "default": true
        },
        "groupWork": {
            "description": "Whether the assessment will support group work.",
            "type": "boolean",
            "default": false
        },
<<<<<<< HEAD
        "groupMaxSize": {
            "description": "Maximum number of students in a group.",
            "type": "number",
            "default": null
        },
        "groupMinSize": {
            "description": "Minimum number of students in a group.",
            "type": "number",
            "default": null
        },
        "studentGroupCreate": {
            "description": "Whether students can create groups.",
            "type": "boolean",
            "default": false
        },
        "studentGroupJoin": {
            "description": "Whether students can join groups.",
            "type": "boolean",
            "default": false
        },
        "studentGroupLeave": {
            "description": "Whether students can leave groups.",
            "type": "boolean",
            "default": false
=======
        "gradeRateMinutes": {
            "description": "Minimum amount of time (in minutes) between graded submissions to the same question.",
            "type": "number",
            "minimum": 0
>>>>>>> 6b15c9de
        }
    },
    "definitions": {
        "accessRule": {
            "description": "An access rule that permits people to access this assessment. All restrictions in the rule must be satisfied for the rule to allow access.",
            "type": "object",
            "additionalProperties": false,
            "properties": {
                "comment": {
                    "description": "Arbitrary comment for reference purposes.",
                    "anyOf": [{"type": "string"}, {"type": "array"}, {"type": "object"}]
                },
                "mode": {
                    "description": "The server mode required for access.",
                    "enum": [
                        "Public",
                        "Exam",
                        "SEB"
                    ]
                },
                "examUuid": {
                    "description": "The scheduler exam UUID for which a student must be registered.",
                    "type": "string",
                    "pattern": "^[0-9a-fA-F]{8}-[0-9a-fA-F]{4}-[0-9a-fA-F]{4}-[0-9a-fA-F]{4}-[0-9a-fA-F]{12}$"
                },
                "role": {
                    "description": "The minimum user role required for access.",
                    "enum": [
                        "Student",
                        "TA",
                        "Instructor"
                    ]
                },
                "uids": {
                    "description": "A list of UIDs (like 'username@example.com', one of which is required for access",
                    "type": "array",
                    "items": {
                        "type": "string"
                    }
                },
                "credit": {
                    "description": "How much credit is awarded for doing the homework, as a percentage (100 means full credit).",
                    "type": "integer",
                    "minimum": 0
                },
                "startDate": {
                    "description": "The earliest date on which access is permitted.",
                    "type": "string"
                },
                "endDate": {
                    "description": "The latest date on which access is permitted.",
                    "type": "string"
                },
                "timeLimitMin": {
                    "description": "The time limit to complete the assessment, in minutes (only for Exams).",
                    "type": "integer",
                    "minimum": 0
                },
                "password": {
                    "description": "Password to begin the assessment (only for Exams).",
                    "type": "string"
                },
                "SEBConfig": {
                    "description": "Configuration related to Safe Exam Browser",
                    "type": "object",
                    "properties": {
                        "comment": {
                            "description": "Arbitrary comment for reference purposes.",
                            "anyOf": [{"type": "string"}, {"type": "array"}, {"type": "object"}]
                        },
                        "password": {
                            "description": "Password protect the SEB exam and config file",
                            "type": "string"
                        },
                        "quitPassword": {
                            "description": "If set, requires password to quit SEB other than visiting the quitURL page",
                            "type": "string"
                        },
                        "allowPrograms": {
                            "description": "Keyword array for allowed programs in SEB",
                            "type": "array",
                            "minItems": 0,
                            "items": {
                                "type": "string"
                            }
                        }
                    }
                },
                "showClosedAssessment": {
                    "description": "Whether the student can view the assessment after it has been closed",
                    "type": "boolean",
                    "default": true
                },
                "showClosedAssessmentScore": {
                    "description": "Whether the student can view the assessment grade after it has been closed. Only works if showClosedAssessment is also set to false",
                    "type": "boolean",
                    "default": true
                }
            }
        },
        "zone": {
            "type": "object",
            "properties": {
                "title": {
                    "description": "Zone title, displayed to the students at the top of the question list for the zone.",
                    "type": "string"
                },
                "comment": {
                    "description": "Arbitrary comment for reference purposes.",
                    "anyOf": [{"type": "string"}, {"type": "array"}, {"type": "object"}]
                },
                "maxPoints": {
                    "description": "Only this many of the points that are awarded for answering questions in this zone will count toward the total points.",
                    "type": "number"
                },
                "numberChoose": {
                    "description": "Number of questions to choose from this zone.",
                    "type": "integer",
                    "minimum": 0
                },
                "bestQuestions": {
                    "description": "Only this many of the questions in this zone, with the highest number of awarded points, will count toward the total points.",
                    "type": "integer",
                    "minimum": 0
                },
                "questions": {
                    "description": "Array of questions in the zone.",
                    "type": "array",
                    "minItems": 1,
                    "items": {
                        "$ref": "#/definitions/zoneQuestion"
                    }
                },
                "gradeRateMinutes": {
                    "description": "Minimum amount of time (in minutes) between graded submissions to the same question.",
                    "type": "number",
                    "minimum": 0
                }
            },
            "required": [
                "questions"
            ]
        },
        "zoneQuestion": {
            "type": "object",
            "properties": {
                "comment": {
                    "description": "Arbitrary comment for reference purposes.",
                    "anyOf": [{"type": "string"}, {"type": "array"}, {"type": "object"}]
                },
                "points": {
                    "$ref": "#/definitions/points"
                },
                "maxPoints": {
                    "$ref": "#/definitions/pointsSingle"
                },
                "id": {
                    "$ref": "#/definitions/questionId"
                },
                "forceMaxPoints": {
                    "$ref": "#/definitions/forceMaxPoints"
                },
                "alternatives": {
                    "description": "Array of question alternatives to choose from.",
                    "type": "array",
                    "minItems": 1,
                    "items": {
                        "$ref": "#/definitions/questionAlternative"
                    }
                },
                "numberChoose": {
                    "description": "Number of questions to choose from this group.",
                    "type": "integer",
                    "minimum": 0,
                    "default": 1
                },
                "triesPerVariant": {
                    "description": "The maximum number of graded submissions allowed for each question instance.",
                    "type": "number",
                    "default": 1
                },
                "gradeRateMinutes": {
                    "description": "Minimum amount of time (in minutes) between graded submissions to the same question.",
                    "type": "number",
                    "minimum": 0
                }
            }
        },
        "questionAlternative": {
            "type": "object",
            "properties": {
                "comment": {
                    "description": "Arbitrary comment for reference purposes.",
                    "anyOf": [{"type": "string"}, {"type": "array"}, {"type": "object"}]
                },
                "points": {
                    "$ref": "#/definitions/points"
                },
                "maxPoints": {
                    "$ref": "#/definitions/pointsSingle"
                },
                "id": {
                    "$ref": "#/definitions/questionId"
                },
                "forceMaxPoints": {
                    "$ref": "#/definitions/forceMaxPoints"
                },
                "triesPerVariant": {
                    "description": "The maximum number of graded submissions allowed for each question instance.",
                    "type": "number",
                    "default": 1
                },
                "gradeRateMinutes": {
                    "description": "Minimum amount of time (in minutes) between graded submissions to the same question.",
                    "type": "number",
                    "minimum": 0
                }
            }
        },
        "points": {
            "oneOf": [
                {
                    "$ref": "#/definitions/pointsSingle"
                },
                {
                    "$ref": "#/definitions/pointsList"
                }
            ]
        },
        "pointsSingle": {
            "description": "A single point value.",
            "type": "number",
            "minimum": 0,
            "default": 1
        },
        "pointsList": {
            "description": "An array of point values.",
            "type": "array",
            "minItems": 1,
            "items": {
                "$ref": "#/definitions/points"
            }
        },
        "questionId": {
            "description": "Question ID (directory name of the question).",
            "type": "string"
        },
        "forceMaxPoints": {
            "description": "Whether to force this question to be awarded maximum points on a regrade.",
            "type": "boolean",
            "default": false
        }
    }
}<|MERGE_RESOLUTION|>--- conflicted
+++ resolved
@@ -102,7 +102,6 @@
             "type": "boolean",
             "default": false
         },
-<<<<<<< HEAD
         "groupMaxSize": {
             "description": "Maximum number of students in a group.",
             "type": "number",
@@ -127,12 +126,10 @@
             "description": "Whether students can leave groups.",
             "type": "boolean",
             "default": false
-=======
         "gradeRateMinutes": {
             "description": "Minimum amount of time (in minutes) between graded submissions to the same question.",
             "type": "number",
             "minimum": 0
->>>>>>> 6b15c9de
         }
     },
     "definitions": {
