{
    "$schema": "http://json-schema.org/draft-07/schema#",
    "title": "Assessment info",
    "description": "Configuration data for an assessment.",
    "type": "object",
    "additionalProperties": false,
    "required": [
        "uuid",
        "type",
        "title",
        "set",
        "number"
    ],
    "properties": {
        "comment": {
            "description": "Arbitrary comment for reference purposes.",
            "anyOf": [{"type": "string"}, {"type": "array"}, {"type": "object"}]
        },
        "uuid": {
            "description": "Unique identifier (UUID v4).",
            "type": "string",
            "pattern": "^[0-9a-fA-F]{8}-[0-9a-fA-F]{4}-[0-9a-fA-F]{4}-[0-9a-fA-F]{4}-[0-9a-fA-F]{12}$"
        },
        "type": {
            "description": "Type of the assessment.",
            "enum": [
                "Homework",
                "Exam"
            ]
        },
        "title": {
            "description": "The title of the assessment (e.g., 'Derivatives and anti-derivatives').",
            "type": "string"
        },
        "set": {
            "description": "Which assessmentSet this one belongs to (e.g., 'Homework', 'Practice Quiz').",
            "type": "string"
        },
        "number": {
            "description": "The number of this assessment within the set (e.g., '1', '2R', '3B').",
            "type": "string"
        },
        "allowIssueReporting": {
            "description": "Whether to allow students to report issues for assessment questions",
            "type": "boolean",
            "default": true
        },
        "multipleInstance": {
            "description": "Whether to allow students to create additional instances of the assessment",
            "type": "boolean",
            "default": false
        },
        "shuffleQuestions": {
            "description": "Whether the questions will be shuffled in the student view of an assessment (Homework only)",
            "type": "boolean",
            "default": false
        },
        "allowAccess": {
            "description": "List of access rules for the assessment. Access is permitted if any access rule is satisfied.",
            "type": "array",
            "items": {
                "$ref": "#/definitions/accessRule"
            }
        },
        "text": {
            "description": "HTML text shown on the assessment overview page.",
            "type": "string"
        },
        "maxPoints": {
            "description": "The number of points that must be earned in this assessment to achieve a score of 100%.",
            "type": "number"
        },
        "maxBonusPoints": {
            "description": "The maximum number of additional points that can be earned beyond maxPoints.",
            "type": "number"
        },
        "autoClose": {
            "description": "Whether to automatically close the assessment after a period of inactivity.",
            "type": "boolean",
            "default": true
        },
        "questionParams": {
            "description": "Parameters to pass down to questions in this assessment.",
            "type": "object",
            "default": {}
        },
        "zones": {
            "description": "Array of \"zones\" in the assessment, each containing questions that can be randomized within the zone.",
            "type": "array",
            "items": {
                "$ref": "#/definitions/zone"
            }
        },
        "constantQuestionValue": {
            "description": "Whether to keep the value of a question constant after a student solves it correctly.",
            "type": "boolean",
            "default": false
        },
        "allowRealTimeGrading": {
            "description": "Removes the student \"Grade\" buttons to prevent real-time grading while the assessment is being taken.",
            "type": "boolean",
            "default": true
        },
        "requireHonorCode": {
            "description": "Requires the student to accept an honor code before starting exam assessments.",
            "type": "boolean",
            "default": true
        },
        "groupWork": {
            "description": "Whether the assessment will support group work.",
            "type": "boolean",
            "default": false
        },
        "groupMaxSize": {
            "description": "Maximum number of students in a group.",
            "type": "number"
        },
        "groupMinSize": {
            "description": "Minimum number of students in a group.",
            "type": "number"
        },
        "studentGroupCreate": {
            "description": "Whether students can create groups.",
            "type": "boolean",
            "default": false
        },
        "studentGroupJoin": {
            "description": "Whether students can join groups.",
            "type": "boolean",
            "default": false
        },
        "studentGroupLeave": {
            "description": "Whether students can leave groups.",
            "type": "boolean",
            "default": false
        },
        "advanceScorePerc": {
            "$ref": "#/definitions/advanceScorePerc"
        },
        "gradeRateMinutes": {
            "description": "Minimum amount of time (in minutes) between graded submissions to the same question.",
            "type": "number",
            "minimum": 0
        }
    },
    "definitions": {
        "accessRule": {
            "description": "An access rule that permits people to access this assessment. All restrictions in the rule must be satisfied for the rule to allow access.",
            "type": "object",
            "additionalProperties": false,
            "properties": {
                "comment": {
                    "description": "Arbitrary comment for reference purposes.",
                    "anyOf": [{"type": "string"}, {"type": "array"}, {"type": "object"}]
                },
                "mode": {
                    "description": "The server mode required for access.",
                    "enum": [
                        "Public",
                        "Exam",
                        "SEB"
                    ]
                },
                "examUuid": {
                    "description": "The scheduler exam UUID for which a student must be registered.",
                    "type": "string",
                    "pattern": "^[0-9a-fA-F]{8}-[0-9a-fA-F]{4}-[0-9a-fA-F]{4}-[0-9a-fA-F]{4}-[0-9a-fA-F]{12}$"
                },
                "role": {
                    "description": "DEPRECATED -- do not use.",
                    "deprecated": true,
                    "enum": [
                        "Student",
                        "TA",
                        "Instructor"
                    ]
                },
                "uids": {
                    "description": "A list of UIDs (like 'username@example.com', one of which is required for access",
                    "type": "array",
                    "items": {
                        "type": "string"
                    }
                },
                "credit": {
                    "description": "How much credit is awarded for doing the homework, as a percentage (100 means full credit).",
                    "type": "integer",
                    "minimum": 0
                },
                "startDate": {
                    "description": "The earliest date on which access is permitted.",
                    "type": "string"
                },
                "endDate": {
                    "description": "The latest date on which access is permitted.",
                    "type": "string"
                },
                "timeLimitMin": {
                    "description": "The time limit to complete the assessment, in minutes (only for Exams).",
                    "type": "integer",
                    "minimum": 0
                },
                "password": {
                    "description": "Password to begin the assessment (only for Exams).",
                    "type": "string"
                },
                "SEBConfig": {
                    "description": "Configuration related to Safe Exam Browser",
                    "type": "object",
                    "properties": {
                        "comment": {
                            "description": "Arbitrary comment for reference purposes.",
                            "anyOf": [{"type": "string"}, {"type": "array"}, {"type": "object"}]
                        },
                        "password": {
                            "description": "Password protect the SEB exam and config file",
                            "type": "string"
                        },
                        "quitPassword": {
                            "description": "If set, requires password to quit SEB other than visiting the quitURL page",
                            "type": "string"
                        },
                        "allowPrograms": {
                            "description": "Keyword array for allowed programs in SEB",
                            "type": "array",
                            "minItems": 0,
                            "items": {
                                "type": "string"
                            }
                        }
                    }
                },
                "showClosedAssessment": {
                    "description": "Whether the student can view the assessment after it has been closed",
                    "type": "boolean",
                    "default": true
                },
                "showClosedAssessmentScore": {
                    "description": "Whether the student can view the assessment grade after it has been closed. Only works if showClosedAssessment is also set to false",
                    "type": "boolean",
                    "default": true
                },
                "active": {
                    "description": "Whether the student can create a new assessment instance and submit answers to questions. If set to false, the available credit must be 0.",
                    "type": "boolean",
                    "default": true
                }
            }
        },
        "zone": {
            "type": "object",
            "properties": {
                "title": {
                    "description": "Zone title, displayed to the students at the top of the question list for the zone.",
                    "type": "string"
                },
                "comment": {
                    "description": "Arbitrary comment for reference purposes.",
                    "anyOf": [{"type": "string"}, {"type": "array"}, {"type": "object"}]
                },
                "maxPoints": {
                    "description": "Only this many of the points that are awarded for answering questions in this zone will count toward the total points.",
                    "type": "number"
                },
                "numberChoose": {
                    "description": "Number of questions to choose from this zone.",
                    "type": "integer",
                    "minimum": 0
                },
                "bestQuestions": {
                    "description": "Only this many of the questions in this zone, with the highest number of awarded points, will count toward the total points.",
                    "type": "integer",
                    "minimum": 0
                },
                "questionParams": {
                    "description": "Parameters to pass down to questions in this zone.",
                    "type": "object",
                    "default": {}
                },
                "questions": {
                    "description": "Array of questions in the zone.",
                    "type": "array",
                    "minItems": 1,
                    "items": {
                        "$ref": "#/definitions/zoneQuestion"
                    }
                },
                "advanceScorePerc": {
                    "$ref": "#/definitions/advanceScorePerc"
                },
                "gradeRateMinutes": {
                    "description": "Minimum amount of time (in minutes) between graded submissions to the same question.",
                    "type": "number",
                    "minimum": 0
                }
            },
            "required": [
                "questions"
            ]
        },
        "zoneQuestion": {
            "type": "object",
            "properties": {
                "comment": {
                    "description": "Arbitrary comment for reference purposes.",
                    "anyOf": [{"type": "string"}, {"type": "array"}, {"type": "object"}]
                },
                "points": {
                    "$ref": "#/definitions/points"
                },
                "maxPoints": {
                    "$ref": "#/definitions/pointsSingle"
                },
                "id": {
                    "$ref": "#/definitions/questionId"
                },
                "forceMaxPoints": {
                    "$ref": "#/definitions/forceMaxPoints"
                },
                "alternatives": {
                    "description": "Array of question alternatives to choose from.",
                    "type": "array",
                    "minItems": 1,
                    "items": {
                        "$ref": "#/definitions/questionAlternative"
                    }
                },
                "questionParams": {
                    "description": "Parameters to pass down to this question or its alternatives.",
                    "type": "object",
                    "default": {}
                },
                "numberChoose": {
                    "description": "Number of questions to choose from this group.",
                    "type": "integer",
                    "minimum": 0,
                    "default": 1
                },
                "triesPerVariant": {
                    "description": "The maximum number of graded submissions allowed for each question instance.",
                    "type": "number",
                    "default": 1
                },
                "advanceScorePerc": {
                    "$ref": "#/definitions/advanceScorePerc"
                },
                "gradeRateMinutes": {
                    "description": "Minimum amount of time (in minutes) between graded submissions to the same question.",
                    "type": "number",
                    "minimum": 0
                }
            }
        },
        "questionAlternative": {
            "type": "object",
            "properties": {
                "comment": {
                    "description": "Arbitrary comment for reference purposes.",
                    "anyOf": [{"type": "string"}, {"type": "array"}, {"type": "object"}]
                },
                "points": {
                    "$ref": "#/definitions/points"
                },
                "maxPoints": {
                    "$ref": "#/definitions/pointsSingle"
                },
                "id": {
                    "$ref": "#/definitions/questionId"
                },
                "forceMaxPoints": {
                    "$ref": "#/definitions/forceMaxPoints"
                },
                "triesPerVariant": {
                    "description": "The maximum number of graded submissions allowed for each question instance.",
                    "type": "number",
                    "default": 1
                },
<<<<<<< HEAD
                "questionParams": {
                    "description": "Parameters to pass down to this question.",
                    "type": "object",
                    "default": {}
=======
                "advanceScorePerc": {
                    "$ref": "#/definitions/advanceScorePerc"
>>>>>>> 4728f4cc
                },
                "gradeRateMinutes": {
                    "description": "Minimum amount of time (in minutes) between graded submissions to the same question.",
                    "type": "number",
                    "minimum": 0
                }
            }
        },
        "points": {
            "oneOf": [
                {
                    "$ref": "#/definitions/pointsSingle"
                },
                {
                    "$ref": "#/definitions/pointsList"
                }
            ]
        },
        "pointsSingle": {
            "description": "A single point value.",
            "type": "number",
            "minimum": 0,
            "default": 1
        },
        "pointsList": {
            "description": "An array of point values.",
            "type": "array",
            "minItems": 1,
            "items": {
                "$ref": "#/definitions/points"
            }
        },
        "questionId": {
            "description": "Question ID (directory name of the question).",
            "type": "string"
        },
        "forceMaxPoints": {
            "description": "Whether to force this question to be awarded maximum points on a regrade.",
            "type": "boolean",
            "default": false
        },
        "advanceScorePerc": {
            "description": "Minimum score percentage to unlock access to subsequent questions",
            "type": "number",
            "minimum": 0,
            "maximum": 100
        }
    }
}<|MERGE_RESOLUTION|>--- conflicted
+++ resolved
@@ -375,15 +375,13 @@
                     "type": "number",
                     "default": 1
                 },
-<<<<<<< HEAD
                 "questionParams": {
                     "description": "Parameters to pass down to this question.",
                     "type": "object",
                     "default": {}
-=======
+                },
                 "advanceScorePerc": {
                     "$ref": "#/definitions/advanceScorePerc"
->>>>>>> 4728f4cc
                 },
                 "gradeRateMinutes": {
                     "description": "Minimum amount of time (in minutes) between graded submissions to the same question.",
