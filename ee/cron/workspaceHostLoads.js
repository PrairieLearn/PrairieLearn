--- conflicted
+++ resolved
@@ -3,14 +3,9 @@
 const { callbackify } = require('util');
 const sqldb = require('@prairielearn/postgres');
 
-<<<<<<< HEAD
-const config = require('../../lib/config');
+const { config } = require('../../lib/config');
 const workspaceHostUtils = require('../../lib/workspaceHost');
 
-=======
-const { config } = require('../../lib/config');
-const sqldb = require('@prairielearn/postgres');
->>>>>>> a878642f
 const sql = sqldb.loadSqlEquiv(__filename);
 
 module.exports.run = callbackify(async () => {
