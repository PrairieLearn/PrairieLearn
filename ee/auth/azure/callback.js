var ERR = require('async-stacktrace');
var passport = require('passport');
var express = require('express');
var router = express.Router();
const asyncHandler = require('express-async-handler');

<<<<<<< HEAD
const authnLib = require('../../../lib/authn');
=======
var config = require('../../../lib/config');
var csrf = require('../../../lib/csrf');
var sqldb = require('@prairielearn/postgres');
>>>>>>> ac48e8d6


router.post('/', asyncHandler(async (req, res, next) => {
  const authData = {
    response: res,
    failureRedirect: '/pl',
    session: false,
  };
  passport.authenticate('azuread-openidconnect', authData, async (err, user, _info) => {
    if (ERR(err, next)) return;
    if (!user) return next(new Error('Login failed'));

    let authnParams = {
      authnUid: user.upn,
      authnName: user.displayName,
      authnUin: null,
    };

    await authnLib.load_user_profile(req, res, authnParams, 'Azure' {
      redirect: true,
      pl_authn_cookie: true,
    });
  })(req, res, next);
}));

module.exports = router;<|MERGE_RESOLUTION|>--- conflicted
+++ resolved
@@ -1,17 +1,10 @@
-var ERR = require('async-stacktrace');
-var passport = require('passport');
-var express = require('express');
-var router = express.Router();
+const ERR = require('async-stacktrace');
+const passport = require('passport');
+const express = require('express');
+const router = express.Router();
 const asyncHandler = require('express-async-handler');
 
-<<<<<<< HEAD
 const authnLib = require('../../../lib/authn');
-=======
-var config = require('../../../lib/config');
-var csrf = require('../../../lib/csrf');
-var sqldb = require('@prairielearn/postgres');
->>>>>>> ac48e8d6
-
 
 router.post('/', asyncHandler(async (req, res, next) => {
   const authData = {
