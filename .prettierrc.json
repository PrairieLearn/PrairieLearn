--- conflicted
+++ resolved
@@ -2,9 +2,9 @@
   "$schema": "https://json.schemastore.org/prettierrc.json",
   "singleQuote": true,
   "printWidth": 100,
-<<<<<<< HEAD
-  "plugins": ["@prairielearn/prettier-plugin-sql", "prettier-plugin-toml"]
-=======
-  "plugins": ["@prairielearn/prettier-plugin-sql", "prettier-plugin-pkg"]
->>>>>>> e323216d
+  "plugins": [
+    "@prairielearn/prettier-plugin-sql",
+    "prettier-plugin-pkg",
+    "prettier-plugin-toml"
+  ]
 }