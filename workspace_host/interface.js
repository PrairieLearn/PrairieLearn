const ERR = require('async-stacktrace');
const _ = require('lodash');
const util = require('util');
const express = require('express');
const app = express();
const http = require('http');
const request = require('request');
const path = require('path');
const AWS = require('aws-sdk');
const Docker = require('dockerode');
const fs = require('fs');
const async = require('async');
const awsHelper = require('../lib/aws');
const socketServer = require('../lib/socket-server'); // must load socket server before workspace
const workspaceHelper = require('../lib/workspace');
const logger = require('../lib/logger');
const chokidar = require('chokidar');
const fsPromises = require('fs').promises;
const { v4: uuidv4 } = require('uuid');
const argv = require('yargs-parser') (process.argv.slice(2));
const debug = require('debug')('prairielearn:' + path.basename(__filename, '.js'));
const archiver = require('archiver');
const net = require('net');
const unzipper = require('unzipper');
const LocalLock = require('../lib/local-lock');

const sqldb = require('@prairielearn/prairielib/sql-db');
const sqlLoader = require('@prairielearn/prairielib/sql-loader');
const sql = sqlLoader.loadSqlEquiv(__filename);

const aws = require('../lib/aws.js');
const config = require('../lib/config');
let configFilename = 'config.json';
if ('config' in argv) {
    configFilename = argv['config'];
}
config.loadConfig(configFilename);
const zipPrefix = config.workspaceHostZipsDirectory;

logger.info(`Workspace S3 bucket: ${config.workspaceS3Bucket}`);

const bodyParser = require('body-parser');
const docker = new Docker();

app.use(bodyParser.urlencoded({ extended: false }));
app.use(bodyParser.json());

// TODO: refactor into RESTful endpoints (https://github.com/PrairieLearn/PrairieLearn/pull/2841#discussion_r467245108)
app.post('/', function(req, res) {
    const workspace_id = req.body.workspace_id;
    const action = req.body.action;
    const useInitialZip = _.get(req.body.options, 'useInitialZip', false);
    if (workspace_id == undefined) {
        res.status(500).send('Missing workspace_id');
    } else if (action == undefined) {
        res.status(500).send('Missing action');
    } else if (action == 'init') {
        initSequence(workspace_id, useInitialZip, res);
    } else if (action == 'reset') {
        resetSequence(workspace_id, res);
    } else if (action == 'getGradedFiles') {
        gradeSequence(workspace_id, res);
    } else if (action == 'status') {
        res.status(200).send('Running');
    } else {
        res.status(500).send(`Action '${action}' undefined`);
    }
});

let server;
let workspace_server_settings = {
    instance_id: config.workspaceDevHostInstanceId,
    /* The workspace server's hostname */
    hostname: config.workspaceDevHostHostname,
    /* How the main server connects to the container.  In docker, this is the host operating system. */
    server_to_container_hostname: config.workspaceDevContainerHostname,
    port: config.workspaceHostPort,
};

async.series([
    (callback) => {
        const pgConfig = {
            user: config.postgresqlUser,
            database: config.postgresqlDatabase,
            host: config.postgresqlHost,
            password: config.postgresqlPassword,
            max: 100,
            idleTimeoutMillis: 30000,
        };
        logger.verbose(`Connecting to database ${pgConfig.user}@${pgConfig.host}:${pgConfig.database}`);
        const idleErrorHandler = function(err) {
            logger.error('idle client error', err);
            // https://github.com/PrairieLearn/PrairieLearn/issues/2396
            process.exit(1);
        };
        sqldb.init(pgConfig, idleErrorHandler, function(err) {
            if (ERR(err, callback)) return;
            logger.verbose('Successfully connected to database');
            callback(null);
        });
    },
    (callback) => {
        aws.init((err) => {
            if (ERR(err, callback)) return;
            callback(null);
        });
    },
    (callback) => {
        socketServer.init(server, function(err) {
            if (ERR(err, callback)) return;
            callback(null);
        });
    },
    (callback) => {
        util.callbackify(workspaceHelper.init)(err => {
            if (ERR(err, callback)) return;
            callback(null);
        });
    },
    (callback) => {
        if (config.runningInEc2) {
            const MetadataService = new AWS.MetadataService();
            async.series([
                (callback) => {
                    MetadataService.request('/latest/dynamic/instance-identity/document', (err, document) => {
                        if (ERR(err, callback)) return;
                        try {
                            const data = JSON.parse(document);
                            debug('instance-identity', data);
                            AWS.config.update({'region': data.region});
                            workspace_server_settings.instance_id = data.instanceId;
                            callback(null);
                        } catch (err) {
                            return callback(err);
                        }
                    });
                },
                (callback) => {
                    MetadataService.request('/latest/meta-data/local-hostname', (err, hostname) => {
                        if (ERR(err, callback)) return;
                        workspace_server_settings.hostname = hostname;
                        workspace_server_settings.server_to_container_hostname = hostname;
                        callback(null);
                    });
                },
            ], (err) => {
                if (ERR(err, callback)) return;
                callback(null);
            });
        } else {
            /* Not running in ec2 */
            callback(null);
        }
    },
    (callback) => {
        fs.mkdir(zipPrefix, { recursive: true, mode: 0o700 }, (err) => {
            if (ERR(err, callback)) return;
            callback(null);
        });
    },
    (callback) => {
        server = http.createServer(app);
        server.listen(workspace_server_settings.port);
        logger.info(`Listening on port ${workspace_server_settings.port}`);
        callback(null);
    },
    (callback) => {
        // Add ourselves to the workspace hosts directory. After we
        // do this we will start receiving requests so everything else
        // must be initialized before this.
        const params = {
            hostname: workspace_server_settings.hostname + ':' + workspace_server_settings.port,
            instance_id: workspace_server_settings.instance_id,
        };
        sqldb.query(sql.insert_workspace_hosts, params, function(err, _result) {
            if (ERR(err, callback)) return;
            callback(null);
        });
    },
    async () => {
        /* If we have any running workspaces we're probably recovering from a crash
           and we should sync files to S3 */
        const result = await sqldb.queryAsync(sql.recover_crash_workspaces, { instance_id: workspace_server_settings.instance_id });
        await async.eachSeries(result.rows, async (ws) => {
            if (ws.state == 'launching') {
                /* We don't know what state the container is in, kill it and let the user
                   retry initializing it */
                try {
                    const container = await _getDockerContainerByLaunchUuid(ws.launch_uuid);
                    await dockerAttemptKillAndRemove(container);
                } catch (err) {
                    debug(`Couldn't find container: ${err}`);
                } finally {
                    /* It doesn't actually matter if the container isn't running or it doesn't exist */
                    await workspaceHelper.updateState(ws.id, 'stopped');
                    await sqldb.queryAsync(sql.clear_workspace_on_shutdown, { workspace_id: ws.id, instance_id: workspace_server_settings.instance_id });
                }
            } else if (ws.state == 'running') {
                if (ws.launch_uuid) {
                    await pushContainerContentsToS3(ws);
                } else {
                    await workspaceHelper.updateState(ws.id, 'stopped');
                    await sqldb.queryAsync(sql.clear_workspace_on_shutdown, { workspace_id: ws.id, instance_id: workspace_server_settings.instance_id });
                }
            }
        });
    },
], function(err, data) {
    if (err) {
        logger.error('Error initializing workspace host:', err, data);
    } else {
        logger.info('Successfully initialized workspace host');
    }
});

// For detecting file changes
let update_queue = {};  // key: path of file on local, value: action ('update' or 'remove').
const workspacePrefix = config.workspaceJobsDirectory;
const watcher = chokidar.watch(workspacePrefix, {
    ignoreInitial: true,
    awaitWriteFinish: true,
    depth: 10,
});
watcher.on('add', filename => {
    // Handle new files
    var key = [filename, false];
    if (key in update_queue && update_queue[key].action == 'skip') {
        delete update_queue[key];
    } else {
        update_queue[key] = {action: 'update'};
    }
});
watcher.on('addDir', filename => {
    // Handle new directory
    var key = [filename, true];
    if (key in update_queue && update_queue[key].action == 'skip') {
        delete update_queue[key];
    } else {
        update_queue[key] = {action: 'update'};
    }
});
watcher.on('change', filename => {
    // Handle file changes
    var key = [filename, false];
    if (key in update_queue && update_queue[key].action == 'skip') {
        delete update_queue[key];
    } else {
        update_queue[key] = {action: 'update'};
    }
});
watcher.on('unlink', filename => {
    // Handle removed files
    var key = [filename, false];
    update_queue[key] = {action: 'delete'};
});
watcher.on('unlinkDir', filename => {
    // Handle removed directory
    var key = [filename, true];
    update_queue[key] = {action: 'delete'};
});
async function autoUpdateJobManagerTimeout() {
    await _autoUpdateJobManager();
    setTimeout(autoUpdateJobManagerTimeout, config.workspaceHostFileWatchIntervalSec * 1000);
}
setTimeout(autoUpdateJobManagerTimeout, config.workspaceHostFileWatchIntervalSec * 1000);

/* Periodic hard-push of files to S3 */

/**
 * Push all of the contents of a container's home directory to S3.
 * @param {object} workspace Workspace object, this should contain at least the launch_uuid and id.
 */
async function pushContainerContentsToS3(workspace) {
    const workspacePath = path.join(workspacePrefix, `workspace-${workspace.launch_uuid}`);
    const settings = _getWorkspaceSettingsAsync(workspace.id);
    try {
        await workspaceHelper.uploadDirectoryToS3Async(workspacePath, `${config.workspaceS3Bucket}/workspace-${workspace.id}`, settings.workspace_sync_ignore);
    } catch (err) {
        /* Ignore any errors that may occur when the directory doesn't exist */
        logger.error(`Error uploading directory: ${err}`);
    }
}

/**
 * Push the contents of all running workspaces to S3.  Workspace home directories are uploaded
 * serially instead of in parallel.
 */
async function pushAllRunningContainersToS3() {
    const result = await sqldb.queryAsync(sql.get_running_workspaces, { instance_id: workspace_server_settings.instance_id });
    await async.eachSeries(result.rows, async (ws) => {
        if (ws.state == 'running') {
            await pushContainerContentsToS3(ws);
        }
    });
}

async function pushAllContainersTimeout() {
    await pushAllRunningContainersToS3();
    setTimeout(pushAllContainersTimeout, config.workspaceHostForceUploadIntervalSec * 1000);
}
setTimeout(pushAllContainersTimeout, config.workspaceHostForceUploadIntervalSec * 1000);

/* Prune stopped and runaway containers */

/**
 * Remove any recently stopped containers.  These are identified by having a non-null launch_uuid
 * and launch_port, but are marked as stopped by the main PrairieLearn instance.
 */
async function pruneStoppedContainers() {
    const instance_id = workspace_server_settings.instance_id;
    const recently_stopped = await sqldb.queryAsync(sql.get_stopped_workspaces, { instance_id });
    await async.each(recently_stopped.rows, async (ws) => {
        let container;
        try {
            /* Try to grab the container, but don't care if it doesn't exist */
            container = await _getDockerContainerByLaunchUuid(ws.launch_uuid);
        } catch (_err) {
            /* No container */
            await sqldb.queryAsync(sql.clear_workspace_on_shutdown, { workspace_id: ws.id, instance_id: workspace_server_settings.instance_id });
            return;
        }
        await pushContainerContentsToS3(ws);
        await dockerAttemptKillAndRemove(container);
        await sqldb.queryAsync(sql.clear_workspace_on_shutdown, { workspace_id: ws.id, instance_id: workspace_server_settings.instance_id });
    });
}

/**
 * Remove any containers that are running but do not have a corresponding launch_uuid in the database.
 */
async function pruneRunawayContainers() {
    const instance_id = workspace_server_settings.instance_id;
    const db_workspaces = await sqldb.queryAsync(sql.get_running_workspaces, { instance_id });
    const db_workspaces_uuid_set = new Set(db_workspaces.rows.map(ws => `workspace-${ws.launch_uuid}`));
    let running_workspaces;
    try {
        running_workspaces = await docker.listContainers();
    } catch (err) {
        /* Nothing to do */
        return;
    }

    await async.each(running_workspaces, async (container_info) => {
        if (container_info.Names.length != 1) return;
        const name = container_info.Names[0].substring(1); /* Remove the preceding forward slash */
        if (!name.startsWith('workspace-') || db_workspaces_uuid_set.has(name)) return;
        await dockerAttemptKillAndRemove(container_info.Id);
    });
}

async function pruneContainersTimeout() {
    await pruneStoppedContainers();
    await pruneRunawayContainers();
    setTimeout(pruneContainersTimeout, config.workspaceHostPruneContainersSec * 1000);
}
setTimeout(pruneContainersTimeout, config.workspaceHostPruneContainersSec * 1000);

/**
 * Looks up a docker container by the UUID used to launch it.
 * Throws an exception if the container was not found or if there
 * are multiple containers with the same UUID (this shouldn't happen?)
 * @param {string} launch_uuid UUID to search by
 * @return Dockerode container object
 */
async function _getDockerContainerByLaunchUuid(launch_uuid) {
    try {
        const containers = await docker.listContainers({
            filters: `name=workspace-${launch_uuid}`,
        });
        return docker.getContainer(containers[0].Id);
    } catch (err) {
        throw new Error(`Could not find unique container by launch UUID: ${launch_uuid}`);
    }
}

/**
 * Attempts to kill and remove a container.  Will fail silently if the container is already stopped
 * or does not exist.  Also removes the container's home directory.
 * @param {string | Dockerode container} input.  Either the ID of the docker container, or an actual Dockerode
 * container object.
 */
async function dockerAttemptKillAndRemove(input) {
    /* Use these awful try-catch blocks because we actually do want to try each */
    let container;
    if (typeof input === 'string') {
        try {
            container = await docker.getContainer(input);
        } catch (_err) {
            /* Docker failed to get the container, oh well. */
            return;
        }
    } else {
        container = input;
    }

    let name = null;
    try {
        name = (await container.inspect()).Name.substring(1);
    } catch (err) {
        debug(`Couldn't obtain container name: ${err}`);
    }

    try {
        await container.kill();
    } catch (err) {
        debug(`Couldn't kill container: ${err}`);
    }

    try {
        await container.remove();
    } catch (err) {
        debug(`Couldn't remove stopped container: ${err}`);
    }

    if (name) {
        const workspaceJobPath = path.join(workspacePrefix, name);
        try {
            await fsPromises.rmdir(workspaceJobPath, { recursive: true });
        } catch (err) {
            debug(`Couldn't remove directory "${workspaceJobPath}": ${err}`);
        }
    }
}

/**
 * Looks up a workspace object by the workspace id.
 * This object contains all columns in the 'workspaces' table as well as:
 * - local_name (container name)
 * - s3_name (subdirectory name on s3)
 * @param {integer} workspace_id Workspace ID to search by.
 * @return {object} Workspace object, as described above.
 */
async function _getWorkspaceAsync(workspace_id) {
    const result = await sqldb.queryOneRowAsync(sql.get_workspace, { workspace_id, instance_id: workspace_server_settings.instance_id });
    const workspace = result.rows[0];
    workspace.local_name = `workspace-${workspace.launch_uuid}`;
    workspace.s3_name = `workspace-${workspace.id}/current`;
    return workspace;
}

/**
 * Allocates and returns an unused port for a workspace.  This will insert the new port into the workspace table.
 * @param {object} workspace Workspace object, should at least contain an id.
 * @return {integer} Port that was allocated to the workspace.
 */
const _allocateContainerPortLock = new LocalLock();
async function _allocateContainerPort(workspace) {
    /* Check if a port is considered free in the database */
    async function check_port_db(port) {
        const params = {
            instance_id: workspace_server_settings.instance_id,
            port,
        };
        const result = await sqldb.queryOneRowAsync(sql.get_is_port_occupied, params);
        return !result.rows[0].port_used;
    }
    /* Spin up a server to check if a port is free */
    async function check_port_server(port) {
        return new Promise((res) => {
            var server = net.createServer();
            server.listen(port, function (_) {
                server.once('close', function () {
                    res(true);
                });
                server.close();
            });
            server.on('error', function (_) {
                res(false);
            });
        });
    }

    await _allocateContainerPortLock.lockAsync();
    let port;
    let done = false;
    /* Max attempts <= 0 means unlimited attempts, > 0 mean a finite number of attempts */
    const max_attempts = (config.workspaceHostMaxPortAllocationAttempts > 0 ? config.workspaceHostMaxPortAllocationAttempts : Infinity);
    for (let i = 0; !done && i < max_attempts; i++) {
        /* Generate a random port from the ranges specified in config */
        port = config.workspaceHostMinPortRange + Math.floor(Math.random() * (config.workspaceHostMaxPortRange - config.workspaceHostMinPortRange));
        if (!(await check_port_db(port))) continue;
        if (!(await check_port_server(port))) continue;
        done = true;
    }
    if (!done) {
        throw new Error(`Failed to allocate port after ${max_attempts} attempts!`);
    }
    await sqldb.queryAsync(sql.set_workspace_launch_port, { workspace_id: workspace.id, launch_port: port, instance_id: workspace_server_settings.instance_id });
    _allocateContainerPortLock.unlock();
    return port;
}

function _checkServer(workspace, callback) {
    const checkMilliseconds = 500;
    const maxMilliseconds = 30000;

    const startTime = (new Date()).getTime();
    function checkWorkspace() {
        request(`http://${workspace_server_settings.server_to_container_hostname}:${workspace.launch_port}/`, function(err, res, _body) {
            if (err) { /* do nothing, because errors are expected while the container is launching */ }
            if (res && res.statusCode) {
                /* We might get all sorts of strange status codes from the server, this is okay since it still means the server is running and we're getting responses. */
                callback(null, workspace);
            } else {
                const endTime = (new Date()).getTime();
                if (endTime - startTime > maxMilliseconds) {
                    callback(new Error(`Max startup time exceeded for workspace_id=${workspace.id}`));
                } else {
                    setTimeout(checkWorkspace, checkMilliseconds);
                }
            }
        });
    }
    setTimeout(checkWorkspace, checkMilliseconds);
}

/**
 * Looks up all the question-specific workspace launch settings associated with a workspace id.
 * @param {integer} workspace_id Workspace ID to search by.
 * @return {object} Workspace launch settings.
 */
async function _getWorkspaceSettingsAsync(workspace_id) {
    const result = await sqldb.queryOneRowAsync(sql.select_workspace_settings, { workspace_id });
    return {
        workspace_image: result.rows[0].workspace_image,
        workspace_port: result.rows[0].workspace_port,
        workspace_home: result.rows[0].workspace_home,
        workspace_graded_files: result.rows[0].workspace_graded_files,
        workspace_args: result.rows[0].workspace_args || '',
        workspace_sync_ignore: result.rows[0].workspace_sync_ignore || [],
    };
}

function _getSettingsWrapper(workspace, callback) {
    async.parallel({
        port: async () => { return await _allocateContainerPort(workspace); },
        settings: async () => { return await _getWorkspaceSettingsAsync(workspace.id); },
    }, (err, results) => {
        if (ERR(err, (err) => logger.error('Error acquiring workspace container settings', err))) return;
        workspace.launch_port = results.port;
        workspace.settings = results.settings;
        callback(null, workspace);
    });
}

function _workspaceFileChangeOwner(filepath, callback) {
    if (config.workspaceJobsDirectoryOwnerUid == 0 ||
        config.workspaceJobsDirectoryOwnerGid == 0) {
        /* No-op if there's nothing to do */
        return callback(null);
    }

    fs.chown(filepath, config.workspaceJobsDirectoryOwnerUid, config.workspaceJobsDirectoryOwnerGid, (err) => {
        if (ERR(err, callback)) return;
        callback(null);
    });
}
const _workspaceFileChangeOwnerAsync = util.promisify(_workspaceFileChangeOwner);

async function _downloadFromS3Async(filePath, S3FilePath) {
    if (filePath.slice(-1) == '/') {
        // this is a directory
        filePath = filePath.slice(0, -1);
        try {
            await fsPromises.lstat(filePath);
        } catch(err) {
            await fsPromises.mkdir(filePath, { recursive: true });
            await _workspaceFileChangeOwnerAsync(filePath);
        }
        update_queue[[filePath, true]] = {action: 'skip'};
        return;
    } else {
        // this is a file
        try {
            await fsPromises.lstat(path.dirname(filePath));
        } catch(err) {
            await fsPromises.mkdir(path.dirname(filePath), { recursive: true });
        }
    }

    const s3 = new AWS.S3();
    const downloadParams = {
        Bucket: config.workspaceS3Bucket,
        Key: S3FilePath,
    };
    const fileStream = fs.createWriteStream(filePath);
    const s3Stream = s3.getObject(downloadParams).createReadStream();

    return new Promise((resolve, reject) => {
        s3Stream.on('error', function(err) {
            // This is for errors like no such file on S3, etc
            reject(err);
        });
        s3Stream.pipe(fileStream).on('error', function(err) {
            // This is for errors like the connection is lost, etc
            reject(err);
        }).on('close', function() {
            update_queue[[filePath, false]] = {action: 'skip'};
            _workspaceFileChangeOwner(filePath, (err) => {
                if (err) return reject(err);
                resolve();
            });
        });
    });
}
const _downloadFromS3 = util.callbackify(_downloadFromS3Async);

// Extracts `workspace_id` and `/path/to/file` from `/prefix/workspace-${uuid}/path/to/file`
async function _getWorkspaceByPath(path) {
    let localPath = path.replace(`${workspacePrefix}/`, '').split('/');
    const localName = localPath.shift();
    const launch_uuid = localName.replace('workspace-', '');
    localPath = localPath.join('/');

    try {
        const result = await sqldb.queryOneRowAsync(sql.get_workspace_id_by_uuid, { launch_uuid, instance_id: workspace_server_settings.instance_id });
        return {
            workspace_id: result.rows[0].id,
            local_path: localPath,
        };
    } catch (_err) {
        return {
            workspace_id: null,
            local_path: null,
        };
    }
}

async function _autoUpdateJobManager() {
    var jobs = [];
    for (const key in update_queue) {
        const [path, isDirectory_str] = key.split(',');
        const isDirectory = isDirectory_str == 'true';
        const {workspace_id, local_path} = await _getWorkspaceByPath(path);
        if (workspace_id == null) continue;

        debug(`watch: workspace_id=${workspace_id}, localPath=${local_path}`);
        const workspace = await _getWorkspaceAsync(workspace_id);
        const workspaceSettings = await _getWorkspaceSettingsAsync(workspace_id);
        const s3_name = workspace.s3_name;
        const sync_ignore = workspaceSettings.workspace_sync_ignore;
        debug(`watch: workspace_id=${workspace_id}, isDirectory_str=${isDirectory_str}`);
        debug(`watch: localPath=${local_path}`);
        debug(`watch: syncIgnore=${sync_ignore}`);

        let s3_path = null;
        if (local_path === '') {
            // skip root localPath as it produces new S3 dir with empty name
            continue;
        } else if (sync_ignore.filter(ignored => local_path.startsWith(ignored)).length > 0) {
            continue;
        } else {
            s3_path = `${s3_name}/${local_path}`;
        }

        if (update_queue[key].action == 'update') {
            jobs.push((callback) => {
                awsHelper.uploadToS3(path, isDirectory, s3_path, local_path, callback);
            });
        } else if (update_queue[key].action == 'delete') {
            jobs.push((callback) => {
                awsHelper.deleteFromS3(path, isDirectory, s3_path, local_path, callback);
            });
        }
    }
    update_queue = {};
    try {
        await async.parallel(jobs);
    } catch (err) {
        logger.err(`Error uploading files to S3:\n${err}`);
    }
}

function _recursiveDownloadJobManager(curDirPath, S3curDirPath, callback) {
    const s3 = new AWS.S3();

    var listingParams = {
        Bucket: config.workspaceS3Bucket,
        Prefix: S3curDirPath,
    };

    s3.listObjectsV2(listingParams, (err, data) => {
        if (ERR(err, callback)) return;
        var contents = data['Contents'];
        var ret = [];
        contents.forEach(dict => {
            if ('Key' in dict) {
                var filePath = path.join(curDirPath, dict['Key'].slice(S3curDirPath.length));
                var S3filePath = dict['Key'];
                ret.push([filePath, S3filePath]);
            }
        });
        callback(null, ret);
    });
}

async function _syncInitialZipAsync(workspace) {
    const localName = workspace.local_name;
    const s3Name = workspace.s3_name;
    const localPath = `${workspacePrefix}/${localName}`;
    const zipPath = `${zipPrefix}/${localName}-initial.zip`;
    const s3Path = s3Name.replace('current', 'initial.zip');

    debug(`Downloading s3Path=${s3Path} to zipPath=${zipPath}`);
    await _downloadFromS3Async(zipPath, s3Path);

    debug(`Unzipping ${zipPath} to ${localPath}`);
    fs.createReadStream(zipPath).pipe(unzipper.Extract({ path: localPath }));

    return workspace;
}
const _syncInitialZip = util.callbackify(_syncInitialZipAsync);

function _syncPullContainer(workspace, callback) {
    _recursiveDownloadJobManager(`${workspacePrefix}/${workspace.local_name}`, workspace.s3_name, (err, jobs_params) => {
        if (ERR(err, callback)) return;
        var jobs = [];
        jobs_params.forEach(([filePath, S3filePath]) => {
            jobs.push( ((callback) => {
                _downloadFromS3(filePath, S3filePath, (err) => {
                    if (ERR(err, callback)) return;
                    callback(null);
                });
            }));
        });

        async.parallel(jobs, function(err) {
            if (ERR(err, callback)) return;
            callback(null, workspace);
        });
    });
}

function _queryUpdateWorkspaceHostname(workspace_id, port, callback) {
    const hostname = `${workspace_server_settings.server_to_container_hostname}:${port}`;
    sqldb.query(sql.update_workspace_hostname, {workspace_id, hostname}, function(err, _result) {
        if (ERR(err, callback)) return;
        callback(null);
    });
}

function _pullImage(workspace, callback) {
    const workspace_image = workspace.settings.workspace_image;
    if (config.workspacePullImagesFromDockerHub) {
        logger.info(`Pulling docker image: ${workspace_image}`);
        docker.pull(workspace_image, (err, stream) => {
            if (err) {
                logger.error(`Error pulling "${workspace_image}" image; attempting to fall back to cached version.`, err);
                return callback(null);
            }

            docker.modem.followProgress(stream, (err) => {
                if (ERR(err, callback)) return;
                callback(null, workspace);
            }, (output) => {
                debug('Docker pull output: ', output);
            });
        });
    } else {
        logger.info('Not pulling docker image');
        callback(null, workspace);
    }
}

function _createContainer(workspace, callback) {
    const localName = workspace.local_name;
    const workspaceDir = (process.env.HOST_JOBS_DIR ? path.join(process.env.HOST_JOBS_DIR, 'workspaces') : config.workspaceJobsDirectory);
    const workspacePath = path.join(workspaceDir, localName); /* Where docker will see the jobs (host path inside docker container) */
    const workspaceJobPath = path.join(workspacePrefix, localName); /* Where we are putting the job files relative to the server (/jobs inside docker container) */
    const containerPath = workspace.settings.workspace_home;
    let args = workspace.settings.workspace_args.trim();
    if (args.length == 0) {
        args = null;
    } else {
        args = args.split(' ');
    }
    let container;

<<<<<<< HEAD
    logger.info(`Creating docker container for image=${workspace.settings.workspace_image}`);
    logger.info(`Exposed port: ${workspace.settings.workspace_port}`);
    logger.info(`Env vars: WORKSPACE_BASE_URL=/pl/workspace/${workspace.id}/container/`);
    logger.info(`User binding: ${config.workspaceJobsDirectoryOwnerUid}:${config.workspaceJobsDirectoryOwnerGid}`);
    logger.info(`Port binding: ${workspace.settings.workspace_port}:${workspace.launch_port}`);
    logger.info(`Volume mount: ${workspacePath}:${containerPath}`);
    logger.info(`Container name: ${localName}`);
=======
    logger.info(`Creating docker container for image=${settings.workspace_image}`);
    debug(`Exposed port: ${settings.workspace_port}`);
    debug(`Env vars: WORKSPACE_BASE_URL=/pl/workspace/${workspace_id}/container/`);
    debug(`User binding: ${config.workspaceJobsDirectoryOwnerUid}:${config.workspaceJobsDirectoryOwnerGid}`);
    debug(`Port binding: ${settings.workspace_port}:${port}`);
    debug(`Volume mount: ${workspacePath}:${containerPath}`);
    debug(`Container name: ${localName}`);
>>>>>>> 17f523a9
    async.series([
        (callback) => {
            debug(`Creating directory ${workspaceJobPath}`);
            fs.mkdir(workspaceJobPath, { recursive: true }, (err) => {
                if (err && err.code !== 'EEXIST') {
                    /* Ignore the directory if it already exists */
                    ERR(err, callback); return;
                }
                callback(null);
            });
        },
        (callback) => {
            _workspaceFileChangeOwner(workspaceJobPath, (err) => {
                if (ERR(err, callback)) return;
                callback(null);
            });
        },
        (callback) => {
            docker.createContainer({
                Image: workspace.settings.workspace_image,
                ExposedPorts: {
                    [`${workspace.settings.workspace_port}/tcp`]: {},
                },
                Env: [
                    `WORKSPACE_BASE_URL=/pl/workspace/${workspace.id}/container/`,
                ],
                User: `${config.workspaceJobsDirectoryOwnerUid}:${config.workspaceJobsDirectoryOwnerGid}`,
                HostConfig: {
                    PortBindings: {
                        [`${workspace.settings.workspace_port}/tcp`]: [{'HostPort': `${workspace.launch_port}`}],
                    },
                    Binds: [`${workspacePath}:${containerPath}`],
                    // Copied directly from externalGraderLocal.js
                    Memory: 1 << 30, // 1 GiB
                    MemorySwap: 1 << 30, // same as Memory, so no access to swap
                    KernelMemory: 1 << 29, // 512 MiB
                    DiskQuota: 1 << 30, // 1 GiB
                    IpcMode: 'private',
                    CpuPeriod: 100000, // microseconds
                    CpuQuota: 90000, // portion of the CpuPeriod for this container
                    PidsLimit: 1024,
                },
                Cmd: args, // FIXME: proper arg parsing
                name: localName,
                Volumes: {
                    [containerPath]: {},
                },
            }, (err, newContainer) => {
                if (ERR(err, callback)) return;
                container = newContainer;

                sqldb.query(sql.update_load_count, {workspace_id: workspace.id, count: +1}, function(err, _result) {
                    if (ERR(err, callback)) return;
                    callback(null, container);
                });
            });
        }], (err) => {
            if (ERR(err, callback)) return;
            callback(null, container);
        });
}

function _createContainerWrapper(workspace, callback) {
    async.parallel({
        query: (callback) => {_queryUpdateWorkspaceHostname(workspace.id, workspace.launch_port, callback);},
        container: (callback) => {_createContainer(workspace, callback);},
    }, (err, results) => {
        if (ERR(err, callback)) return;
        workspace.container = results.container;
        callback(null, workspace);
    });
}

function _startContainer(workspace, callback) {
    workspace.container.start((err) => {
        if (ERR(err, callback)) return;
        callback(null, workspace);
    });
}

// Called by the main server the first time a workspace is used by a user
function initSequence(workspace_id, useInitialZip, res) {
    debug(`Launching workspace_id=${workspace_id}, useInitialZip=${useInitialZip}`);

    const uuid = uuidv4();
    const workspace = {
        'id': workspace_id,
        'launch_uuid': uuid,
        'local_name': `workspace-${uuid}`,
        's3_name': `workspace-${workspace_id}/current`,
    };

    // send 200 immediately to prevent socket hang up from _pullImage()
    res.status(200).send(`Container for workspace ${workspace_id} initialized.`);

    async.waterfall([
        async () => {
            await sqldb.queryAsync(sql.set_workspace_launch_uuid, { workspace_id, 'launch_uuid': uuid, instance_id: workspace_server_settings.instance_id });
            return workspace;
        },
        (workspace, callback) => {
            if (useInitialZip) {
<<<<<<< HEAD
                logger.info(`Bootstrapping workspace with initial.zip`);
                _syncInitialZip(workspace, (err) => {
=======
                debug(`Bootstrapping workspace with initial.zip`);
                _syncInitialZip(workspace_id, (err) => {
>>>>>>> 17f523a9
                    if (ERR(err, callback)) return;
                    callback(null, workspace);
                });
            } else {
<<<<<<< HEAD
                logger.info(`Syncing workspace from S3`);
                _syncPullContainer(workspace, (err) => {
=======
                debug(`Syncing workspace from S3`);
                _syncPullContainer(workspace_id, (err) => {
>>>>>>> 17f523a9
                    if (ERR(err, callback)) return;
                    callback(null, workspace);
                });
            }
        },
        _getSettingsWrapper,
        _pullImage,
        _createContainerWrapper,
        _startContainer,
        _checkServer,
    ], function(err) {
        if (err) {
            logger.error(`Error for workspace_id=${workspace_id}: ${err}\n${err.stack}`);
            res.status(500).send(err);
        } else {
            sqldb.query(sql.update_workspace_launched_at_now, {workspace_id}, (err) => {
                if (ERR(err)) return;
                debug(`Container initialized for workspace_id=${workspace_id}`);
                const state = 'running';
                workspaceHelper.updateState(workspace_id, state);
            });
        }
    });
}

// Called by the main server when the user want to reset the file to default
function resetSequence(workspace_id, res) {
    async.waterfall([
        async () => { return await _getWorkspaceAsync(workspace_id); },
        _syncPullContainer,
    ], function(err) {
        if (err) {
            res.status(500).send(err);
        } else {
            res.status(200).send(`Code of workspace ${workspace_id} reset.`);
        }
    });
}

function gradeSequence(workspace_id, res) {
    /* Define this outside so we can still use it in case of errors */
    let zipPath;
    async.waterfall([
        async () => {
            const workspace = await _getWorkspaceAsync(workspace_id);
            const workspaceSettings = await _getWorkspaceSettingsAsync(workspace_id);
            const timestamp = new Date().toISOString().replace(/[-T:.]/g, '-');
            const zipName = `workspace-${workspace_id}-${timestamp}.zip`;
            zipPath = path.join(zipPrefix, zipName);

            return {
                workspace,
                workspaceSettings,
                workspaceDir: `${workspacePrefix}/${workspace.local_name}`,
                zipPath,
            };
        },
        async (locals) => {
            const archive = archiver('zip');
            locals.archive = archive;
            for (const file of locals.workspaceSettings.workspace_graded_files) {
                try {
                    const file_path = path.join(locals.workspaceDir, file);
                    await fsPromises.lstat(file_path);
                    archive.file(file_path, { name: file });
                    debug(`Sending ${file}`);
                } catch (err) {
                    logger.warn(`Graded file ${file} does not exist.`);
                    continue;
                }
            }
            return locals;
        },
        (locals, callback) => {
            /* Write the zip archive to disk */
            const archive = locals.archive;
            let output = fs.createWriteStream(locals.zipPath);
            output.on('close', () => {
                callback(null, locals);
            });
            archive.on('warning', (warn) => {
                logger.warn(warn);
            });
            archive.on('error', (err) => {
                ERR(err, callback);
            });
            archive.pipe(output);
            archive.finalize();
        },
    ], (err, locals) => {
        if (err) {
            logger.error(`Error in gradeSequence: ${err}`);
            res.status(500).send(err);
            try {
                fsPromises.unlink(zipPath);
            } catch (err) {
                logger.error(`Error deleting ${zipPath}`);
            }
        } else {
            res.attachment(locals.zipPath);
            res.status(200).sendFile(locals.zipPath, { root: '/' }, (_err) => {
                try {
                    fsPromises.unlink(locals.zipPath);
                } catch (err) {
                    logger.error(`Error deleting ${locals.zipPath}`);
                }
            });
        }
    });
}<|MERGE_RESOLUTION|>--- conflicted
+++ resolved
@@ -776,23 +776,13 @@
     }
     let container;
 
-<<<<<<< HEAD
-    logger.info(`Creating docker container for image=${workspace.settings.workspace_image}`);
-    logger.info(`Exposed port: ${workspace.settings.workspace_port}`);
-    logger.info(`Env vars: WORKSPACE_BASE_URL=/pl/workspace/${workspace.id}/container/`);
-    logger.info(`User binding: ${config.workspaceJobsDirectoryOwnerUid}:${config.workspaceJobsDirectoryOwnerGid}`);
-    logger.info(`Port binding: ${workspace.settings.workspace_port}:${workspace.launch_port}`);
-    logger.info(`Volume mount: ${workspacePath}:${containerPath}`);
-    logger.info(`Container name: ${localName}`);
-=======
-    logger.info(`Creating docker container for image=${settings.workspace_image}`);
-    debug(`Exposed port: ${settings.workspace_port}`);
-    debug(`Env vars: WORKSPACE_BASE_URL=/pl/workspace/${workspace_id}/container/`);
+    debug(`Creating docker container for image=${workspace.settings.workspace_image}`);
+    debug(`Exposed port: ${workspace.settings.workspace_port}`);
+    debug(`Env vars: WORKSPACE_BASE_URL=/pl/workspace/${workspace.id}/container/`);
     debug(`User binding: ${config.workspaceJobsDirectoryOwnerUid}:${config.workspaceJobsDirectoryOwnerGid}`);
-    debug(`Port binding: ${settings.workspace_port}:${port}`);
+    debug(`Port binding: ${workspace.settings.workspace_port}:${workspace.launch_port}`);
     debug(`Volume mount: ${workspacePath}:${containerPath}`);
     debug(`Container name: ${localName}`);
->>>>>>> 17f523a9
     async.series([
         (callback) => {
             debug(`Creating directory ${workspaceJobPath}`);
@@ -895,24 +885,14 @@
         },
         (workspace, callback) => {
             if (useInitialZip) {
-<<<<<<< HEAD
-                logger.info(`Bootstrapping workspace with initial.zip`);
+                debug(`Bootstrapping workspace with initial.zip`);
                 _syncInitialZip(workspace, (err) => {
-=======
-                debug(`Bootstrapping workspace with initial.zip`);
-                _syncInitialZip(workspace_id, (err) => {
->>>>>>> 17f523a9
                     if (ERR(err, callback)) return;
                     callback(null, workspace);
                 });
             } else {
-<<<<<<< HEAD
-                logger.info(`Syncing workspace from S3`);
+                debug(`Syncing workspace from S3`);
                 _syncPullContainer(workspace, (err) => {
-=======
-                debug(`Syncing workspace from S3`);
-                _syncPullContainer(workspace_id, (err) => {
->>>>>>> 17f523a9
                     if (ERR(err, callback)) return;
                     callback(null, workspace);
                 });
