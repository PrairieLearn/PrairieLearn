--- conflicted
+++ resolved
@@ -52,12 +52,6 @@
         initSequence(workspace_id, res);
     } else if (action == 'reset') {
         resetSequence(workspace_id, res);
-<<<<<<< HEAD
-=======
-    } else if (action == 'destroy') {
-        /* TODO: Add an actual destroy sequence? */
-        res.status(500).send('Action "destroy" unimplemented');
->>>>>>> 50abf6ca
     } else if (action == 'getGradedFiles') {
         gradeSequence(workspace_id, res);
     } else if (action == 'status') {
@@ -209,10 +203,6 @@
 // For detecting file changes
 let update_queue = {};  // key: path of file on local, value: action ('update' or 'remove').
 const workspacePrefix = config.workspaceJobsDirectory;
-<<<<<<< HEAD
-=======
-const interval = 5; // the base interval of pushing file to S3 and scanning for file change in second
->>>>>>> 50abf6ca
 const watcher = chokidar.watch(workspacePrefix, {ignoreInitial: true,
     awaitWriteFinish: true,
     depth: 10,
@@ -258,7 +248,6 @@
 
 /* Periodic hard-push of files to S3 */
 
-<<<<<<< HEAD
 /**
  * Push all of the contents of a container's home directory to S3.
  * @param {object} workspace Workspace object, this should contain at least the launch_uuid and id.
@@ -293,27 +282,10 @@
     });
     if (containers.length !== 1) {
         throw new Error(`Could not find unique container by launch UUID: ${launch_uuid}`);
-=======
-async function _getAvailablePort(workspace_id, lowest_usable_port) {
-    function _checkPortAvailability(port) {
-        return new Promise((res) => {
-            var server = net.createServer();
-            server.listen(port, function (_) {
-                server.once('close', function () {
-                    res(true);
-                });
-                server.close();
-            });
-            server.on('error', function (_) {
-                res(false);
-            });
-        });
->>>>>>> 50abf6ca
     }
     return docker.getContainer(containers[0].Id);
 }
 
-<<<<<<< HEAD
 /**
  * Looks up a workspace object by the workspace id.
  * This object contains all columns in the 'workspaces' table as well as:
@@ -341,23 +313,6 @@
         throw new Error("Couldn't allocate a new port!");
     }
     return port;
-=======
-    for (let i = lowest_usable_port; i < 65535; i++) {
-        if (i in port_id_mapper) {
-            continue;
-        } else {
-            if (await _checkPortAvailability(i)) {
-                if (!(workspace_id in id_workspace_mapper)) {
-                    id_workspace_mapper[workspace_id] = {};     // To prevent race condition
-                }
-                id_workspace_mapper[workspace_id].port = i;
-                port_id_mapper[i] = workspace_id;
-                return i;
-            }
-        }
-    }
-    throw new Error('No available port at this time.');
->>>>>>> 50abf6ca
 }
 
 function _checkServer(workspace, callback) {
@@ -384,42 +339,23 @@
     setTimeout(checkWorkspace, checkMilliseconds);
 }
 
-<<<<<<< HEAD
 async function _getWorkspaceSettingsAsync(workspace_id) {
     const result = await sqldb.queryOneRowAsync(sql.select_workspace_settings, {workspace_id});
     return {
-=======
-async function _querySelectContainerSettings(workspace_id) {
-    const result = await sqldb.queryOneRowAsync(sql.select_workspace_settings, {workspace_id});
-    const syncIgnore = result.rows[0].workspace_sync_ignore || [];
-    id_workspace_mapper[workspace_id].syncIgnore = syncIgnore;
-    const settings = {
->>>>>>> 50abf6ca
         workspace_image: result.rows[0].workspace_image,
         workspace_port: result.rows[0].workspace_port,
         workspace_home: result.rows[0].workspace_home,
         workspace_graded_files: result.rows[0].workspace_graded_files,
         workspace_args: result.rows[0].workspace_args || '',
-<<<<<<< HEAD
         workspace_sync_ignore: result.rows[0].workspace_sync_ignore || [],
     };
-=======
-    };
-
-    return settings;
->>>>>>> 50abf6ca
 }
 const _getWorkspaceSettings = util.callbackify(_getWorkspaceSettingsAsync);
 
 function _getSettingsWrapper(workspace, callback) {
     async.parallel({
-<<<<<<< HEAD
-        port: async () => { return await _getAvailablePort(workspace); },
-        settings: (callback) => {_getWorkspaceSettings(workspace.id, callback);},
-=======
         port: async () => { return await _getAvailablePort(workspace_id, 1024); },
-        settings: async () => { return await _querySelectContainerSettings(workspace_id); },
->>>>>>> 50abf6ca
+        settings: async () => { return await _getWorkspaceSettingsAsync(workspace_id); },
     }, (err, results) => {
         if (ERR(err, (err) => logger.error('Error acquiring workspace container settings', err))) return;
         workspace.launch_port = results.port;
@@ -588,11 +524,7 @@
         }
     }
     update_queue = {};
-<<<<<<< HEAD
     await async.parallel(jobs, function(err) {
-=======
-    async.parallel(jobs, function(err) {
->>>>>>> 50abf6ca
         if (err) logger.err(err);
     });
 }
@@ -635,11 +567,7 @@
 
         async.parallel(jobs, function(err) {
             if (ERR(err, callback)) return;
-<<<<<<< HEAD
             callback(null, workspace.id);
-=======
-            callback(null, workspace_id);
->>>>>>> 50abf6ca
         });
     });
 }
@@ -652,13 +580,8 @@
     });
 }
 
-<<<<<<< HEAD
 function _pullImage(workspace, callback) {
     const workspace_image = workspace.settings.workspace_image;
-=======
-function _pullImage(workspace_id, port, settings, callback) {
-    const workspace_image = settings.workspace_image;
->>>>>>> 50abf6ca
     if (config.workspacePullImagesFromDockerHub) {
         logger.info(`Pulling docker image: ${workspace_image}`);
         docker.pull(workspace_image, (err, stream) => {
@@ -769,7 +692,6 @@
         container: (callback) => {_createContainer(workspace, callback);},
     }, (err, results) => {
         if (ERR(err, callback)) return;
-<<<<<<< HEAD
         workspace.container = results.container;
         callback(null, workspace);
     });
@@ -782,19 +704,6 @@
     });
 }
 
-=======
-        callback(null, workspace_id, results.container);
-    });
-}
-
-function _startContainer(workspace_id, container, callback) {
-    container.start((err) => {
-        if (ERR(err, callback)) return;
-        callback(null, workspace_id, container);
-    });
-}
-
->>>>>>> 50abf6ca
 // Called by the main server the first time a workspace is used by a user
 function initSequence(workspace_id, res) {
     logger.info(`Launching workspace_id=${workspace_id}`);
@@ -851,7 +760,6 @@
 }
 
 function gradeSequence(workspace_id, res) {
-<<<<<<< HEAD
     async.waterfall([
         async () => {
             const workspace = await _getWorkspaceAsync(workspace_id);
@@ -871,24 +779,6 @@
             const archive = archiver('zip');
             locals.archive = archive;
             for (const file of locals.workspaceSettings.workspace_graded_files) {
-=======
-    const workspaceDir = `${workspacePrefix}/${id_workspace_mapper[workspace_id].localName}`;
-    const gradedFilesList = id_workspace_mapper[workspace_id].settings.workspace_graded_files;
-    const timestamp = new Date().toISOString().replace(/[-T:.]/g, '-');
-    const zipName = `workspace-${workspace_id}-${timestamp}.zip`;
-    const zipPath = path.join(zipPrefix, zipName);
-
-    debug(`gradeSequence: workspaceDir=${workspaceDir}`);
-    debug(`gradeSequence: gradedFilesList=${gradedFilesList}`);
-    debug(`gradeSequence: zipPath=${zipPath}`);
-    logger.info(`Sending files for grading as ${zipPath}`);
-
-    let archive = archiver('zip');
-    async.series([
-        async () => {
-            /* Start loading the graded files into the archive */
-            for (const file of gradedFilesList) {
->>>>>>> 50abf6ca
                 try {
                     const file_path = path.join(locals.workspaceDir, file);
                     await fsPromises.lstat(file_path);
@@ -901,7 +791,6 @@
             }
             return locals;
         },
-<<<<<<< HEAD
         (locals, callback) => {
             /* Write the zip archive to disk */
             const archive = locals.archive;
@@ -915,20 +804,6 @@
             archive.on('error', (err) => {
                 ERR(err, callback);
             });
-=======
-        (callback) => {
-            /* Write the zip archive to disk */
-            let output = fs.createWriteStream(zipPath);
-            output.on('close', () => {
-                callback(null);
-            });
-            archive.on('warning', (warn) => {
-                logger.warn(warn);
-            });
-            archive.on('error', (err) => {
-                ERR(err, callback);
-            });
->>>>>>> 50abf6ca
             archive.pipe(output);
             archive.finalize();
         },
