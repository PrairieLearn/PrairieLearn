const ERR = require('async-stacktrace');
const express = require('express');
const app = express();
const http = require('http');
const request = require('request');
const path = require('path');
const AWS = require('aws-sdk');
const Docker = require('dockerode');
const fs = require('fs');
const async = require('async');
const socketServer = require('../lib/socket-server'); // must load socket server before workspace
const workspace = require('../lib/workspace');
const logger = require('../lib/logger');
const chokidar = require('chokidar');
const fsPromises = require('fs').promises;
var net = require('net');
const { v4: uuidv4 } = require('uuid');
const argv = require('yargs-parser') (process.argv.slice(2));
<<<<<<< HEAD
const admZip = require('adm-zip');
=======
const debug = require('debug')('prairielearn:' + path.basename(__filename, '.js'));

const sqldb = require('@prairielearn/prairielib/sql-db');
const sqlLoader = require('@prairielearn/prairielib/sql-loader');
const sql = sqlLoader.loadSqlEquiv(__filename);
>>>>>>> 426acb19

const aws = require('../lib/aws.js');
aws.init((err) => {
    if (err) logger.error(err);
});
const awsConfig = {
    s3ForcePathStyle: true,
    accessKeyId: 'S3RVER',
    secretAccessKey: 'S3RVER',
    endpoint: new AWS.Endpoint('http://localhost:5000'),
};

const config = require('../lib/config');
let configFilename = 'config.json';
if ('config' in argv) {
    configFilename = argv['config'];
}
config.loadConfig(configFilename);

logger.info('Workspace S3 bucket: ' + config.workspaceS3Bucket);

const bodyParser = require('body-parser');
const docker = new Docker();

var id_workspace_mapper = {};
var port_id_mapper = {};

app.use(bodyParser.urlencoded({ extended: false }));
app.use(bodyParser.json());

app.post('/', function(req, res) {
    var workspace_id = req.body.workspace_id;
    var action = req.body.action;
    if (workspace_id == undefined) {
        res.status(500).send('Missing workspace_id');
    } else if (action == undefined) {
        res.status(500).send('Missing action');
    } else if (action == 'init') {
        initSequence(workspace_id, res);
    } else if (action == 'reset') {
        resetSequence(workspace_id, res);
    } else if (action == 'destroy') {
        destroySequence(workspace_id, res);
    } else if (action == 'status') {
        res.status(200).send('Running');
    } else {
        res.status(500).send(`Action '${action}' undefined`);
    }
});

let server;

async.series([
    (callback) => {
        const pgConfig = {
            user: config.postgresqlUser,
            database: config.postgresqlDatabase,
            host: config.postgresqlHost,
            password: config.postgresqlPassword,
            max: 100,
            idleTimeoutMillis: 30000,
        };
        logger.verbose(`Connecting to database ${pgConfig.user}@${pgConfig.host}:${pgConfig.database}`);
        const idleErrorHandler = function(err) {
            logger.error('idle client error', err);
            // https://github.com/PrairieLearn/PrairieLearn/issues/2396
            process.exit(1);
        };
        sqldb.init(pgConfig, idleErrorHandler, function(err) {
            if (ERR(err, callback)) return;
            logger.verbose('Successfully connected to database');
            callback(null);
        });
    },
    (callback) => {
        const params = {
            instance_id: config.workspaceDevHostInstanceId,
            hostname: config.workspaceDevHostHostname + ':' + config.workspaceDevHostPort,
        };
        sqldb.query(sql.insert_workspace_hosts, params, function(err, _result) {
            if (ERR(err, callback)) return;
            callback(null);
        });
    },
    (callback) => {
        server = http.createServer(app);
        server.listen(config.workspaceDevHostPort);
        logger.info(`Listening on port ${config.workspaceDevHostPort}`);
        callback(null);
    },
    (callback) => {
        socketServer.init(server, function(err) {
            if (ERR(err, callback)) return;
            callback(null);
        });
    },
    (callback) => {
        workspace.init();
        callback(null);
    },
], function(err, data) {
    if (err) {
        logger.error('Error initializing host:', err, data);
    } else {
        logger.info('Successfully initialized host');
    }
});

<<<<<<< HEAD
const bodyParser = require('body-parser');
const docker = new Docker();

var id_workspace_mapper = {};
var port_id_mapper = {};

app.use(bodyParser.urlencoded({ extended: false }));
app.use(bodyParser.json());

app.post('/', function(req, res) {
    var workspace_id = req.body.workspace_id;
    var action = req.body.action;
    if (workspace_id == undefined) {
        res.status(500).send('Missing workspace_id');
    } else if (action == undefined) {
        res.status(500).send('Missing action');
    } else if (action == 'init') {
        initSequence(workspace_id, res);
    } else if (action == 'reset') {
        resetSequence(workspace_id, res);
    } else if (action == 'destroy') {
        destroySequence(workspace_id, res);
    } else if (action == 'grade') {
        gradeSequence(workspace_id, res);
    } else if (action == 'status') {
        res.status(200).send('Running');
    } else {
        res.status(500).send(`Action '${action}' undefined`);
    }
});

app.listen(config.workspaceDevHostPort, () => console.log(`Listening on port ${config.workspaceDevHostPort}`));

=======
>>>>>>> 426acb19
// For detecting file changes
var update_queue = {};  // key: path of file on local, value: action ('update' or 'remove').
const workspacePrefix = process.env.HOST_JOBS_DIR ? '/jobs' : process.cwd();
var interval = 5; // the base interval of pushing file to S3 and scanning for file change in second
const watcher = chokidar.watch(workspacePrefix, {ignoreInitial: true,
    awaitWriteFinish: true,
    depth: 10,
});
watcher.on('add', filename => {
    // Handle new files
    var key = [filename, false];
    if (key in update_queue && update_queue[key].action == 'skip') {
        delete update_queue[key];
    } else {
        update_queue[key] = {action: 'update'};
    }
});
watcher.on('addDir', filename => {
    // Handle new directory
    var key = [filename, true];
    if (key in update_queue && update_queue[key].action == 'skip') {
        delete update_queue[key];
    } else {
        update_queue[key] = {action: 'update'};
    }
});
watcher.on('change', filename => {
    // Handle file changes
    var key = [filename, false];
    if (key in update_queue && update_queue[key].action == 'skip') {
        delete update_queue[key];
    } else {
        update_queue[key] = {action: 'update'};
    }
});
watcher.on('unlink', filename => {
    // Handle removed files
    var key = [filename, false];
    update_queue[key] = {action: 'delete'};
});
watcher.on('unlinkDir', filename => {
    // Handle removed directory
    var key = [filename, true];
    update_queue[key] = {action: 'delete'};
});
setInterval(_autoUpdateJobManager, interval * 1000);


async function _getAvailablePort(workspace_id, lowest_usable_port, callback) {

    function _checkPortAvailability(port) {
        return new Promise((res) => {
            var server = net.createServer();
            server.listen(port, function (_) {
                server.once('close', function () {
                    res(true);
                });
                server.close();
            });
            server.on('error', function (_) {
                res(false);
            });
        });
    }

    for (var i = lowest_usable_port; i < 65535; i++) {
        if (i in port_id_mapper) {
            continue;
        } else {
            if (await _checkPortAvailability(i)) {
                if (!(workspace_id in id_workspace_mapper)) {
                    id_workspace_mapper[workspace_id] = {};     // To prevent race condition
                }
                id_workspace_mapper[workspace_id].port = i;
                port_id_mapper[i] = workspace_id;
                callback(null, i);
                return;
            } 
        }
    }
    callback('No available port at this time.');
    return;
}

function _checkServer(workspace_id, container, callback) {
    const checkMilliseconds = 500;
    const maxMilliseconds = 30000;

    const startTime = (new Date()).getTime();
    function checkWorkspace() {
        request(`http://${config.workspaceDevContainerHostname}:${id_workspace_mapper[workspace_id].port}/`, function(err, res, _body) {
            if (err) { /* do nothing, because errors are expected while the container is launching */ }
            if (res && res.statusCode) {
                /* We might get all sorts of strange status codes from the server, this is okay since it still means the server is running and we're getting responses. */
                callback(null, workspace_id, container);
            } else {
                const endTime = (new Date()).getTime();
                if (endTime - startTime > maxMilliseconds) {
                    callback(new Error(`Max startup time exceeded for workspace_id=${workspace_id}`));
                } else {
                    setTimeout(checkWorkspace, checkMilliseconds);
                }
            }
        });
    }
    setTimeout(checkWorkspace, checkMilliseconds);
}

function _querySelectContainerSettings(workspace_id, callback) {
    sqldb.queryOneRow(sql.select_workspace_settings, {workspace_id}, function(err, result) {
        if (ERR(err, callback)) return;

        const syncIgnore = result.rows[0].workspace_sync_ignore || [];
        id_workspace_mapper[workspace_id].syncIgnore = syncIgnore;
        const settings = {
            workspace_image: result.rows[0].workspace_image,
            workspace_port: result.rows[0].workspace_port,
            workspace_home: result.rows[0].workspace_home,
            workspace_graded_files: result.rows[0].workspace_graded_files,
            workspace_args: result.rows[0].workspace_args || '',
        };
        callback(null, settings);
    });
}

function _getSettingsWrapper(workspace_id, callback) {
    async.parallel({
        port: (callback) => {_getAvailablePort(workspace_id, 1024, callback);},
        settings: (callback) => {_querySelectContainerSettings(workspace_id, callback);},
    }, (err, results) => {
        if (ERR(err, (err) => logger.error('Error acquiring workspace container settings', err))) return;
        callback(null, workspace_id, results.port, results.settings);
    });
}

async function _uploadToS3(filePath, isDirectory, S3FilePath, localPath, callback) {
    const s3 = new AWS.S3(awsConfig);

    let body;
    if (isDirectory) {
        body = '';
        S3FilePath += '/';
    } else {
        try {
            body = await fsPromises.readFile(filePath);
        } catch(err) {
            callback(null, [filePath, S3FilePath, err]);
            return;
        }
    }
    var uploadParams = {
        Bucket: config.workspaceS3Bucket,
        Key: S3FilePath,
        Body: body,
    };
    s3.upload(uploadParams, function(err, _data) {
        if (err) {
            callback(null, [filePath, S3FilePath, err]);
            return;
        }
        logger.info(`Uploaded ${localPath}`);
        callback(null, 'OK');
    });
}

function _deleteFromS3(filePath, isDirectory, S3FilePath, localPath, callback) {
    const s3 = new AWS.S3(awsConfig);

    if (isDirectory) {
        S3FilePath += '/';
    }
    var deleteParams = {
        Bucket: config.workspaceS3Bucket,
        Key: S3FilePath,
    };
    s3.deleteObject(deleteParams, function(err, _data) {
        if (err) {
            callback(null, [filePath, S3FilePath, err]);
            return;
        }
        logger.info(`Deleted ${localPath}`);
        callback(null, 'OK');
    });
}

async function _downloadFromS3(filePath, S3FilePath, callback) {
    if (filePath.slice(-1) == '/') {
        // this is a directory
        filePath = filePath.slice(0, -1);
        try {
            await fsPromises.lstat(filePath);
        } catch(err) {
            await fsPromises.mkdir(filePath, { recursive: true });
        }
        callback(null, 'OK');
        update_queue[[filePath, true]] = {action: 'skip'};
        return;
    } else {
        // this is a file
        try {
            await fsPromises.lstat(path.dirname(filePath));
        } catch(err) {
            await fsPromises.mkdir(path.dirname(filePath), { recursive: true });
        }
    }

    const s3 = new AWS.S3(awsConfig);

    var downloadParams = {
        Bucket: config.workspaceS3Bucket,
        Key: S3FilePath,
    };
    var fileStream = fs.createWriteStream(filePath);
    var s3Stream = s3.getObject(downloadParams).createReadStream();

    s3Stream.on('error', function(err) {
        // This is for errors like no such file on S3, etc
        callback(null, [filePath, S3FilePath, err]);
        return;
    });

    s3Stream.pipe(fileStream).on('error', function(err) {
        // This is for errors like the connection is lost, etc
        callback(null, [filePath, S3FilePath, err]);
    }).on('close', function() {
        update_queue[[filePath, false]] = {action: 'skip'};
        callback(null, 'OK');
    });
}

// DEPRECATED
async function _recursiveUploadJobManager(curDirPath, S3curDirPath) {
    var ret = [];
    await fsPromises.readdir(curDirPath).forEach(async function (name) {
        var filePath = path.join(curDirPath, name);
        var S3filePath = path.join(S3curDirPath, name);
        var stat = await fsPromises.lstat(filePath);
        if (stat.isFile()) {
            ret.push([filePath, S3filePath]);
        } else if (stat.isDirectory()) {
            ret = ret.concat(_recursiveUploadJobManager(filePath, S3filePath));
        }
    });
    return ret;
}

// Extracts `workspace_id` and `/path/to/file` from `/prefix/workspace-${uuid}/path/to/file`
function _getWorkspaceByPath(path) {
    let localPath = path.replace(`${workspacePrefix}/`, '').split('/');
    const localName = localPath.shift();
    localPath = localPath.join('/');

    if (typeof id_workspace_mapper === 'undefined') {
        logger.error(`_getWorkspaceByLocalPath() error: id_workspace_mapper undefined`);
        return {workspace_id: null, localPath: null};
    }

    const workspace_id = Object.keys(id_workspace_mapper).find(
        key => id_workspace_mapper[key].localName === localName,
    );

    if (typeof workspace_id === 'undefined') {
        logger.error(`_getWorkspaceByLocalPath() error: id_workspace_mapper[workspace_id] undefined`);
        return {workspace_id: null, localPath: null};
    }

    return {workspace_id, localPath};
}

function _autoUpdateJobManager() {
    var jobs = [];
    for (const key in update_queue) {
        const [path, isDirectory_str] = key.split(',');
        const isDirectory = isDirectory_str == 'true';
        const {workspace_id, localPath} = _getWorkspaceByPath(path);
        if (workspace_id == null) continue;
        debug(`watch: workspace_id=${workspace_id}, localPath=${localPath}`);
        const s3Name = id_workspace_mapper[workspace_id].s3Name;
        const syncIgnore = id_workspace_mapper[workspace_id].syncIgnore || [];
        debug(`watch: workspace_id=${workspace_id}, isDirectory_str=${isDirectory_str}`);
        debug(`watch: localPath=${localPath}`);
        debug(`watch: syncIgnore=${syncIgnore}`);
        
        let s3Path;
        if (!workspace_id) {
            logger.error(`watch return: workspace_id not mapped yet`);
            return;
        } else if (localPath === '') {
            logger.error(`watch continue: empty (root) path`);
            continue;
        } else if (syncIgnore.filter(ignored => localPath.startsWith(ignored)).length > 0) {
            continue;
        } else {
            s3Path = `${s3Name}/${localPath}`;
        }

        if (update_queue[key].action == 'update') {
            jobs.push((callback) => {
                _uploadToS3(path, isDirectory, s3Path, localPath, callback);
            });
        } else if (update_queue[key].action == 'delete') {
            jobs.push((callback) => {
                _deleteFromS3(path, isDirectory, s3Path, localPath, callback);
            });
        }
    }
    update_queue = {};
    var status = [];
    async.parallel(jobs, function(_, results) {
        results.forEach((res) => {
            if (res != 'OK') {
                res[2].fileLocalPath = res[0];
                res[2].fileS3Path = res[1];
                status.push(res[2]);
            }
        });
        if (status.length != 0) {
            logger.error(`Error during file sync: ${status}`);
        }
    });
}

function _recursiveDownloadJobManager(curDirPath, S3curDirPath, callback) {
    const s3 = new AWS.S3(awsConfig);

    var listingParams = {
        Bucket: config.workspaceS3Bucket,
        Prefix: S3curDirPath,
    };

    s3.listObjectsV2(listingParams, (err, data) => {
        if (ERR(err, callback)) return;
        var contents = data['Contents'];
        var ret = [];
        contents.forEach(dict => {
          if ('Key' in dict) {
              var filePath = path.join(curDirPath, dict['Key'].slice(S3curDirPath.length));
              var S3filePath = dict['Key'];
              ret.push([filePath, S3filePath]);
          }
      });
      callback(null, ret);
    });
}

function _syncPullContainer(workspace_id, callback) {
    const localName = id_workspace_mapper[workspace_id].localName;
    const s3Name = id_workspace_mapper[workspace_id].s3Name;
    _recursiveDownloadJobManager(`${workspacePrefix}/${localName}`, s3Name, (err, jobs_params) => {
        if (ERR(err, callback)) return;
        var jobs = [];
        jobs_params.forEach(([filePath, S3filePath]) => {
            jobs.push( ((callback) => {
                _downloadFromS3(filePath, S3filePath, (_, status) => {
                    callback(null, status);
                });
            }));
        });

        var status = [];
        async.parallel(jobs, function(_, results) {
            results.forEach((res) => {
                if (res != 'OK') {
                    res[2].fileLocalPath = res[0];
                    res[2].fileS3Path = res[0];
                    status.push(res[2]);
                }
            });
            if (status.length != 0) {
                callback(status);
            } else {
                callback(null, workspace_id);
            }
        });
    });
}

// DEPRECATED
async function _syncPushContainer(workspace_id, callback) {
    const workspacePrefix = process.env.HOST_JOBS_DIR ? '/jobs' : process.cwd();
    const workspaceName= `workspace-${workspace_id}`;
    if (!await fsPromises.lstat(workspaceName)) {
        // we didn't a local copy of the code, DO NOT sync
        callback(null, workspace_id);
        return;
    }
    var jobs_params = _recursiveUploadJobManager(`${workspacePrefix}/${workspaceName}`, workspaceName);
    var jobs = [];
    jobs_params.forEach(([filePath, S3filePath]) => {
        jobs.push((callback) => {
            _uploadToS3(filePath, S3filePath, callback);
        });
    });

    var status = [];
    async.parallel(jobs, function(_, results) {
        results.forEach((res) => {
            if (res != 'OK') {
                res[2].fileLocalPath = res[0];
                res[2].fileS3Path = res[0];
                status.push(res[2]);
            }
        });
        if (status.length != 0) {
            callback(status);
        } else {
            callback(null, workspace_id);
        }
    });
}

function _queryUpdateWorkspaceHostname(workspace_id, port, callback) {
    const hostname = `${config.workspaceDevContainerHostname}:${port}`;
    //const hostname = `${config.workspaceDevHostHostname}:${config.workspaceDevHostPort}`;
    sqldb.query(sql.update_workspace_hostname, {workspace_id, hostname}, function(err, _result) {
        if (ERR(err, callback)) return;
        callback(null);
    });
}

function _getContainer(workspace_id, callback) {
    const localName = id_workspace_mapper[workspace_id].localName;
    const container = docker.getContainer(localName);
    callback(null, workspace_id, container);
}

function _pullImage(workspace_id, port, settings, callback) {
    const workspace_image = settings.workspace_image;
    if (config.workspacePullImagesFromDockerHub) {
        logger.info(`Pulling docker image: ${workspace_image}`);
        docker.pull(workspace_image, (err, stream) => {
            if (err) {
                logger.error(`Error pulling "${workspace_image}" image; attempting to fall back to cached version.`, err);
                return callback(null);
            }

            docker.modem.followProgress(stream, (err) => {
                if (ERR(err, callback)) return;
                callback(null, workspace_id, port, settings);
            }, (output) => {
                logger.info('Docker pull output: ', output);
            });
        });
    } else {
        logger.info('Not pulling docker image');
        return callback(null, workspace_id, port, settings);
    }
}

function _createContainer(workspace_id, port, settings, callback) {
    const localName = id_workspace_mapper[workspace_id].localName;
    const workspaceDir = process.env.HOST_JOBS_DIR || process.cwd();
    const workspacePath = path.join(workspaceDir, localName);
    const containerPath = settings.workspace_home;
    let args = settings.workspace_args.trim();
    if (args.length == 0) {
        args = null;
    } else {
        args = args.split(' ');
    }

    logger.info(`Creating docker container for image=${settings.workspace_image}`);
    logger.info(`Exposed port: ${settings.workspace_port}`);
    logger.info(`Env vars: WORKSPACE_BASE_URL=/workspace/${workspace_id}/container/`);
    logger.info(`Port binding: ${settings.workspace_port}:${port}`);
    logger.info(`Volume mount: ${workspacePath}:${containerPath}`);
    logger.info(`Container name: ${localName}`);
    docker.createContainer({
        Image: settings.workspace_image,
        ExposedPorts: {
            [`${settings.workspace_port}/tcp`]: {},
        },
        Env: [
            `WORKSPACE_BASE_URL=/workspace/${workspace_id}/container/`,
        ],
        HostConfig: {
            PortBindings: {
                [`${settings.workspace_port}/tcp`]: [{'HostPort': `${port}`}],
            },
            Binds: [`${workspacePath}:${containerPath}`],
            // Copied directly from externalGraderLocal.js
            Memory: 1 << 30, // 1 GiB
            MemorySwap: 1 << 30, // same as Memory, so no access to swap
            KernelMemory: 1 << 29, // 512 MiB
            DiskQuota: 1 << 30, // 1 GiB
            IpcMode: 'private',
            CpuPeriod: 100000, // microseconds
            CpuQuota: 90000, // portion of the CpuPeriod for this container
            PidsLimit: 1024,
        },
        Cmd: args, // FIXME: proper arg parsing
        name: localName,
        Volumes: {
            [containerPath]: {},
          },
    }, (err, container) => {
        if (ERR(err, callback)) return;

        id_workspace_mapper[workspace_id].port = port;
        id_workspace_mapper[workspace_id].settings = settings;
        port_id_mapper[port] = workspace_id;
        sqldb.query(sql.update_load_count, {workspace_id, count: +1}, function(err, _result) {
            if (ERR(err, callback)) return;
            callback(null, container);
        });
    });
}

function _createContainerWrapper(workspace_id, port, settings, callback) {
    async.parallel({
        query: (callback) => {_queryUpdateWorkspaceHostname(workspace_id, port, callback);},
        container: (callback) => {_createContainer(workspace_id, port, settings, callback);},
    }, (err, results) => {
        if (ERR(err, callback)) return;
        callback(null, workspace_id, results.container);
    });
}

function _delContainer(workspace_id, container, callback) {
    // Require Node.js 12.10.0 or later otherwise it will complain that the folder isn't empty
    // Commented out because we don't want to delete on S3 in fs.watch's callback
    // fs.rmdirSync(`${workspacePrefix}/${workspaceName}`, { recursive: true });

    container.remove((err) => {
        if (ERR(err, callback)) return;
        delete(port_id_mapper[id_workspace_mapper[workspace_id].port]);
        delete(id_workspace_mapper[workspace_id]);
        sqldb.query(sql.update_load_count, {workspace_id, count: -1}, function(err, _result) {
            if (ERR(err, callback)) return;
            callback(null, workspace_id, container);
        });
    });
}

function _startContainer(workspace_id, container, callback) {
    container.start((err) => {
        if (ERR(err, callback)) return;
        callback(null, workspace_id, container);
    });
}

function _stopContainer(workspace_id, container, callback) {
    container.stop((err) => {
        if (ERR(err, callback)) return;
        callback(null, workspace_id, container);
    });
}

// Called by the main server the first time a workspace is used by a user
function initSequence(workspace_id, res) {
    logger.info(`Launching workspace_id=${workspace_id}`);

    id_workspace_mapper[workspace_id] = {};
    id_workspace_mapper[workspace_id].localName = `workspace-${uuidv4()}`;
    id_workspace_mapper[workspace_id].s3Name = `workspace-${workspace_id}`;
    
    // send 200 immediately to prevent socket hang up from _pullImage()
    res.status(200).send(`Container for workspace ${workspace_id} initialized.`);

    async.waterfall([
        (callback) => {_syncPullContainer(workspace_id, callback);},
        _getSettingsWrapper,
        _pullImage,
        _createContainerWrapper,
        _startContainer,
        _checkServer,
    ], function(err) {
        if (err) {
            logger.error(`Error for workspace_id=${workspace_id}: ${err}`);
            res.status(500).send(err);
        } else {
            sqldb.query(sql.update_workspace_launched_at_now, {workspace_id}, (err) => {
                if (ERR(err)) return;
                logger.info(`Container initialized for workspace_id=${workspace_id}`);
                const state = 'running';
                workspace.updateState(workspace_id, state);
            });
        }
    });
}

// Called by the main server when the user want to reset the file to default
function resetSequence(workspace_id, res) {
    async.waterfall([
        (callback) => {_syncPullContainer(workspace_id, callback);},
    ], function(err) {
        if (err) {
            res.status(500).send(err);
        } else {
            res.status(200).send(`Code of workspace ${workspace_id} reset.`);
        }
    });
}

// Usage unclear, maybe should be called automatically by the workspace host?
// Maybe should also remove the local copy of the code as well?
function destroySequence(workspace_id, res) {
    async.waterfall([
        (callback) => {_syncPushContainer(workspace_id, callback);},
        _getContainer,
        _stopContainer,
        _delContainer,
    ], function(err) {
        if (err) {
            res.status(500).send(err);
        } else {
            res.status(200).send(`Container for workspace ${workspace_id} destroyed.`);
        }
    });
}

function gradeSequence(workspace_id, res) {
    const workspace_dir = `${workspacePrefix}/${id_workspace_mapper[workspace_id].localName}`;
    logger.info (`... workspace_dir=${workspace_dir}`)

    const graded_file_list = id_workspace_mapper[workspace_id].settings.workspace_graded_files;
    logger.info (`... graded_file_list=${graded_file_list}`)

    const timestamp = new Date().toISOString().replace(/\..+/, '').replace(/[-T:]/g, '-');
    const zip_file_name = `w-${workspace_id}-${timestamp}.zip`;
    let exist_graded_file_list = [];

    async.series([
        async () => {
            for (const file of graded_file_list) {
                try {
                    const file_path = path.join(workspace_dir, file);
                    await fsPromises.lstat(file_path);
                    exist_graded_file_list.push(file);
                    logger.info(`... pushed ${file}`)
                } catch(err) {
                    logger.warn(`Required graded file ${path.basename(file_path)} does not exist.`);
                    continue;
                }
            }
            return null;
        },
        (callback) => {
            let zip = new admZip();
            exist_graded_file_list.forEach((localFile) => {
                const localPath = `${workspace_dir}/${localFile}`;
                const zipPath = localFile.split('/').slice(0, -1).join('/');
                zip.addLocalFile(localPath, zipPath);
                logger.info(`... zipped ${localPath} -> ${zipPath}`)
            });
            zip.writeZip(zip_file_name, (err) => {
                if (err) {
                    res.status(500).send(err);
                    return;
                }
                callback(null);
            });
        },
    ], (err) => {
        if (err) {
            res.status(500).send(err);
        } else {
            res.status(200).sendFile(zip_file_name, {root: './'}, (_) => {
                // delete zip file no matter what
//                fsPromises.unlink(zip_file_name);
            });
        }
    });
}<|MERGE_RESOLUTION|>--- conflicted
+++ resolved
@@ -16,15 +16,12 @@
 var net = require('net');
 const { v4: uuidv4 } = require('uuid');
 const argv = require('yargs-parser') (process.argv.slice(2));
-<<<<<<< HEAD
+const debug = require('debug')('prairielearn:' + path.basename(__filename, '.js'));
 const admZip = require('adm-zip');
-=======
-const debug = require('debug')('prairielearn:' + path.basename(__filename, '.js'));
 
 const sqldb = require('@prairielearn/prairielib/sql-db');
 const sqlLoader = require('@prairielearn/prairielib/sql-loader');
 const sql = sqlLoader.loadSqlEquiv(__filename);
->>>>>>> 426acb19
 
 const aws = require('../lib/aws.js');
 aws.init((err) => {
@@ -68,6 +65,8 @@
         resetSequence(workspace_id, res);
     } else if (action == 'destroy') {
         destroySequence(workspace_id, res);
+    } else if (action == 'grade') {
+        gradeSequence(workspace_id, res);
     } else if (action == 'status') {
         res.status(200).send('Running');
     } else {
@@ -133,42 +132,6 @@
     }
 });
 
-<<<<<<< HEAD
-const bodyParser = require('body-parser');
-const docker = new Docker();
-
-var id_workspace_mapper = {};
-var port_id_mapper = {};
-
-app.use(bodyParser.urlencoded({ extended: false }));
-app.use(bodyParser.json());
-
-app.post('/', function(req, res) {
-    var workspace_id = req.body.workspace_id;
-    var action = req.body.action;
-    if (workspace_id == undefined) {
-        res.status(500).send('Missing workspace_id');
-    } else if (action == undefined) {
-        res.status(500).send('Missing action');
-    } else if (action == 'init') {
-        initSequence(workspace_id, res);
-    } else if (action == 'reset') {
-        resetSequence(workspace_id, res);
-    } else if (action == 'destroy') {
-        destroySequence(workspace_id, res);
-    } else if (action == 'grade') {
-        gradeSequence(workspace_id, res);
-    } else if (action == 'status') {
-        res.status(200).send('Running');
-    } else {
-        res.status(500).send(`Action '${action}' undefined`);
-    }
-});
-
-app.listen(config.workspaceDevHostPort, () => console.log(`Listening on port ${config.workspaceDevHostPort}`));
-
-=======
->>>>>>> 426acb19
 // For detecting file changes
 var update_queue = {};  // key: path of file on local, value: action ('update' or 'remove').
 const workspacePrefix = process.env.HOST_JOBS_DIR ? '/jobs' : process.cwd();
