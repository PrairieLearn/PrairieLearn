--- conflicted
+++ resolved
@@ -1341,11 +1341,7 @@
       });
       workspace.container = await _createContainerAsync(workspace);
     } catch (err) {
-<<<<<<< HEAD
-      logger.error(`Error creating container for workspace ${workspace_id}`, err);
-=======
       logger.error(`Error creating container for workspace ${workspace.id}`, err);
->>>>>>> 71fa9de8
       workspaceHelper.updateState(
         workspace_id,
         'stopped',
@@ -1360,11 +1356,7 @@
       debug(`init: container initialized for workspace_id=${workspace_id}`);
       workspaceHelper.updateState(workspace_id, 'running', null);
     } catch (err) {
-<<<<<<< HEAD
-      logger.error(`Error starting container for workspace ${workspace_id}`, err);
-=======
       logger.error(`Error starting container for workspace ${workspace.id}`, err);
->>>>>>> 71fa9de8
       workspaceHelper.updateState(
         workspace_id,
         'stopped',
