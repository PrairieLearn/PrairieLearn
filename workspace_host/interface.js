const ERR = require('async-stacktrace');
const _ = require('lodash');
const util = require('util');
const express = require('express');
const http = require('http');
const request = require('request');
const path = require('path');
const AWS = require('aws-sdk');
const Docker = require('dockerode');
const fs = require('fs');
const async = require('async');
const fsPromises = require('fs').promises;
const { v4: uuidv4 } = require('uuid');
const argv = require('yargs-parser')(process.argv.slice(2));
const debug = require('debug')('prairielearn:' + path.basename(__filename, '.js'));
const archiver = require('archiver');
const net = require('net');
const asyncHandler = require('express-async-handler');
const bodyParser = require('body-parser');
const Sentry = require('@prairielearn/sentry');
<<<<<<< HEAD
const workspaceUtils = require('@prairielearn/workspace-utils');
=======
const fg = require('fast-glob');
const { filesize } = require('filesize');
const { DockerName, setupDockerAuth } = require('@prairielearn/docker-utils');
>>>>>>> b2961979

const awsHelper = require('../lib/aws');
const socketServer = require('../lib/socket-server'); // must load socket server before workspace
const { logger } = require('@prairielearn/logger');
const LocalLock = require('../lib/local-lock');

const config = require('../lib/config');
const sqldb = require('@prairielearn/postgres');
const { parseDockerLogs } = require('./lib/docker');
const sql = sqldb.loadSqlEquiv(__filename);

let configFilename = 'config.json';
if ('config' in argv) {
  configFilename = argv['config'];
}
config.loadConfig(configFilename);

const docker = new Docker();

const app = express();
app.use(Sentry.Handlers.requestHandler());
app.use(bodyParser.urlencoded({ extended: false }));
app.use(bodyParser.json());

app.get(
  '/status',
  asyncHandler(async (req, res) => {
    let containers;
    try {
      containers = await docker.listContainers({ all: true });
    } catch (_err) {
      containers = null;
    }

    let db_status;
    try {
      await sqldb.queryAsync(sql.update_load_count, {
        instance_id: workspace_server_settings.instance_id,
      });
      db_status = 'ok';
    } catch (_err) {
      db_status = null;
    }

    if (!containers || !db_status) {
      // We must have both Docker and database access in order to consider
      // ourselves healthy.
      res.status(500);
    } else {
      res.status(200);
    }
    res.json({
      docker: containers,
      postgres: db_status,
    });
  })
);

// TODO: refactor into RESTful endpoints (https://github.com/PrairieLearn/PrairieLearn/pull/2841#discussion_r467245108)
app.post(
  '/',
  asyncHandler(async (req, res) => {
    const workspace_id = req.body.workspace_id;
    const action = req.body.action;
    if (workspace_id == null) {
      res.status(500).send('Missing workspace_id');
    } else if (action == null) {
      res.status(500).send('Missing action');
    } else if (action === 'init') {
      const useInitialZip = _.get(req.body.options, 'useInitialZip', false);
      await initSequenceAsync(workspace_id, useInitialZip, res);
    } else if (action === 'getGradedFiles') {
      await sendGradedFilesArchive(workspace_id, res);
    } else if (action === 'getLogs') {
      await sendLogs(workspace_id, res);
    } else {
      res.status(500).send(`Action '${action}' undefined`);
    }
  })
);

app.use(Sentry.Handlers.errorHandler());

let server;
let workspace_server_settings = {};

async
  .series([
    async () => {
      if (config.runningInEc2) {
        await awsHelper.loadConfigSecrets(); // sets config.* variables
        // copy discovered variables into workspace_server_settings
        workspace_server_settings.instance_id = config.instanceId;
        workspace_server_settings.hostname = config.hostname;
        workspace_server_settings.server_to_container_hostname = config.hostname;
      } else {
        // Otherwise, use the defaults in the config file
        config.instanceId = config.workspaceDevHostInstanceId;
        workspace_server_settings.instance_id = config.workspaceDevHostInstanceId;
        workspace_server_settings.hostname = config.workspaceDevHostHostname;
        workspace_server_settings.server_to_container_hostname =
          config.workspaceDevContainerHostname;
      }
    },
    async () => {
      if (config.sentryDsn) {
        await Sentry.init({
          dsn: config.sentryDsn,
          environment: config.sentryEnvironment,
        });
      }
    },
    (callback) => {
      util.callbackify(awsHelper.init)((err) => {
        if (ERR(err, callback)) return;
        callback(null);
      });
    },
    async () => {
      // Always grab the port from the config
      workspace_server_settings.port = config.workspaceHostPort;
    },
    (callback) => {
      const pgConfig = {
        user: config.postgresqlUser,
        database: config.postgresqlDatabase,
        host: config.postgresqlHost,
        password: config.postgresqlPassword,
        max: config.postgresqlPoolSize,
        idleTimeoutMillis: config.postgresqlIdleTimeoutMillis,
      };
      logger.verbose(
        `Connecting to database ${pgConfig.user}@${pgConfig.host}:${pgConfig.database}`
      );
      const idleErrorHandler = function (err) {
        logger.error('idle client error', err);
        // https://github.com/PrairieLearn/PrairieLearn/issues/2396
        process.exit(1);
      };
      sqldb.init(pgConfig, idleErrorHandler, function (err) {
        if (ERR(err, callback)) return;
        logger.verbose('Successfully connected to database');
        callback(null);
      });
    },
    (callback) => {
      server = http.createServer(app);
      server.listen(workspace_server_settings.port);
      logger.info(`Workspace server listening on port ${workspace_server_settings.port}`);
      callback(null);
    },
    async () => socketServer.init(server),
    async () => workspaceUtils.init(socketServer.io),
    async () => {
      // Set up a periodic pruning of running containers
      async function pruneContainersTimeout() {
        await pruneStoppedContainers();
        await pruneRunawayContainers();
        await sqldb.queryAsync(sql.update_load_count, {
          instance_id: workspace_server_settings.instance_id,
        });

        setTimeout(pruneContainersTimeout, config.workspaceHostPruneContainersSec * 1000);
      }
      setTimeout(pruneContainersTimeout, config.workspaceHostPruneContainersSec * 1000);
    },
    (callback) => {
      // Add ourselves to the workspace hosts directory. After we
      // do this we will start receiving requests so everything else
      // must be initialized before this.
      const params = {
        hostname: workspace_server_settings.hostname + ':' + workspace_server_settings.port,
        instance_id: workspace_server_settings.instance_id,
      };
      sqldb.query(sql.insert_workspace_hosts, params, function (err, _result) {
        if (ERR(err, callback)) return;
        callback(null);
      });
    },
    async () => {
      // If we have any running workspaces, we're probably recovering from a
      // crash and we should sync files to S3
      const result = await sqldb.queryAsync(sql.recover_crash_workspaces, {
        instance_id: workspace_server_settings.instance_id,
      });
      await async.eachSeries(result.rows, async (ws) => {
        if (ws.state === 'launching') {
          // We don't know what state the container is in, kill it and let the
          // user retry initializing it.
          await workspaceUtils.updateWorkspaceState(ws.id, 'stopped', 'Status unknown');
          await sqldb.queryAsync(sql.clear_workspace_on_shutdown, {
            workspace_id: ws.id,
            instance_id: workspace_server_settings.instance_id,
          });
          try {
            const container = await _getDockerContainerByLaunchUuid(ws.launch_uuid);
            await dockerAttemptKillAndRemove(container);
          } catch (err) {
            debug(`Couldn't find container: ${err}`);
          }
        } else if (ws.state === 'running') {
          if (!ws.launch_uuid) {
            await workspaceUtils.updateWorkspaceState(ws.id, 'stopped', 'Shutting down');
            await sqldb.queryAsync(sql.clear_workspace_on_shutdown, {
              workspace_id: ws.id,
              instance_id: workspace_server_settings.instance_id,
            });
          }
        }
      });
    },
  ])
  .then(() => {
    logger.info('Workspace host ready');
  })
  .catch(async function (err) {
    Sentry.captureException(err);
    logger.error('Error initializing workspace host:', err);
    await markSelfUnhealthy(err);
  });

/**
 * Remove any recently stopped containers. These are identified by having a
 * non-null launch_uuid and launch_port, but are marked as stopped by the main
 * PrairieLearn instance.
 */
async function pruneStoppedContainers() {
  const instance_id = workspace_server_settings.instance_id;
  const recently_stopped = await sqldb.queryAsync(sql.get_stopped_workspaces, {
    instance_id,
  });
  await async.each(recently_stopped.rows, async (ws) => {
    let container;
    try {
      // Try to grab the container, but don't care if it doesn't exist
      container = await _getDockerContainerByLaunchUuid(ws.launch_uuid);
    } catch (_err) {
      // No container
      await sqldb.queryAsync(sql.clear_workspace_on_shutdown, {
        workspace_id: ws.id,
        instance_id: workspace_server_settings.instance_id,
      });
      return;
    }
    await sqldb.queryAsync(sql.clear_workspace_on_shutdown, {
      workspace_id: ws.id,
      instance_id: workspace_server_settings.instance_id,
    });
    await dockerAttemptKillAndRemove(container);
  });
}

/**
 * Remove any containers that are running but do not have a corresponding launch_uuid in the database.
 */
async function pruneRunawayContainers() {
  const instance_id = workspace_server_settings.instance_id;
  const db_workspaces = await sqldb.queryAsync(sql.get_running_workspaces, {
    instance_id,
  });
  const db_workspaces_uuid_set = new Set(
    db_workspaces.rows.map((ws) => `workspace-${ws.launch_uuid}`)
  );
  let running_workspaces;
  try {
    running_workspaces = await docker.listContainers({ all: true });
  } catch (err) {
    // Nothing to do
    return;
  }

  await async.each(running_workspaces, async (container_info) => {
    if (container_info.Names.length !== 1) return;
    // Remove the preceding forward slash
    const name = container_info.Names[0].substring(1);
    if (!name.startsWith('workspace-') || db_workspaces_uuid_set.has(name)) return;
    const container = docker.getContainer(container_info.Id);
    await dockerAttemptKillAndRemove(container);
  });
}

/**
 * Looks up a docker container by the UUID used to launch it.
 * Throws an exception if the container was not found or if there
 * are multiple containers with the same UUID (this shouldn't happen?)
 * @param {string} launch_uuid UUID to search by
 * @return {Promise<import('dockerode').Container>}
 */
async function _getDockerContainerByLaunchUuid(launch_uuid) {
  try {
    const containers = await docker.listContainers({
      filters: JSON.stringify({ name: [`workspace-${launch_uuid}`] }),
    });
    return docker.getContainer(containers[0].Id);
  } catch (err) {
    logger.error(`Error looking up container for launch_uuid ${launch_uuid}`, err);
    throw err;
  }
}

/**
 * Attempts to kill and remove a container.  Will fail silently if the container
 * is already stopped or does not exist.  Also removes the container's home directory.
 *
 * @param {import('dockerode').Container} input
 */
async function dockerAttemptKillAndRemove(container) {
  try {
    await container.inspect();
  } catch (err) {
    // This container doesn't exist on this machine.
    logger.error('Could not inspect container', err);
    Sentry.captureException(err);
    return;
  }

  try {
    await container.kill();
  } catch (err) {
    logger.error('Error killing container', err);
  }

  // Flush all logs from this container to S3. We must do this before the
  // container is removed, otherwise any remaining logs will be lost.
  try {
    await flushLogsToS3(container);
  } catch (err) {
    Sentry.captureException(err);
    logger.error('Error flushing container logs to S3', err);
  }

  try {
    await container.remove();
  } catch (err) {
    Sentry.captureException(err);
    logger.error('Error removing stopped container', err);
  }
}

/**
 * Marks the host as "unhealthy", we typically want to do this when we hit some unrecoverable error.
 * This will also set the "unhealthy__at" field if applicable.
 *
 * @param {Error | string} reason The reason that this host is unhealthy
 */
async function markSelfUnhealthy(reason) {
  try {
    Sentry.captureException(reason);
    const params = {
      instance_id: workspace_server_settings.instance_id,
      unhealthy_reason: reason,
    };
    await sqldb.queryAsync(sql.mark_host_unhealthy, params);
    logger.warn('Marked self as unhealthy', reason);
  } catch (err) {
    // This could error if we don't even have a DB connection. In that case, we
    // should let the main server mark us as unhealthy.
    logger.error('Could not mark self as unhealthy', err);
  }
}

/**
 * Looks up a workspace object by the workspace id.
 * This object contains all columns in the 'workspaces' table as well as:
 * - local_name (container name)
 * - remote_name (subdirectory name on disk)
 * @param {string | number} workspace_id Workspace ID to search by.
 * @return {Promise<Object>} Workspace object, as described above.
 */
async function _getWorkspaceAsync(workspace_id) {
  const result = await sqldb.queryOneRowAsync(sql.get_workspace, {
    workspace_id,
    instance_id: workspace_server_settings.instance_id,
  });
  const workspace = result.rows[0];
  workspace.local_name = `workspace-${workspace.launch_uuid}`;
  workspace.remote_name = `workspace-${workspace.id}-${workspace.version}`;

  return workspace;
}

/**
 * Allocates and returns an unused port for a workspace.  This will insert the new port into the workspace table.
 * @param {object} workspace Workspace object, should at least contain an id.
 * @return {number | string} Port that was allocated to the workspace.
 */
const _allocateContainerPortLock = new LocalLock();
async function _allocateContainerPort(workspace) {
  // Check if a port is considered free in the database
  async function check_port_db(port) {
    const params = {
      instance_id: workspace_server_settings.instance_id,
      port,
    };
    const result = await sqldb.queryOneRowAsync(sql.get_is_port_occupied, params);
    return !result.rows[0].port_used;
  }
  // Spin up a server to check if a port is free
  async function check_port_server(port) {
    return new Promise((res) => {
      var server = net.createServer();
      server.listen(port, function (_) {
        server.once('close', function () {
          res(true);
        });
        server.close();
      });
      server.on('error', function (_) {
        res(false);
      });
    });
  }

  await _allocateContainerPortLock.lockAsync();
  let port;
  let done = false;
  // Max attempts <= 0 means unlimited attempts, > 0 mean a finite number of attempts.
  const max_attempts =
    config.workspaceHostMaxPortAllocationAttempts > 0
      ? config.workspaceHostMaxPortAllocationAttempts
      : Infinity;
  for (let i = 0; !done && i < max_attempts; i++) {
    // Generate a random port from the ranges specified in config.
    port =
      config.workspaceHostMinPortRange +
      Math.floor(
        Math.random() * (config.workspaceHostMaxPortRange - config.workspaceHostMinPortRange)
      );
    if (!(await check_port_db(port))) continue;
    if (!(await check_port_server(port))) continue;
    done = true;
  }
  if (!done) {
    throw new Error(`Failed to allocate port after ${max_attempts} attempts!`);
  }
  await sqldb.queryAsync(sql.set_workspace_launch_port, {
    workspace_id: workspace.id,
    launch_port: port,
    instance_id: workspace_server_settings.instance_id,
  });
  _allocateContainerPortLock.unlock();
  return port;
}

function _checkServer(workspace, callback) {
  const checkMilliseconds = 500;
  const maxMilliseconds = 30000;

  const startTime = new Date().getTime();
  function checkWorkspace() {
    request(
      `http://${workspace_server_settings.server_to_container_hostname}:${workspace.launch_port}/`,
      function (err, res, _body) {
        if (err) {
          // Do nothing, because errors are expected while the container is launching.
        }
        if (res && res.statusCode) {
          // We might get all sorts of strange status codes from the server.
          // This is okay since it still means the server is running and we're
          // getting responses.
          callback(null, workspace);
        } else {
          const endTime = new Date().getTime();
          if (endTime - startTime > maxMilliseconds) {
            const { id, version, launch_uuid } = workspace;
            callback(
              new Error(
                `Max startup time exceeded for workspace ${id} (version ${version}, launch uuid ${launch_uuid})`
              )
            );
          } else {
            setTimeout(checkWorkspace, checkMilliseconds);
          }
        }
      }
    );
  }
  setTimeout(checkWorkspace, checkMilliseconds);
}
const _checkServerAsync = util.promisify(_checkServer);

/**
 * Looks up all the question-specific workspace launch settings associated with a workspace id.
 * @param {string | number} workspace_id Workspace ID to search by.
 * @return {Promise<Object>} Workspace launch settings.
 */
async function _getWorkspaceSettingsAsync(workspace_id) {
  const result = await sqldb.queryOneRowAsync(sql.select_workspace_settings, {
    workspace_id,
  });
  const workspace_environment = result.rows[0].workspace_environment || {};

  // Set base URL needed by certain workspaces (e.g., jupyterlab, rstudio)
  workspace_environment['WORKSPACE_BASE_URL'] = `/pl/workspace/${workspace_id}/container/`;

  const settings = {
    workspace_image: result.rows[0].workspace_image,
    workspace_port: result.rows[0].workspace_port,
    workspace_home: result.rows[0].workspace_home,
    workspace_graded_files: result.rows[0].workspace_graded_files,
    workspace_args: result.rows[0].workspace_args || '',
    workspace_enable_networking: !!result.rows[0].workspace_enable_networking,
    // Convert {key: 'value'} to ['key=value'] and {key: null} to ['key'] for Docker API
    workspace_environment: Object.entries(workspace_environment).map(([k, v]) =>
      v === null ? k : `${k}=${v}`
    ),
  };

  if (config.cacheImageRegistry) {
    const repository = new DockerName(settings.workspace_image);
    repository.setRegistry(config.cacheImageRegistry);
    const newImage = repository.getCombined();
    logger.info(`Using ${newImage} for ${settings.workspace_image}`);
    settings.workspace_image = newImage;
  }

  return settings;
}

async function _pullImage(workspace) {
  if (!config.workspacePullImagesFromDockerHub) {
    logger.info('Not pulling docker image');
    return;
  }

  await workspaceUtils.updateWorkspaceMessage(workspace.id, 'Checking image');
  const workspace_image = workspace.settings.workspace_image;
<<<<<<< HEAD
  logger.info(`Pulling docker image: ${workspace_image}`);
  const auth = await dockerUtil.setupDockerAuthAsync();
=======
  if (config.workspacePullImagesFromDockerHub) {
    logger.info(`Pulling docker image: ${workspace_image}`);
    setupDockerAuth(config.cacheImageRegistry, (err, auth) => {
      if (ERR(err, callback)) return;
>>>>>>> b2961979

  let percentDisplayed = false;
  let stream;
  try {
    stream = await docker.pull(workspace_image, { authconfig: auth });
  } catch (err) {
    logger.error(
      `Error pulling "${workspace_image}" image; attempting to fall back to cached version.`,
      err
    );
    return;
  }

  // We monitor the pull progress to calculate the
  // percentage complete. This is roughly "current / total",
  // but as docker pulls new layers the "total" can
  // increase, which would cause the percentage to
  // decrease. To avoid this, we track a "base" value for
  // both "current" and "total" and compute the percentage
  // as an increment above these values. This ensures that
  // our percentage starts at 0, ends at 100, and never
  // decreases. It has the disadvantage that the percentage
  // will tend to go faster at the start (when we only know
  // about a few layers) and slow down at the end (when we
  // know about all layers).
  let progressDetails = {};
  let current = 0;
  let total = 0;
  let fraction = 0;
  let currentBase;
  let fractionBase;
  let outputCount = 0;
  let percentCache = -1;
  let dateCache = Date.now() - 1e6;

  await new Promise((resolve, reject) => {
    docker.modem.followProgress(
      stream,
      (err) => {
        if (err) {
          reject(err);
          return;
        }

        if (!percentDisplayed) {
          resolve();
          return;
        }

        const toDatabase = false;
        workspaceUtils
          .updateWorkspaceMessage(workspace.id, `Pulling image (100%)`, toDatabase)
          .catch((err) => {
            logger.error('Error updating workspace message', err);
            Sentry.captureException(err);
          })
          .then(resolve);
      },
      (output) => {
        debug('Docker pull output: ', output);
        if ('progressDetail' in output && output.progressDetail.total) {
          // track different states (Download/Extract)
          // separately by making them separate keys
          const key = `${output.id}/${output.status}`;
          progressDetails[key] = output.progressDetail;
        }
        current = Object.values(progressDetails).reduce(
          (current, detail) => detail.current + current,
          0
        );
        const newTotal = Object.values(progressDetails).reduce(
          (total, detail) => detail.total + total,
          0
        );
        if (outputCount <= 200) {
          // limit progress initially to wait for most layers to be seen
          current = Math.min(current, (outputCount / 200) * newTotal);
        }
        if (newTotal > total) {
          total = newTotal;
          currentBase = current;
          fractionBase = fraction;
        }
        if (total > 0) {
          outputCount++;
          const fractionIncrement =
            total > currentBase ? (current - currentBase) / (total - currentBase) : 0;
          fraction = fractionBase + (1 - fractionBase) * fractionIncrement;
          const percent = Math.floor(fraction * 100);
          const date = Date.now();
          const percentDelta = percent - percentCache;
          const dateDeltaSec = (date - dateCache) / 1000;
          if (percentDelta > 0 && dateDeltaSec >= config.workspacePercentMessageRateLimitSec) {
            percentCache = percent;
            dateCache = date;
            percentDisplayed = true;
            const toDatabase = false;
            workspaceUtils
              .updateWorkspaceMessage(workspace.id, `Pulling image (${percent}%)`, toDatabase)
              .catch((err) => {
                logger.error('Error updating workspace message', err);
                Sentry.captureException(err);
              });
          }
        }
      }
    );
  });
}

function _createContainer(workspace, callback) {
  const localName = workspace.local_name;
  const remoteName = workspace.remote_name;

  const jobDirectory = config.workspaceHostHomeDirRoot;
  const workspaceDir = process.env.HOST_JOBS_DIR
    ? path.join(process.env.HOST_JOBS_DIR, 'workspaces')
    : jobDirectory;

  // Where docker will see the jobs (host path outside docker container).
  const workspacePath = path.join(workspaceDir, remoteName, 'current');
  // Where we are putting the job files relative to the server (`/jobs` inside Docker container).
  const workspaceJobPath = path.join(jobDirectory, remoteName, 'current');

  const containerPath = workspace.settings.workspace_home;
  let args = workspace.settings.workspace_args.trim();
  if (args.length === 0) {
    args = null;
  } else {
    args = args.split(' ');
  }

  let networkMode = 'bridge';
  if (!workspace.settings.workspace_enable_networking) {
    if (config.workspaceSupportNoInternet) {
      networkMode = 'no-internet';
    } else {
      logger.verbose('Workspace requested unsupported feature enableNetworking:false');
    }
  }

  let container;

  debug(`Creating docker container for image=${workspace.settings.workspace_image}`);
  debug(`Exposed port: ${workspace.settings.workspace_port}`);
  debug(`Networking enabled: ${workspace.settings.workspace_enable_networking}`);
  debug(`Network mode: ${networkMode}`);
  debug(`Env vars: ${workspace.settings.workspace_environment}`);
  debug(
    `User binding: ${config.workspaceJobsDirectoryOwnerUid}:${config.workspaceJobsDirectoryOwnerGid}`
  );
  debug(`Port binding: ${workspace.settings.workspace_port}:${workspace.launch_port}`);
  debug(`Volume mount: ${workspacePath}:${containerPath}`);
  debug(`Container name: ${localName}`);
  async.series(
    [
      async () => {
        try {
          await fsPromises.access(workspaceJobPath);
        } catch (err) {
          throw Error('Could not access workspace files.', { cause: err });
        }
      },
      (callback) => {
        debug(`Creating directory ${workspaceJobPath}`);
        fs.mkdir(workspaceJobPath, { recursive: true }, (err) => {
          if (err && err.code !== 'EEXIST') {
            // Ignore the directory if it already exists.
            ERR(err, callback);
            return;
          }
          callback(null);
        });
      },
      (callback) => {
        fs.chown(
          workspaceJobPath,
          config.workspaceJobsDirectoryOwnerUid,
          config.workspaceJobsDirectoryOwnerGid,
          (err) => {
            if (ERR(err, callback)) return;
            callback(null);
          }
        );
      },
      (callback) => {
        docker.createContainer(
          {
            Image: workspace.settings.workspace_image,
            ExposedPorts: {
              [`${workspace.settings.workspace_port}/tcp`]: {},
            },
            Env: workspace.settings.workspace_environment,
            User: `${config.workspaceJobsDirectoryOwnerUid}:${config.workspaceJobsDirectoryOwnerGid}`,
            HostConfig: {
              PortBindings: {
                [`${workspace.settings.workspace_port}/tcp`]: [
                  { HostPort: `${workspace.launch_port}` },
                ],
              },
              Binds: [`${workspacePath}:${containerPath}`],
              Memory: config.workspaceDockerMemory,
              MemorySwap: config.workspaceDockerMemorySwap,
              KernelMemory: config.workspaceDockerKernelMemory,
              DiskQuota: config.workspaceDockerDiskQuota,
              CpuPeriod: config.workspaceDockerCpuPeriod,
              CpuQuota: config.workspaceDockerCpuQuota,
              PidsLimit: config.workspaceDockerPidsLimit,
              IpcMode: 'private',
              NetworkMode: networkMode,
            },
            Labels: {
              'prairielearn.workspace-id': String(workspace.id),
              'prairielearn.workspace-version': String(workspace.version),
              'prairielearn.course-id': String(workspace.course_id),
              'prairielearn.institution-id': String(workspace.institution_id),
            },
            Cmd: args, // FIXME: proper arg parsing
            name: localName,
            Volumes: {
              [containerPath]: {},
            },
          },
          (err, newContainer) => {
            if (ERR(err, callback)) return;
            container = newContainer;

            sqldb.query(
              sql.update_load_count,
              { instance_id: workspace_server_settings.instance_id },
              function (err, _result) {
                if (ERR(err, callback)) return;
                callback(null, container);
              }
            );
          }
        );
      },
    ],
    (err) => {
      if (ERR(err, callback)) return;
      callback(null, container);
    }
  );
}
const _createContainerAsync = util.promisify(_createContainer);

async function _startContainer(workspace) {
  await workspaceUtils.updateWorkspaceMessage(workspace.id, 'Starting container');
  await workspace.container.start();
}

/**
 * Wrapper around `updateWorkspaceState()` that will ensure any errors don't
 * propagate to the caller. Useful during the initialization sequence when we
 * would mark the host as unhealthy if an error occurred while updating the state.
 * @param {*} workspaceId
 * @param {*} state
 * @param {*} message
 */
function safeUpdateWorkspaceState(workspaceId, state, message) {
  workspaceUtils.updateWorkspaceState(workspaceId, state, message).catch((err) => {
    logger.error('Error updating workspace state', err);
    Sentry.captureException(err);
  });
}

// Called by the main server the first time a workspace is used by a user
async function initSequenceAsync(workspace_id, useInitialZip, res) {
  // send 200 immediately to prevent socket hang up from _pullImage()
  res.status(200).send(`Preparing container for workspace ${workspace_id}`);

  const uuid = uuidv4();
  const params = {
    workspace_id,
    launch_uuid: uuid,
    instance_id: workspace_server_settings.instance_id,
  };
  await sqldb.queryAsync(sql.set_workspace_launch_uuid, params);

  const { version, course_id, institution_id } = (
    await sqldb.queryOneRowAsync(sql.select_workspace, { workspace_id })
  ).rows[0];

  const workspace = {
    id: workspace_id,
    course_id,
    institution_id,
    version,
    launch_uuid: uuid,
    local_name: `workspace-${uuid}`,
    remote_name: `workspace-${workspace_id}-${version}`,
  };

  logger.info(`Launching workspace-${workspace_id}-${version} (useInitialZip=${useInitialZip})`);
  try {
    // Only errors at this level will set host to unhealthy.

    try {
      debug(`init: configuring workspace`);
      workspace.launch_port = await _allocateContainerPort(workspace);
      workspace.settings = await _getWorkspaceSettingsAsync(workspace.id);
    } catch (err) {
      logger.error(`Error configuring workspace ${workspace_id}`, err);
      safeUpdateWorkspaceState(
        workspace_id,
        'stopped',
        `Error configuring workspace. Click "Reboot" to try again.`
      );
      return; // don't set host to unhealthy
    }

    try {
      await _pullImage(workspace);
    } catch (err) {
      const image = workspace.settings.workspace_image;
      logger.error(`Error pulling image ${image} for workspace ${workspace_id}`, err);
      safeUpdateWorkspaceState(
        workspace_id,
        'stopped',
        `Error pulling image. Click "Reboot" to try again.`
      );
      return; // don't set host to unhealthy
    }

    try {
      await workspaceUtils.updateWorkspaceMessage(workspace.id, 'Creating container');
      const hostname = `${workspace_server_settings.server_to_container_hostname}:${workspace.launch_port}`;
      await sqldb.queryAsync(sql.update_workspace_hostname, {
        workspace_id,
        hostname,
      });
      workspace.container = await _createContainerAsync(workspace);
    } catch (err) {
      logger.error(`Error creating container for workspace ${workspace.id}`, err);
      safeUpdateWorkspaceState(
        workspace_id,
        'stopped',
        `Error creating container. Click "Reboot" to try again.`
      );
      return; // don't set host to unhealthy
    }

    try {
      await _startContainer(workspace);
      await _checkServerAsync(workspace);
      debug(`init: container initialized for workspace_id=${workspace_id}`);
      await workspaceUtils.updateWorkspaceState(workspace_id, 'running', null);
    } catch (err) {
      logger.error(`Error starting container for workspace ${workspace.id}`, err);
      safeUpdateWorkspaceState(
        workspace_id,
        'stopped',
        `Error starting container. Click "Reboot" to try again.`
      );
      return; // don't set host to unhealthy
    }
  } catch (err) {
    logger.error(`Error initializing workspace ${workspace_id}; marking self as unhealthy`);
    await markSelfUnhealthy(err);
  }
}

/**
 * @param {string | number} workspace_id
 * @param {import('express').Response} res
 */
async function sendGradedFilesArchive(workspace_id, res) {
  const workspace = await _getWorkspaceAsync(workspace_id);
  const workspaceSettings = await _getWorkspaceSettingsAsync(workspace_id);
  const timestamp = new Date().toISOString().replace(/[-T:.]/g, '-');
  const zipName = `${workspace.remote_name}-${timestamp}.zip`;
  const workspaceDir = path.join(config.workspaceHostHomeDirRoot, workspace.remote_name, 'current');

  let gradedFiles;
  try {
    gradedFiles = await workspaceUtils.getWorkspaceGradedFiles(
      workspaceDir,
      workspaceSettings.workspace_graded_files,
      {
        maxFiles: config.workspaceMaxGradedFilesCount,
        maxSize: config.workspaceMaxGradedFilesSize,
      }
    );
  } catch (err) {
    res.status(500).send(err.message);
    return;
  }

  // Stream the archive back to the client as it's generated.
  res.attachment(zipName).status(200);
  const archive = archiver('zip');
  archive.pipe(res);

  for (const file of gradedFiles) {
    try {
      const filePath = path.join(workspaceDir, file.path);
      archive.file(filePath, { name: file.path });
      debug(`Sending ${file.path}`);
    } catch (err) {
      logger.warn(`Graded file ${file.path} does not exist.`);
      continue;
    }
  }

  await archive.finalize();
}

/**
 * @param {string | number} workspaceId
 * @param {import('express').Response} res
 */
async function sendLogs(workspaceId, res) {
  try {
    const workspace = await _getWorkspaceAsync(workspaceId);
    const container = await _getDockerContainerByLaunchUuid(workspace.launch_uuid);
    const logs = await container.logs({
      stdout: true,
      stderr: true,
      timestamps: true,
      // This should give us a reasonable bound on the worst-case performance.
      tail: 50000,
    });
    const parsedLogs = parseDockerLogs(logs);
    res.status(200).send(parsedLogs);
  } catch (err) {
    logger.error('Error getting container logs', err);
    Sentry.captureException(err);
    res.status(500).send();
  }
}

/**
 * @param {import('dockerode').Container} container
 */
async function flushLogsToS3(container) {
  if (!config.workspaceLogsS3Bucket) return;

  // Read all data from the container's labels instead of trying to look it up
  // in the database, as some things (namely the version) may have changed.
  const containerInfo = await container.inspect();

  const workspaceId = containerInfo.Config.Labels['prairielearn.workspace-id'];
  const courseId = containerInfo.Config.Labels['prairielearn.course-id'];
  const institutionId = containerInfo.Config.Labels['prairielearn.institution-id'];
  // We use the version recorded in the container labels instead of in the
  // workspace row from the database. We might be flushing these logs sometime
  // after the workspace has been relaunched in a new version, and we want to
  // associate the logs with the correct (older) version.
  const version = containerInfo.Config.Labels['prairielearn.workspace-version'];

  // For any container versions A and B, if A < B, then the `StartedAt` date for A
  // should be before the `StartedAt` date for B. This means that we can use the
  // date for ordering of logs from different versions.
  const startedAt = containerInfo.State.StartedAt;

  const logs = await container.logs({
    stdout: true,
    stderr: true,
    timestamps: true,
    // This should give us a reasonable bound on the worst-case performance.
    tail: 50000,
  });
  const parsedLogs = parseDockerLogs(logs);

  const key = `${workspaceId}/${version}/${startedAt}.log`;
  const tags = {
    WorkspaceId: workspaceId,
    CourseId: courseId,
    InstitutionId: institutionId,
  };

  const s3 = new AWS.S3({ maxRetries: 3 });
  await s3
    .putObject({
      Bucket: config.workspaceLogsS3Bucket,
      Key: key,
      Body: parsedLogs,
      Tagging: new URLSearchParams(tags).toString(),
    })
    .promise();
}<|MERGE_RESOLUTION|>--- conflicted
+++ resolved
@@ -18,13 +18,8 @@
 const asyncHandler = require('express-async-handler');
 const bodyParser = require('body-parser');
 const Sentry = require('@prairielearn/sentry');
-<<<<<<< HEAD
 const workspaceUtils = require('@prairielearn/workspace-utils');
-=======
-const fg = require('fast-glob');
-const { filesize } = require('filesize');
-const { DockerName, setupDockerAuth } = require('@prairielearn/docker-utils');
->>>>>>> b2961979
+const { DockerName, setupDockerAuthAsync } = require('@prairielearn/docker-utils');
 
 const awsHelper = require('../lib/aws');
 const socketServer = require('../lib/socket-server'); // must load socket server before workspace
@@ -552,15 +547,8 @@
 
   await workspaceUtils.updateWorkspaceMessage(workspace.id, 'Checking image');
   const workspace_image = workspace.settings.workspace_image;
-<<<<<<< HEAD
   logger.info(`Pulling docker image: ${workspace_image}`);
-  const auth = await dockerUtil.setupDockerAuthAsync();
-=======
-  if (config.workspacePullImagesFromDockerHub) {
-    logger.info(`Pulling docker image: ${workspace_image}`);
-    setupDockerAuth(config.cacheImageRegistry, (err, auth) => {
-      if (ERR(err, callback)) return;
->>>>>>> b2961979
+  const auth = await setupDockerAuthAsync(config.cacheImageRegistry);
 
   let percentDisplayed = false;
   let stream;
