const ERR = require('async-stacktrace');
const _ = require('lodash');
const util = require('util');
const express = require('express');
const app = express();
const http = require('http');
const request = require('request');
const path = require('path');
const AWS = require('aws-sdk');
const Docker = require('dockerode');
const fs = require('fs');
const async = require('async');
const awsHelper = require('../lib/aws');
const socketServer = require('../lib/socket-server'); // must load socket server before workspace
const workspaceHelper = require('../lib/workspace');
const logger = require('../lib/logger');
const chokidar = require('chokidar');
const fsPromises = require('fs').promises;
const { v4: uuidv4 } = require('uuid');
const argv = require('yargs-parser') (process.argv.slice(2));
const debug = require('debug')('prairielearn:' + path.basename(__filename, '.js'));
const archiver = require('archiver');
const net = require('net');
const unzipper = require('unzipper');
const LocalLock = require('../lib/local-lock');

const sqldb = require('@prairielearn/prairielib/sql-db');
const sqlLoader = require('@prairielearn/prairielib/sql-loader');
const sql = sqlLoader.loadSqlEquiv(__filename);

const aws = require('../lib/aws.js');
const config = require('../lib/config');
let configFilename = 'config.json';
if ('config' in argv) {
    configFilename = argv['config'];
}
config.loadConfig(configFilename);

logger.info(`Workspace S3 bucket: ${config.workspaceS3Bucket}`);

const bodyParser = require('body-parser');
const docker = new Docker();

app.use(bodyParser.urlencoded({ extended: false }));
app.use(bodyParser.json());

// TODO: refactor into RESTful endpoints (https://github.com/PrairieLearn/PrairieLearn/pull/2841#discussion_r467245108)
app.post('/', function(req, res) {
    const workspace_id = req.body.workspace_id;
    const action = req.body.action;
    const useInitialZip = _.get(req.body.options, 'useInitialZip', false);
<<<<<<< HEAD
    if (workspace_id == undefined) {
=======
    if (workspace_id == null) {
>>>>>>> e0cf0371
        res.status(500).send('Missing workspace_id');
    } else if (action == null) {
        res.status(500).send('Missing action');
    } else if (action == 'init') {
        initSequence(workspace_id, useInitialZip, res);
    } else if (action == 'reset') {
        resetSequence(workspace_id, res);
    } else if (action == 'getGradedFiles') {
        gradeSequence(workspace_id, res);
    } else if (action == 'status') {
        res.status(200).send('Running');
    } else {
        res.status(500).send(`Action '${action}' undefined`);
    }
});

let server;
let workspace_server_settings = {
    instance_id: config.workspaceDevHostInstanceId,
    /* The workspace server's hostname */
    hostname: config.workspaceDevHostHostname,
    /* How the main server connects to the container.  In docker, this is the host operating system. */
    server_to_container_hostname: config.workspaceDevContainerHostname,
    port: config.workspaceHostPort,
};

async.series([
    (callback) => {
        const pgConfig = {
            user: config.postgresqlUser,
            database: config.postgresqlDatabase,
            host: config.postgresqlHost,
            password: config.postgresqlPassword,
            max: 100,
            idleTimeoutMillis: 30000,
        };
        logger.verbose(`Connecting to database ${pgConfig.user}@${pgConfig.host}:${pgConfig.database}`);
        const idleErrorHandler = function(err) {
            logger.error('idle client error', err);
            // https://github.com/PrairieLearn/PrairieLearn/issues/2396
            process.exit(1);
        };
        sqldb.init(pgConfig, idleErrorHandler, function(err) {
            if (ERR(err, callback)) return;
            logger.verbose('Successfully connected to database');
            callback(null);
        });
    },
    (callback) => {
        aws.init((err) => {
            if (ERR(err, callback)) return;
            callback(null);
        });
    },
    (callback) => {
        socketServer.init(server, function(err) {
            if (ERR(err, callback)) return;
            callback(null);
        });
    },
    (callback) => {
        util.callbackify(workspaceHelper.init)(err => {
            if (ERR(err, callback)) return;
            callback(null);
        });
    },
    (callback) => {
        if (config.runningInEc2) {
            const MetadataService = new AWS.MetadataService();
            async.series([
                (callback) => {
                    MetadataService.request('/latest/dynamic/instance-identity/document', (err, document) => {
                        if (ERR(err, callback)) return;
                        try {
                            const data = JSON.parse(document);
                            debug('instance-identity', data);
                            AWS.config.update({'region': data.region});
                            workspace_server_settings.instance_id = data.instanceId;
                            callback(null);
                        } catch (err) {
                            return callback(err);
                        }
                    });
                },
                (callback) => {
                    MetadataService.request('/latest/meta-data/local-hostname', (err, hostname) => {
                        if (ERR(err, callback)) return;
                        workspace_server_settings.hostname = hostname;
                        workspace_server_settings.server_to_container_hostname = hostname;
                        callback(null);
                    });
                },
            ], (err) => {
                if (ERR(err, callback)) return;
                callback(null);
            });
        } else {
            /* Not running in ec2 */
            callback(null);
        }
    },
    (callback) => {
        server = http.createServer(app);
        server.listen(workspace_server_settings.port);
        logger.info(`Listening on port ${workspace_server_settings.port}`);
        callback(null);
    },
    (callback) => {
        // Add ourselves to the workspace hosts directory. After we
        // do this we will start receiving requests so everything else
        // must be initialized before this.
        const params = {
            hostname: workspace_server_settings.hostname + ':' + workspace_server_settings.port,
            instance_id: workspace_server_settings.instance_id,
        };
        sqldb.query(sql.insert_workspace_hosts, params, function(err, _result) {
            if (ERR(err, callback)) return;
            callback(null);
        });
    },
    async () => {
        /* If we have any running workspaces we're probably recovering from a crash
           and we should sync files to S3 */
        const result = await sqldb.queryAsync(sql.recover_crash_workspaces, { instance_id: workspace_server_settings.instance_id });
        await async.eachSeries(result.rows, async (ws) => {
            if (ws.state == 'launching') {
                /* We don't know what state the container is in, kill it and let the user
                   retry initializing it */
                await workspaceHelper.updateState(ws.id, 'stopped', 'Status unknown');
                await sqldb.queryAsync(sql.clear_workspace_on_shutdown, { workspace_id: ws.id, instance_id: workspace_server_settings.instance_id });
                try {
                    const container = await _getDockerContainerByLaunchUuid(ws.launch_uuid);
                    await dockerAttemptKillAndRemove(container);
                } catch (err) {
                    debug(`Couldn't find container: ${err}`);
                }
            } else if (ws.state == 'running') {
                if (ws.launch_uuid) {
                    await pushContainerContentsToS3(ws);
                } else {
                    await workspaceHelper.updateState(ws.id, 'stopped', 'Shutting down');
                    await sqldb.queryAsync(sql.clear_workspace_on_shutdown, { workspace_id: ws.id, instance_id: workspace_server_settings.instance_id });
                }
            }
        });
    },
], function(err, data) {
    if (err) {
        logger.error('Error initializing workspace host:', err, data);
    } else {
        logger.info('Successfully initialized workspace host');
    }
});

// For detecting file changes
let update_queue = {};  // key: path of file on local, value: action ('update' or 'remove').
const workspacePrefix = config.workspaceJobsDirectory;
const watcher = chokidar.watch(workspacePrefix, {
    ignoreInitial: true,
    awaitWriteFinish: true,
    depth: 10,
});
watcher.on('add', filename => {
    // Handle new files
    var key = [filename, false];
    if (key in update_queue && update_queue[key].action == 'skip') {
        delete update_queue[key];
    } else {
        update_queue[key] = {action: 'update'};
    }
});
watcher.on('addDir', filename => {
    // Handle new directory
    var key = [filename, true];
    if (key in update_queue && update_queue[key].action == 'skip') {
        delete update_queue[key];
    } else {
        update_queue[key] = {action: 'update'};
    }
});
watcher.on('change', filename => {
    // Handle file changes
    var key = [filename, false];
    if (key in update_queue && update_queue[key].action == 'skip') {
        delete update_queue[key];
    } else {
        update_queue[key] = {action: 'update'};
    }
});
watcher.on('unlink', filename => {
    // Handle removed files
    var key = [filename, false];
    update_queue[key] = {action: 'delete'};
});
watcher.on('unlinkDir', filename => {
    // Handle removed directory
    var key = [filename, true];
    update_queue[key] = {action: 'delete'};
});
async function autoUpdateJobManagerTimeout() {
    await _autoUpdateJobManager();
    setTimeout(autoUpdateJobManagerTimeout, config.workspaceHostFileWatchIntervalSec * 1000);
}
setTimeout(autoUpdateJobManagerTimeout, config.workspaceHostFileWatchIntervalSec * 1000);

/* Periodic hard-push of files to S3 */

/**
 * Push all of the contents of a container's home directory to S3.
 * @param {object} workspace Workspace object, this should contain at least the launch_uuid and id.
 */
async function pushContainerContentsToS3(workspace) {
    const workspacePath = path.join(workspacePrefix, `workspace-${workspace.launch_uuid}`);
    const settings = _getWorkspaceSettingsAsync(workspace.id);
    try {
        await workspaceHelper.uploadDirectoryToS3Async(workspacePath, `${config.workspaceS3Bucket}/workspace-${workspace.id}`, settings.workspace_sync_ignore);
    } catch (err) {
        /* Ignore any errors that may occur when the directory doesn't exist */
        logger.error(`Error uploading directory: ${err}`);
    }
}

/**
 * Push the contents of all running workspaces to S3.  Workspace home directories are uploaded
 * serially instead of in parallel.
 */
async function pushAllRunningContainersToS3() {
    const result = await sqldb.queryAsync(sql.get_running_workspaces, { instance_id: workspace_server_settings.instance_id });
    await async.eachSeries(result.rows, async (ws) => {
        if (ws.state == 'running') {
            await pushContainerContentsToS3(ws);
        }
    });
}

async function pushAllContainersTimeout() {
    await pushAllRunningContainersToS3();
    setTimeout(pushAllContainersTimeout, config.workspaceHostForceUploadIntervalSec * 1000);
}
setTimeout(pushAllContainersTimeout, config.workspaceHostForceUploadIntervalSec * 1000);

/* Prune stopped and runaway containers */

/**
 * Remove any recently stopped containers.  These are identified by having a non-null launch_uuid
 * and launch_port, but are marked as stopped by the main PrairieLearn instance.
 */
async function pruneStoppedContainers() {
    const instance_id = workspace_server_settings.instance_id;
    const recently_stopped = await sqldb.queryAsync(sql.get_stopped_workspaces, { instance_id });
    await async.each(recently_stopped.rows, async (ws) => {
        let container;
        try {
            /* Try to grab the container, but don't care if it doesn't exist */
            container = await _getDockerContainerByLaunchUuid(ws.launch_uuid);
        } catch (_err) {
            /* No container */
            await sqldb.queryAsync(sql.clear_workspace_on_shutdown, { workspace_id: ws.id, instance_id: workspace_server_settings.instance_id });
            return;
        }
        await pushContainerContentsToS3(ws);
        await sqldb.queryAsync(sql.clear_workspace_on_shutdown, { workspace_id: ws.id, instance_id: workspace_server_settings.instance_id });
        await dockerAttemptKillAndRemove(container);
    });
}

/**
 * Remove any containers that are running but do not have a corresponding launch_uuid in the database.
 */
async function pruneRunawayContainers() {
    const instance_id = workspace_server_settings.instance_id;
    const db_workspaces = await sqldb.queryAsync(sql.get_running_workspaces, { instance_id });
    const db_workspaces_uuid_set = new Set(db_workspaces.rows.map(ws => `workspace-${ws.launch_uuid}`));
    let running_workspaces;
    try {
        running_workspaces = await docker.listContainers();
    } catch (err) {
        /* Nothing to do */
        return;
    }

    await async.each(running_workspaces, async (container_info) => {
        if (container_info.Names.length != 1) return;
        const name = container_info.Names[0].substring(1); /* Remove the preceding forward slash */
        if (!name.startsWith('workspace-') || db_workspaces_uuid_set.has(name)) return;
        await dockerAttemptKillAndRemove(container_info.Id);
    });
}

async function pruneContainersTimeout() {
    await pruneStoppedContainers();
    await pruneRunawayContainers();
    setTimeout(pruneContainersTimeout, config.workspaceHostPruneContainersSec * 1000);
}
setTimeout(pruneContainersTimeout, config.workspaceHostPruneContainersSec * 1000);

/**
 * Looks up a docker container by the UUID used to launch it.
 * Throws an exception if the container was not found or if there
 * are multiple containers with the same UUID (this shouldn't happen?)
 * @param {string} launch_uuid UUID to search by
 * @return Dockerode container object
 */
async function _getDockerContainerByLaunchUuid(launch_uuid) {
    try {
        const containers = await docker.listContainers({
            filters: `name=workspace-${launch_uuid}`,
        });
        return docker.getContainer(containers[0].Id);
    } catch (err) {
        throw new Error(`Could not find unique container by launch UUID: ${launch_uuid}`);
    }
}

/**
 * Attempts to kill and remove a container.  Will fail silently if the container is already stopped
 * or does not exist.  Also removes the container's home directory.
 * @param {string | Dockerode container} input.  Either the ID of the docker container, or an actual Dockerode
 * container object.
 */
async function dockerAttemptKillAndRemove(input) {
    /* Use these awful try-catch blocks because we actually do want to try each */
    let container;
    if (typeof input === 'string') {
        try {
            container = await docker.getContainer(input);
        } catch (_err) {
            /* Docker failed to get the container, oh well. */
            return;
        }
    } else {
        container = input;
    }

    let name = null;
    try {
        name = (await container.inspect()).Name.substring(1);
    } catch (err) {
        debug(`Couldn't obtain container name: ${err}`);
    }

    try {
        await container.kill();
    } catch (err) {
        debug(`Couldn't kill container: ${err}`);
    }

    try {
        await container.remove();
    } catch (err) {
        debug(`Couldn't remove stopped container: ${err}`);
    }

    if (name) {
        const workspaceJobPath = path.join(workspacePrefix, name);
        try {
            await fsPromises.rmdir(workspaceJobPath, { recursive: true });
        } catch (err) {
            debug(`Couldn't remove directory "${workspaceJobPath}": ${err}`);
        }
    }
}

/**
 * Looks up a workspace object by the workspace id.
 * This object contains all columns in the 'workspaces' table as well as:
 * - local_name (container name)
 * - s3_name (subdirectory name on s3)
 * @param {integer} workspace_id Workspace ID to search by.
 * @return {object} Workspace object, as described above.
 */
async function _getWorkspaceAsync(workspace_id) {
    const result = await sqldb.queryOneRowAsync(sql.get_workspace, { workspace_id, instance_id: workspace_server_settings.instance_id });
    const workspace = result.rows[0];
    workspace.local_name = `workspace-${workspace.launch_uuid}`;
<<<<<<< HEAD
    workspace.s3_name = `workspace-${workspace.id}/current`;
=======
    workspace.s3_name = `workspace-${workspace.id}-${workspace.version}`;
>>>>>>> e0cf0371
    return workspace;
}

/**
 * Allocates and returns an unused port for a workspace.  This will insert the new port into the workspace table.
 * @param {object} workspace Workspace object, should at least contain an id.
 * @return {integer} Port that was allocated to the workspace.
 */
const _allocateContainerPortLock = new LocalLock();
async function _allocateContainerPort(workspace) {
    /* Check if a port is considered free in the database */
    async function check_port_db(port) {
        const params = {
            instance_id: workspace_server_settings.instance_id,
            port,
        };
        const result = await sqldb.queryOneRowAsync(sql.get_is_port_occupied, params);
        return !result.rows[0].port_used;
    }
    /* Spin up a server to check if a port is free */
    async function check_port_server(port) {
        return new Promise((res) => {
            var server = net.createServer();
            server.listen(port, function (_) {
                server.once('close', function () {
                    res(true);
                });
                server.close();
            });
            server.on('error', function (_) {
                res(false);
            });
        });
    }

    await _allocateContainerPortLock.lockAsync();
    let port;
    let done = false;
    /* Max attempts <= 0 means unlimited attempts, > 0 mean a finite number of attempts */
    const max_attempts = (config.workspaceHostMaxPortAllocationAttempts > 0 ? config.workspaceHostMaxPortAllocationAttempts : Infinity);
    for (let i = 0; !done && i < max_attempts; i++) {
        /* Generate a random port from the ranges specified in config */
        port = config.workspaceHostMinPortRange + Math.floor(Math.random() * (config.workspaceHostMaxPortRange - config.workspaceHostMinPortRange));
        if (!(await check_port_db(port))) continue;
        if (!(await check_port_server(port))) continue;
        done = true;
    }
    if (!done) {
        throw new Error(`Failed to allocate port after ${max_attempts} attempts!`);
    }
    await sqldb.queryAsync(sql.set_workspace_launch_port, { workspace_id: workspace.id, launch_port: port, instance_id: workspace_server_settings.instance_id });
    _allocateContainerPortLock.unlock();
    return port;
}

function _checkServer(workspace, callback) {
    const checkMilliseconds = 500;
    const maxMilliseconds = 30000;

    const startTime = (new Date()).getTime();
    function checkWorkspace() {
        request(`http://${workspace_server_settings.server_to_container_hostname}:${workspace.launch_port}/`, function(err, res, _body) {
            if (err) { /* do nothing, because errors are expected while the container is launching */ }
            if (res && res.statusCode) {
                /* We might get all sorts of strange status codes from the server, this is okay since it still means the server is running and we're getting responses. */
                callback(null, workspace);
            } else {
                const endTime = (new Date()).getTime();
                if (endTime - startTime > maxMilliseconds) {
                    callback(new Error(`Max startup time exceeded for workspace_id=${workspace.id}`));
                } else {
                    setTimeout(checkWorkspace, checkMilliseconds);
                }
            }
        });
    }
    setTimeout(checkWorkspace, checkMilliseconds);
}

/**
 * Looks up all the question-specific workspace launch settings associated with a workspace id.
 * @param {integer} workspace_id Workspace ID to search by.
 * @return {object} Workspace launch settings.
 */
async function _getWorkspaceSettingsAsync(workspace_id) {
    const result = await sqldb.queryOneRowAsync(sql.select_workspace_settings, { workspace_id });
    return {
        workspace_image: result.rows[0].workspace_image,
        workspace_port: result.rows[0].workspace_port,
        workspace_home: result.rows[0].workspace_home,
        workspace_graded_files: result.rows[0].workspace_graded_files,
        workspace_args: result.rows[0].workspace_args || '',
        workspace_sync_ignore: result.rows[0].workspace_sync_ignore || [],
    };
}

function _getSettingsWrapper(workspace, callback) {
    async.parallel({
        port: async () => { return await _allocateContainerPort(workspace); },
        settings: async () => { return await _getWorkspaceSettingsAsync(workspace.id); },
    }, (err, results) => {
        if (ERR(err, (err) => logger.error('Error acquiring workspace container settings', err))) return;
        workspace.launch_port = results.port;
        workspace.settings = results.settings;
        callback(null, workspace);
    });
}

function _workspaceFileChangeOwner(filepath, callback) {
    if (config.workspaceJobsDirectoryOwnerUid == 0 ||
        config.workspaceJobsDirectoryOwnerGid == 0) {
        /* No-op if there's nothing to do */
        return callback(null);
    }

    fs.chown(filepath, config.workspaceJobsDirectoryOwnerUid, config.workspaceJobsDirectoryOwnerGid, (err) => {
        if (ERR(err, callback)) return;
        callback(null);
    });
}
const _workspaceFileChangeOwnerAsync = util.promisify(_workspaceFileChangeOwner);

async function _downloadFromS3Async(filePath, S3FilePath) {
    if (filePath.slice(-1) == '/') {
        // this is a directory
        filePath = filePath.slice(0, -1);
        try {
            await fsPromises.lstat(filePath);
        } catch(err) {
            await fsPromises.mkdir(filePath, { recursive: true });
            await _workspaceFileChangeOwnerAsync(filePath);
        }
        update_queue[[filePath, true]] = {action: 'skip'};
        return;
    } else {
        // this is a file
        try {
            await fsPromises.lstat(path.dirname(filePath));
        } catch(err) {
            await fsPromises.mkdir(path.dirname(filePath), { recursive: true });
        }
    }

    const s3 = new AWS.S3();
    const downloadParams = {
        Bucket: config.workspaceS3Bucket,
        Key: S3FilePath,
    };
    const fileStream = fs.createWriteStream(filePath);
    const s3Stream = s3.getObject(downloadParams).createReadStream();

    return new Promise((resolve, reject) => {
        s3Stream.on('error', function(err) {
            // This is for errors like no such file on S3, etc
            reject(err);
        });
        s3Stream.pipe(fileStream).on('error', function(err) {
            // This is for errors like the connection is lost, etc
            reject(err);
        }).on('close', function() {
            update_queue[[filePath, false]] = {action: 'skip'};
            _workspaceFileChangeOwner(filePath, (err) => {
                if (err) return reject(err);
                resolve();
            });
        });
    });
}
const _downloadFromS3 = util.callbackify(_downloadFromS3Async);

// Extracts `workspace_id` and `/path/to/file` from `/prefix/workspace-${uuid}/path/to/file`
async function _getRunningWorkspaceByPath(path) {
    let localPath = path.replace(`${workspacePrefix}/`, '').split('/');
    const localName = localPath.shift();
    const launch_uuid = localName.replace('workspace-', '');
    localPath = localPath.join('/');

    try {
        const result = await sqldb.queryOneRowAsync(sql.get_running_workspace_id_by_uuid, { launch_uuid, instance_id: workspace_server_settings.instance_id });
        return {
            workspace_id: result.rows[0].id,
            local_path: localPath,
        };
    } catch (_err) {
        return {
            workspace_id: null,
            local_path: null,
        };
    }
}

async function _autoUpdateJobManager() {
    var jobs = [];
    for (const key in update_queue) {
        const [path, isDirectory_str] = key.split(',');
        const isDirectory = isDirectory_str == 'true';
        const {workspace_id, local_path} = await _getRunningWorkspaceByPath(path);
        if (workspace_id == null) continue;

        debug(`watch: workspace_id=${workspace_id}, localPath=${local_path}`);
        const workspace = await _getWorkspaceAsync(workspace_id);
        const workspaceSettings = await _getWorkspaceSettingsAsync(workspace_id);
        const s3_name = workspace.s3_name;
        const sync_ignore = workspaceSettings.workspace_sync_ignore;
        debug(`watch: workspace_id=${workspace_id}, isDirectory_str=${isDirectory_str}`);
        debug(`watch: localPath=${local_path}`);
        debug(`watch: syncIgnore=${sync_ignore}`);

        let s3_path = null;
        if (local_path === '') {
            // skip root localPath as it produces new S3 dir with empty name
            continue;
        } else if (sync_ignore.filter(ignored => local_path.startsWith(ignored)).length > 0) {
            continue;
        } else {
<<<<<<< HEAD
            s3_path = `${s3_name}/${local_path}`;
=======
            s3_path = `${s3_name}/current/${local_path}`;
>>>>>>> e0cf0371
        }

        if (update_queue[key].action == 'update') {
            jobs.push((callback) => {
                awsHelper.uploadToS3(path, isDirectory, s3_path, local_path, callback);
            });
        } else if (update_queue[key].action == 'delete') {
            jobs.push((callback) => {
                awsHelper.deleteFromS3(path, isDirectory, s3_path, local_path, callback);
            });
        }
    }
    update_queue = {};
    try {
        await async.parallel(jobs);
    } catch (err) {
        logger.err(`Error uploading files to S3:\n${err}`);
    }
}

function _recursiveDownloadJobManager(curDirPath, S3curDirPath, callback) {
    const s3 = new AWS.S3();

    var listingParams = {
        Bucket: config.workspaceS3Bucket,
        Prefix: S3curDirPath,
    };

    s3.listObjectsV2(listingParams, (err, data) => {
        if (ERR(err, callback)) return;
        var contents = data['Contents'];
        var ret = [];
        contents.forEach(dict => {
            if ('Key' in dict) {
                var filePath = path.join(curDirPath, dict['Key'].slice(S3curDirPath.length));
                var S3filePath = dict['Key'];
                ret.push([filePath, S3filePath]);
            }
        });
        callback(null, ret);
    });
}

async function _getInitialZipAsync(workspace) {
    workspaceHelper.updateMessage(workspace.id, 'Loading initial files');
    const localName = workspace.local_name;
    const s3Name = workspace.s3_name;
    const localPath = `${workspacePrefix}/${localName}`;
    const zipPath = `${config.workspaceHostZipsDirectory}/${localName}-initial.zip`;
<<<<<<< HEAD
    const s3Path = s3Name.replace('current', 'initial.zip');
=======
    const s3Path = `${s3Name}/initial.zip`;
>>>>>>> e0cf0371

    debug(`Downloading s3Path=${s3Path} to zipPath=${zipPath}`);
    await _downloadFromS3Async(zipPath, s3Path);

    debug(`Unzipping ${zipPath} to ${localPath}`);
    fs.createReadStream(zipPath).pipe(unzipper.Extract({ path: localPath }));

    return workspace;
}
const _getInitialZip = util.callbackify(_getInitialZipAsync);

function _getInitialFiles(workspace, callback) {
    workspaceHelper.updateMessage(workspace.id, 'Loading files');
<<<<<<< HEAD
    _recursiveDownloadJobManager(`${workspacePrefix}/${workspace.local_name}`, workspace.s3_name, (err, jobs_params) => {
=======
    const localPath = `${workspacePrefix}/${workspace.local_name}`;
    const s3Path = `${workspace.s3_name}/current`;
    _recursiveDownloadJobManager(localPath, s3Path, (err, jobs_params) => {
>>>>>>> e0cf0371
        if (ERR(err, callback)) return;
        var jobs = [];
        jobs_params.forEach(([filePath, S3filePath]) => {
            jobs.push( ((callback) => {
                _downloadFromS3(filePath, S3filePath, (err) => {
                    if (ERR(err, callback)) return;
                    callback(null);
                });
            }));
        });

        async.parallel(jobs, function(err) {
            if (ERR(err, callback)) return;
            callback(null, workspace);
        });
    });
}

function _queryUpdateWorkspaceHostname(workspace_id, port, callback) {
    const hostname = `${workspace_server_settings.server_to_container_hostname}:${port}`;
    sqldb.query(sql.update_workspace_hostname, {workspace_id, hostname}, function(err, _result) {
        if (ERR(err, callback)) return;
        callback(null);
    });
}

function _pullImage(workspace, callback) {
    workspaceHelper.updateMessage(workspace.id, 'Pulling image');
    const workspace_image = workspace.settings.workspace_image;
    if (config.workspacePullImagesFromDockerHub) {
        logger.info(`Pulling docker image: ${workspace_image}`);
        docker.pull(workspace_image, (err, stream) => {
            if (err) {
                logger.error(`Error pulling "${workspace_image}" image; attempting to fall back to cached version.`, err);
                return callback(null);
            }

            docker.modem.followProgress(stream, (err) => {
                if (ERR(err, callback)) return;
                callback(null, workspace);
            }, (output) => {
                debug('Docker pull output: ', output);
            });
        });
    } else {
        logger.info('Not pulling docker image');
        callback(null, workspace);
    }
}

function _createContainer(workspace, callback) {
    const localName = workspace.local_name;
    const workspaceDir = (process.env.HOST_JOBS_DIR ? path.join(process.env.HOST_JOBS_DIR, 'workspaces') : config.workspaceJobsDirectory);
    const workspacePath = path.join(workspaceDir, localName); /* Where docker will see the jobs (host path inside docker container) */
    const workspaceJobPath = path.join(workspacePrefix, localName); /* Where we are putting the job files relative to the server (/jobs inside docker container) */
    const containerPath = workspace.settings.workspace_home;
    let args = workspace.settings.workspace_args.trim();
    if (args.length == 0) {
        args = null;
    } else {
        args = args.split(' ');
    }
    let container;

    debug(`Creating docker container for image=${workspace.settings.workspace_image}`);
    debug(`Exposed port: ${workspace.settings.workspace_port}`);
    debug(`Env vars: WORKSPACE_BASE_URL=/pl/workspace/${workspace.id}/container/`);
    debug(`User binding: ${config.workspaceJobsDirectoryOwnerUid}:${config.workspaceJobsDirectoryOwnerGid}`);
    debug(`Port binding: ${workspace.settings.workspace_port}:${workspace.launch_port}`);
    debug(`Volume mount: ${workspacePath}:${containerPath}`);
    debug(`Container name: ${localName}`);
    async.series([
        (callback) => {
            debug(`Creating directory ${workspaceJobPath}`);
            fs.mkdir(workspaceJobPath, { recursive: true }, (err) => {
                if (err && err.code !== 'EEXIST') {
                    /* Ignore the directory if it already exists */
                    ERR(err, callback); return;
                }
                callback(null);
            });
        },
        (callback) => {
            _workspaceFileChangeOwner(workspaceJobPath, (err) => {
                if (ERR(err, callback)) return;
                callback(null);
            });
        },
        (callback) => {
            docker.createContainer({
                Image: workspace.settings.workspace_image,
                ExposedPorts: {
                    [`${workspace.settings.workspace_port}/tcp`]: {},
                },
                Env: [
                    `WORKSPACE_BASE_URL=/pl/workspace/${workspace.id}/container/`,
                ],
                User: `${config.workspaceJobsDirectoryOwnerUid}:${config.workspaceJobsDirectoryOwnerGid}`,
                HostConfig: {
                    PortBindings: {
                        [`${workspace.settings.workspace_port}/tcp`]: [{'HostPort': `${workspace.launch_port}`}],
                    },
                    Binds: [`${workspacePath}:${containerPath}`],
                    // Copied directly from externalGraderLocal.js
                    Memory: 1 << 30, // 1 GiB
                    MemorySwap: 1 << 30, // same as Memory, so no access to swap
                    KernelMemory: 1 << 29, // 512 MiB
                    DiskQuota: 1 << 30, // 1 GiB
                    IpcMode: 'private',
                    CpuPeriod: 100000, // microseconds
                    CpuQuota: 90000, // portion of the CpuPeriod for this container
                    PidsLimit: 1024,
                },
                Cmd: args, // FIXME: proper arg parsing
                name: localName,
                Volumes: {
                    [containerPath]: {},
                },
            }, (err, newContainer) => {
                if (ERR(err, callback)) return;
                container = newContainer;

                sqldb.query(sql.update_load_count, {workspace_id: workspace.id, count: +1}, function(err, _result) {
                    if (ERR(err, callback)) return;
                    callback(null, container);
                });
            });
        }], (err) => {
            if (ERR(err, callback)) return;
            callback(null, container);
        });
}

function _createContainerWrapper(workspace, callback) {
    workspaceHelper.updateMessage(workspace.id, 'Creating container');
    async.parallel({
        query: (callback) => {_queryUpdateWorkspaceHostname(workspace.id, workspace.launch_port, callback);},
        container: (callback) => {_createContainer(workspace, callback);},
    }, (err, results) => {
        if (ERR(err, callback)) return;
        workspace.container = results.container;
        callback(null, workspace);
    });
}

function _startContainer(workspace, callback) {
    workspaceHelper.updateMessage(workspace.id, 'Starting container');
    workspace.container.start((err) => {
        if (ERR(err, callback)) return;
        callback(null, workspace);
    });
}

// Called by the main server the first time a workspace is used by a user
function initSequence(workspace_id, useInitialZip, res) {
<<<<<<< HEAD
    debug(`Launching workspace_id=${workspace_id}, useInitialZip=${useInitialZip}`);

    const uuid = uuidv4();
    const workspace = {
        'id': workspace_id,
        'launch_uuid': uuid,
        'local_name': `workspace-${uuid}`,
        's3_name': `workspace-${workspace_id}/current`,
    };

=======
>>>>>>> e0cf0371
    // send 200 immediately to prevent socket hang up from _pullImage()
    res.status(200).send(`Preparing container for workspace ${workspace_id}`);

    async.waterfall([
        async () => {
<<<<<<< HEAD
            await sqldb.queryAsync(sql.set_workspace_launch_uuid, { workspace_id, 'launch_uuid': uuid, instance_id: workspace_server_settings.instance_id });
=======
            const uuid = uuidv4();
            const params = {
                workspace_id,
                launch_uuid: uuid,
                instance_id: workspace_server_settings.instance_id,
            };
            await sqldb.queryAsync(sql.set_workspace_launch_uuid, params);

            const result = await sqldb.queryOneRowAsync(sql.select_workspace_version, {workspace_id});
            const { workspace_version } = result.rows[0];

            logger.info(`Launching workspace-${workspace_id}-${workspace_version} (useInitialZip=${useInitialZip})`);
            const workspace = {
                'id': workspace_id,
                'launch_uuid': uuid,
                'local_name': `workspace-${uuid}`,
                's3_name': `workspace-${workspace_id}-${workspace_version}`,
            };
>>>>>>> e0cf0371
            return workspace;
        },
        (workspace, callback) => {
            if (useInitialZip) {
                debug(`Bootstrapping workspace with initial.zip`);
                _getInitialZip(workspace, (err) => {
                    if (ERR(err, callback)) return;
                    callback(null, workspace);
                });
            } else {
                debug(`Syncing workspace from S3`);
                _getInitialFiles(workspace, (err) => {
                    if (ERR(err, callback)) return;
                    callback(null, workspace);
                });
            }
        },
        _getSettingsWrapper,
        _pullImage,
        _createContainerWrapper,
        _startContainer,
        _checkServer,
    ], function(err) {
        if (err) {
            logger.error(`Error for workspace_id=${workspace_id}: ${err}\n${err.stack}`);
            res.status(500).send(err);
        } else {
            sqldb.query(sql.update_workspace_launched_at_now, {workspace_id}, (err) => {
                if (ERR(err)) return;
                debug(`Container initialized for workspace_id=${workspace_id}`);
                workspaceHelper.updateState(workspace_id, 'running', null);
            });
        }
    });
}

// Called by the main server when the user want to reset the file to default
function resetSequence(workspace_id, res) {
    async.waterfall([
        async () => { return await _getWorkspaceAsync(workspace_id); },
        _getInitialFiles,
    ], function(err) {
        if (err) {
            res.status(500).send(err);
        } else {
            res.status(200).send(`Code of workspace ${workspace_id} reset.`);
        }
    });
}

function gradeSequence(workspace_id, res) {
    /* Define this outside so we can still use it in case of errors */
    let zipPath;
    async.waterfall([
        async () => {
            const workspace = await _getWorkspaceAsync(workspace_id);
            const workspaceSettings = await _getWorkspaceSettingsAsync(workspace_id);
            const timestamp = new Date().toISOString().replace(/[-T:.]/g, '-');
            const zipName = `workspace-${workspace_id}-${timestamp}.zip`;
            zipPath = path.join(config.workspaceHostZipsDirectory, zipName);

            return {
                workspace,
                workspaceSettings,
                workspaceDir: `${workspacePrefix}/${workspace.local_name}`,
                zipPath,
            };
        },
        async (locals) => {
            const archive = archiver('zip');
            locals.archive = archive;
            for (const file of locals.workspaceSettings.workspace_graded_files) {
                try {
                    const file_path = path.join(locals.workspaceDir, file);
                    await fsPromises.lstat(file_path);
                    archive.file(file_path, { name: file });
                    debug(`Sending ${file}`);
                } catch (err) {
                    logger.warn(`Graded file ${file} does not exist.`);
                    continue;
                }
            }
            return locals;
        },
        (locals, callback) => {
            /* Write the zip archive to disk */
            const archive = locals.archive;
            let output = fs.createWriteStream(locals.zipPath);
            output.on('close', () => {
                callback(null, locals);
            });
            archive.on('warning', (warn) => {
                logger.warn(warn);
            });
            archive.on('error', (err) => {
                ERR(err, callback);
            });
            archive.pipe(output);
            archive.finalize();
        },
    ], (err, locals) => {
        if (err) {
            logger.error(`Error in gradeSequence: ${err}`);
            res.status(500).send(err);
            try {
                fsPromises.unlink(zipPath);
            } catch (err) {
                logger.error(`Error deleting ${zipPath}`);
            }
        } else {
            res.attachment(locals.zipPath);
            res.status(200).sendFile(locals.zipPath, { root: '/' }, (_err) => {
                try {
                    fsPromises.unlink(locals.zipPath);
                } catch (err) {
                    logger.error(`Error deleting ${locals.zipPath}`);
                }
            });
        }
    });
}<|MERGE_RESOLUTION|>--- conflicted
+++ resolved
@@ -49,11 +49,7 @@
     const workspace_id = req.body.workspace_id;
     const action = req.body.action;
     const useInitialZip = _.get(req.body.options, 'useInitialZip', false);
-<<<<<<< HEAD
-    if (workspace_id == undefined) {
-=======
     if (workspace_id == null) {
->>>>>>> e0cf0371
         res.status(500).send('Missing workspace_id');
     } else if (action == null) {
         res.status(500).send('Missing action');
@@ -429,11 +425,7 @@
     const result = await sqldb.queryOneRowAsync(sql.get_workspace, { workspace_id, instance_id: workspace_server_settings.instance_id });
     const workspace = result.rows[0];
     workspace.local_name = `workspace-${workspace.launch_uuid}`;
-<<<<<<< HEAD
-    workspace.s3_name = `workspace-${workspace.id}/current`;
-=======
     workspace.s3_name = `workspace-${workspace.id}-${workspace.version}`;
->>>>>>> e0cf0371
     return workspace;
 }
 
@@ -649,11 +641,7 @@
         } else if (sync_ignore.filter(ignored => local_path.startsWith(ignored)).length > 0) {
             continue;
         } else {
-<<<<<<< HEAD
-            s3_path = `${s3_name}/${local_path}`;
-=======
             s3_path = `${s3_name}/current/${local_path}`;
->>>>>>> e0cf0371
         }
 
         if (update_queue[key].action == 'update') {
@@ -703,11 +691,7 @@
     const s3Name = workspace.s3_name;
     const localPath = `${workspacePrefix}/${localName}`;
     const zipPath = `${config.workspaceHostZipsDirectory}/${localName}-initial.zip`;
-<<<<<<< HEAD
-    const s3Path = s3Name.replace('current', 'initial.zip');
-=======
     const s3Path = `${s3Name}/initial.zip`;
->>>>>>> e0cf0371
 
     debug(`Downloading s3Path=${s3Path} to zipPath=${zipPath}`);
     await _downloadFromS3Async(zipPath, s3Path);
@@ -721,13 +705,9 @@
 
 function _getInitialFiles(workspace, callback) {
     workspaceHelper.updateMessage(workspace.id, 'Loading files');
-<<<<<<< HEAD
-    _recursiveDownloadJobManager(`${workspacePrefix}/${workspace.local_name}`, workspace.s3_name, (err, jobs_params) => {
-=======
     const localPath = `${workspacePrefix}/${workspace.local_name}`;
     const s3Path = `${workspace.s3_name}/current`;
     _recursiveDownloadJobManager(localPath, s3Path, (err, jobs_params) => {
->>>>>>> e0cf0371
         if (ERR(err, callback)) return;
         var jobs = [];
         jobs_params.forEach(([filePath, S3filePath]) => {
@@ -883,27 +863,11 @@
 
 // Called by the main server the first time a workspace is used by a user
 function initSequence(workspace_id, useInitialZip, res) {
-<<<<<<< HEAD
-    debug(`Launching workspace_id=${workspace_id}, useInitialZip=${useInitialZip}`);
-
-    const uuid = uuidv4();
-    const workspace = {
-        'id': workspace_id,
-        'launch_uuid': uuid,
-        'local_name': `workspace-${uuid}`,
-        's3_name': `workspace-${workspace_id}/current`,
-    };
-
-=======
->>>>>>> e0cf0371
     // send 200 immediately to prevent socket hang up from _pullImage()
     res.status(200).send(`Preparing container for workspace ${workspace_id}`);
 
     async.waterfall([
         async () => {
-<<<<<<< HEAD
-            await sqldb.queryAsync(sql.set_workspace_launch_uuid, { workspace_id, 'launch_uuid': uuid, instance_id: workspace_server_settings.instance_id });
-=======
             const uuid = uuidv4();
             const params = {
                 workspace_id,
@@ -922,7 +886,6 @@
                 'local_name': `workspace-${uuid}`,
                 's3_name': `workspace-${workspace_id}-${workspace_version}`,
             };
->>>>>>> e0cf0371
             return workspace;
         },
         (workspace, callback) => {
