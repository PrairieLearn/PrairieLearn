--- conflicted
+++ resolved
@@ -20,11 +20,8 @@
 const argv = require('yargs-parser') (process.argv.slice(2));
 const debug = require('debug')('prairielearn:' + path.basename(__filename, '.js'));
 const archiver = require('archiver');
-<<<<<<< HEAD
 const net = require('net');
-=======
 const unzipper = require('unzipper');
->>>>>>> 95a25e75
 
 const sqldb = require('@prairielearn/prairielib/sql-db');
 const sqlLoader = require('@prairielearn/prairielib/sql-loader');
@@ -504,44 +501,6 @@
     });
 }
 
-<<<<<<< HEAD
-async function _uploadToS3Async(filePath, isDirectory, S3FilePath, localPath) {
-    const s3 = new AWS.S3();
-
-    let body;
-    if (isDirectory) {
-        body = '';
-        S3FilePath += '/';
-    } else {
-        body = await fsPromises.readFile(filePath);
-    }
-    const uploadParams = {
-        Bucket: config.workspaceS3Bucket,
-        Key: S3FilePath,
-        Body: body,
-    };
-    await s3.upload(uploadParams).promise();
-    logger.info(`Uploaded s3://${config.workspaceS3Bucket}/${S3FilePath} (${localPath})`);
-}
-const _uploadToS3 = util.callbackify(_uploadToS3Async);
-
-async function _deleteFromS3Async(filePath, isDirectory, S3FilePath, localPath) {
-    const s3 = new AWS.S3();
-
-    if (isDirectory) {
-        S3FilePath += '/';
-    }
-    const deleteParams = {
-        Bucket: config.workspaceS3Bucket,
-        Key: S3FilePath,
-    };
-    await s3.deleteObject(deleteParams).promise();
-    logger.info(`Deleted s3://${config.workspaceS3Bucket}/${S3FilePath} (${localPath})`);
-}
-const _deleteFromS3 = util.callbackify(_deleteFromS3Async);
-
-=======
->>>>>>> 95a25e75
 function _workspaceFileChangeOwner(filepath, callback) {
     if (config.workspaceJobsDirectoryOwnerUid == 0 ||
         config.workspaceJobsDirectoryOwnerGid == 0) {
@@ -651,25 +610,14 @@
         } else {
             s3_path = `${s3_name}/${local_path}`;
         }
-        if (s3_path === null) {
-            throw new Error('S3 path is null!');
-        }
 
         if (update_queue[key].action == 'update') {
             jobs.push((callback) => {
-<<<<<<< HEAD
-                _uploadToS3(path, isDirectory, s3_path, local_path, callback);
+                awsHelper.uploadToS3(path, isDirectory, s3_path, local_path, callback);
             });
         } else if (update_queue[key].action == 'delete') {
             jobs.push((callback) => {
-                _deleteFromS3(path, isDirectory, s3_path, local_path, callback);
-=======
-                awsHelper.uploadToS3(path, isDirectory, s3Path, localPath, callback);
-            });
-        } else if (update_queue[key].action == 'delete') {
-            jobs.push((callback) => {
-                awsHelper.deleteFromS3(path, isDirectory, s3Path, localPath, callback);
->>>>>>> 95a25e75
+                awsHelper.deleteFromS3(path, isDirectory, s3_path, local_path, callback);
             });
         }
     }
@@ -704,13 +652,9 @@
     });
 }
 
-<<<<<<< HEAD
-function _syncPullContainer(workspace, callback) {
-    _recursiveDownloadJobManager(`${workspacePrefix}/${workspace.local_name}`, workspace.s3_name, (err, jobs_params) => {
-=======
-async function _syncInitialZipAsync(workspace_id) {
-    const localName = id_workspace_mapper[workspace_id].localName;
-    const s3Name = id_workspace_mapper[workspace_id].s3Name;
+async function _syncInitialZipAsync(workspace) {
+    const localName = workspace.local_name;
+    const s3Name = workspace.s3_name;
     const localPath = `${workspacePrefix}/${localName}`;
     const zipPath = `${zipPrefix}/${localName}-initial.zip`;
     const s3Path = s3Name.replace('current', 'initial.zip');
@@ -721,15 +665,12 @@
     logger.info(`Unzipping ${zipPath} to ${localPath}`);
     fs.createReadStream(zipPath).pipe(unzipper.Extract({ path: localPath }));
 
-    return workspace_id;
+    return workspace;
 }
 const _syncInitialZip = util.callbackify(_syncInitialZipAsync);
 
-function _syncPullContainer(workspace_id, callback) {
-    const localName = id_workspace_mapper[workspace_id].localName;
-    const s3Name = id_workspace_mapper[workspace_id].s3Name;
-    _recursiveDownloadJobManager(`${workspacePrefix}/${localName}`, s3Name, (err, jobs_params) => {
->>>>>>> 95a25e75
+function _syncPullContainer(workspace, callback) {
+    _recursiveDownloadJobManager(`${workspacePrefix}/${workspace.local_name}`, workspace.s3_name, (err, jobs_params) => {
         if (ERR(err, callback)) return;
         var jobs = [];
         jobs_params.forEach(([filePath, S3filePath]) => {
@@ -884,7 +825,6 @@
 function initSequence(workspace_id, useInitialZip, res) {
     logger.info(`Launching workspace_id=${workspace_id}, useInitialZip=${useInitialZip}`);
 
-<<<<<<< HEAD
     const uuid = uuidv4();
     const workspace = {
         'id': workspace_id,
@@ -892,39 +832,30 @@
         'local_name': `workspace-${uuid}`,
         's3_name': `workspace-${workspace_id}`,
     };
-=======
-    id_workspace_mapper[workspace_id] = {};
-    id_workspace_mapper[workspace_id].localName = `workspace-${uuidv4()}`;
-    id_workspace_mapper[workspace_id].s3Name = `workspace-${workspace_id}/current`;
->>>>>>> 95a25e75
 
     // send 200 immediately to prevent socket hang up from _pullImage()
     res.status(200).send(`Container for workspace ${workspace_id} initialized.`);
 
     async.waterfall([
-<<<<<<< HEAD
         async () => {
             await sqldb.queryAsync(sql.set_workspace_launch_uuid, { workspace_id, 'launch_uuid': uuid });
             return workspace;
         },
-        _syncPullContainer,
-=======
         (callback) => {
             if (useInitialZip) {
                 logger.info(`Bootstrapping workspace with initial.zip`);
-                _syncInitialZip(workspace_id, (err) => {
+                _syncInitialZip(workspace, (err) => {
                     if (ERR(err, callback)) return;
-                    callback(null, workspace_id);
+                    callback(null, workspace);
                 });
             } else {
                 logger.info(`Syncing workspace from S3`);
-                _syncPullContainer(workspace_id, (err) => {
+                _syncPullContainer(workspace, (err) => {
                     if (ERR(err, callback)) return;
-                    callback(null, workspace_id);
+                    callback(null, workspace);
                 });
             }
         },
->>>>>>> 95a25e75
         _getSettingsWrapper,
         _pullImage,
         _createContainerWrapper,
