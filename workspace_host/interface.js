const ERR = require('async-stacktrace');
const _ = require('lodash');
const util = require('util');
const express = require('express');
const app = express();
const http = require('http');
const request = require('request');
const path = require('path');
const AWS = require('aws-sdk');
const Docker = require('dockerode');
const fs = require('fs');
const async = require('async');
const awsHelper = require('../lib/aws');
const socketServer = require('../lib/socket-server'); // must load socket server before workspace
const workspaceHelper = require('../lib/workspace');
const logger = require('../lib/logger');
const chokidar = require('chokidar');
const fsPromises = require('fs').promises;
const { v4: uuidv4 } = require('uuid');
const argv = require('yargs-parser') (process.argv.slice(2));
const debug = require('debug')('prairielearn:' + path.basename(__filename, '.js'));
const archiver = require('archiver');
const net = require('net');
const unzipper = require('unzipper');
const stream = require('stream');
const LocalLock = require('../lib/local-lock');
const asyncHandler = require('express-async-handler');

const sqldb = require('@prairielearn/prairielib/sql-db');
const sqlLoader = require('@prairielearn/prairielib/sql-loader');
const sql = sqlLoader.loadSqlEquiv(__filename);

let lastAutoUpdateTime = Date.now();
let lastPushAllTime = Date.now();

setInterval(() => {
    const elapsedSec = (Date.now() - lastAutoUpdateTime) / 1000;
    if (elapsedSec > 30) {
        logger.error(`_autoUpdateJobManager() has not run for ${elapsedSec} seconds, update_queue: ${JSON.stringify(update_queue)}`);
    }
}, 1000);

setInterval(() => {
    const elapsedSec = (Date.now() - lastPushAllTime) / 1000;
    if (elapsedSec > 900) {
        logger.error(`_pushAllRunningContainersToS3() has not run for ${elapsedSec} seconds`);
    }
}, 1000);

const config = require('../lib/config');
let configFilename = 'config.json';
if ('config' in argv) {
    configFilename = argv['config'];
}
config.loadConfig(configFilename);

const bodyParser = require('body-parser');
const docker = new Docker();

app.use(bodyParser.urlencoded({ extended: false }));
app.use(bodyParser.json());

app.get('/status', asyncHandler(async (req, res) => {
    let containers;
    try {
        containers = await docker.listContainers({ all: true });
    } catch (_err) {
        containers = null;
    }

    let db_status;
    try {
        await sqldb.queryAsync(sql.update_load_count, { instance_id: workspace_server_settings.instance_id });
        db_status = 'ok';
    } catch (_err) {
        db_status = null;
    }

    if (!containers || !db_status) {
        /* We should have both docker and postgres access in order to consider ourselves healthy */
        res.status(500);
    } else {
        res.status(200);
    }
    res.jsonp({
        docker: containers,
        postgres: db_status,
    });
}));

// TODO: refactor into RESTful endpoints (https://github.com/PrairieLearn/PrairieLearn/pull/2841#discussion_r467245108)
app.post('/', asyncHandler(async (req, res) => {
    const workspace_id = req.body.workspace_id;
    const action = req.body.action;
    const useInitialZip = _.get(req.body.options, 'useInitialZip', false);
    if (workspace_id == null) {
        res.status(500).send('Missing workspace_id');
    } else if (action == null) {
        res.status(500).send('Missing action');
    } else if (action == 'init') {
        await initSequenceAsync(workspace_id, useInitialZip, res);
    } else if (action == 'reset') {
        resetSequence(workspace_id, res);
    } else if (action == 'getGradedFiles') {
        gradeSequence(workspace_id, res);
    } else {
        res.status(500).send(`Action '${action}' undefined`);
    }
}));

let server;
let workspace_server_settings = {};

/* Globals for detecting file changes */
let update_queue = {};  // key: path of file on local, value: action ('update' or 'remove').
let workspacePrefix; /* Jobs directory */
let watcher;

async.series([
    async () => {
        if (config.runningInEc2) {
            /* If we're in EC2, find the host's instance_id and hostname */
            const MetadataService = new AWS.MetadataService();
            /* Every other AWS call supports promise() except MetadataService, annoyingly enough */
            const request_promise = util.promisify((path, callback) => MetadataService.request(path, callback));
            const document = await request_promise('/latest/dynamic/instance-identity/document');
            const data = JSON.parse(document);
            debug('instance-identity', data);
            AWS.config.update({'region': data.region});
            workspace_server_settings.instance_id = data.instanceId;

            const hostname = await request_promise('/latest/meta-data/local-hostname');
            workspace_server_settings.hostname = hostname;
            workspace_server_settings.server_to_container_hostname = hostname;
        } else {
            /* Otherwise, just use the defaults in the config file */
            workspace_server_settings.instance_id = config.workspaceDevHostInstanceId;
            workspace_server_settings.hostname = config.workspaceDevHostHostname;
            workspace_server_settings.server_to_container_hostname = config.workspaceDevContainerHostname;
        }
    },
    async () => {
        if (!config.runningInEc2) return;
        /* If we're inside EC2, look up a special tag and use its value to
           find a secret containing the configuration data.  This is JSON
           with a single object in the same format as the "config" object. */
        const ec2 = new AWS.EC2();
        const tags = (await ec2.describeTags({ Filters: [{ Name: 'resource-id', Values: [ workspace_server_settings.instance_id ] }] }).promise()).Tags;
        logger.info('Instance tags', tags);

        const secret_tag = _.find(tags, { Key: 'ConfSecret' });
        if (!secret_tag) return;

        const secret_id = secret_tag.Value;
        logger.info(`Secret ID: ${secret_id}`);

        const secretsManager = new AWS.SecretsManager();
        const secret_value = await secretsManager.getSecretValue({ SecretId: secret_id }).promise();

        if (!secret_value.SecretString) return;
        logger.info(`Secret value: ${secret_value.SecretString}`);
        const secret_config = JSON.parse(secret_value.SecretString);
        logger.info('Parsed secret config', secret_config);

        _.assign(config, secret_config);
    },
    async () => {
        /* Always grab the port from the config */
        workspace_server_settings.port = config.workspaceHostPort;
        logger.info(`Workspace S3 bucket: ${config.workspaceS3Bucket}`);
    },
    (callback) => {
        const pgConfig = {
            user: config.postgresqlUser,
            database: config.postgresqlDatabase,
            host: config.postgresqlHost,
            password: config.postgresqlPassword,
            max: 100,
            idleTimeoutMillis: 30000,
        };
        logger.verbose(`Connecting to database ${pgConfig.user}@${pgConfig.host}:${pgConfig.database}`);
        const idleErrorHandler = function(err) {
            logger.error('idle client error', err);
            // https://github.com/PrairieLearn/PrairieLearn/issues/2396
            process.exit(1);
        };
        sqldb.init(pgConfig, idleErrorHandler, function(err) {
            if (ERR(err, callback)) return;
            logger.verbose('Successfully connected to database');
            callback(null);
        });
    },
    (callback) => {
        util.callbackify(awsHelper.init)(err => {
            if (ERR(err, callback)) return;
            callback(null);
        });
    },
    (callback) => {
        socketServer.init(server, function(err) {
            if (ERR(err, callback)) return;
            callback(null);
        });
    },
    (callback) => {
        util.callbackify(workspaceHelper.init)(err => {
            if (ERR(err, callback)) return;
            callback(null);
        });
    },
    (callback) => {
        server = http.createServer(app);
        server.listen(workspace_server_settings.port);
        logger.info(`Listening on port ${workspace_server_settings.port}`);
        callback(null);
    },
    async () => {
        /* Set up file watching with chokidar */
        workspacePrefix = config.workspaceJobsDirectory;
        watcher = chokidar.watch(workspacePrefix, {
            ignoreInitial: true,
            awaitWriteFinish: true,
            depth: 10,
        });
        watcher.on('add', filename => {
            // Handle new files
            logger.info(`Watching file add ${filename}`);
            var key = [filename, false];
            if (key in update_queue && update_queue[key].action == 'skip') {
                delete update_queue[key];
            } else {
                update_queue[key] = {action: 'update'};
            }
        });
        watcher.on('addDir', filename => {
            // Handle new directory
            logger.info(`Watching directory add ${filename}`);
            var key = [filename, true];
            if (key in update_queue && update_queue[key].action == 'skip') {
                delete update_queue[key];
            } else {
                update_queue[key] = {action: 'update'};
            }
        });
        watcher.on('change', filename => {
            // Handle file changes
            logger.info(`Watching file change ${filename}`);
            var key = [filename, false];
            if (key in update_queue && update_queue[key].action == 'skip') {
                delete update_queue[key];
            } else {
                update_queue[key] = {action: 'update'};
            }
        });
        watcher.on('unlink', filename => {
            // Handle removed files
            var key = [filename, false];
            update_queue[key] = {action: 'delete'};
        });
        watcher.on('unlinkDir', filename => {
            // Handle removed directory
            var key = [filename, true];
            update_queue[key] = {action: 'delete'};
        });
        watcher.on('error', err => {
            // Handle errors
            markSelfUnhealthy((err2) => {
                if (err2) {
                    logger.error(`Error while handling watcher error: ${err2}`);
                }
                logger.error(`Watcher error: ${err}`);
            });
        });
        async function autoUpdateJobManagerTimeout() {
            const timeout_id = setTimeout(() => {
                logger.info(`_autoUpdateJobManager() timed out, update queue:\n${JSON.stringify(update_queue)}`);
            }, config.workspaceHostFileWatchIntervalSec * 1000);
            try {
                await _autoUpdateJobManager();
            } catch (err) {
                logger.error(`Error from _autoUpdateJobManager(): ${err}`);
                logger.error(`PREVIOUSLY FATAL ERROR: Error from _autoUpdateJobManager(): ${err}`);
            }
            clearTimeout(timeout_id);
            setTimeout(autoUpdateJobManagerTimeout, config.workspaceHostFileWatchIntervalSec * 1000);
        }
        setTimeout(autoUpdateJobManagerTimeout, config.workspaceHostFileWatchIntervalSec * 1000);
    },
    async () => {
        /* Set up a periodic hard push of all containers to S3 */
        async function pushAllContainersTimeout() {
            await pushAllRunningContainersToS3();
            setTimeout(pushAllContainersTimeout, config.workspaceHostForceUploadIntervalSec * 1000);
        }
        setTimeout(pushAllContainersTimeout, config.workspaceHostForceUploadIntervalSec * 1000);
    },
    async () => {
        /* Set up a periodic pruning of running containers */
        async function pruneContainersTimeout() {
            await pruneStoppedContainers();
            await pruneRunawayContainers();
            await sqldb.queryAsync(sql.update_load_count, { instance_id: workspace_server_settings.instance_id });

            setTimeout(pruneContainersTimeout, config.workspaceHostPruneContainersSec * 1000);
        }
        setTimeout(pruneContainersTimeout, config.workspaceHostPruneContainersSec * 1000);
    },
    (callback) => {
        // Add ourselves to the workspace hosts directory. After we
        // do this we will start receiving requests so everything else
        // must be initialized before this.
        const params = {
            hostname: workspace_server_settings.hostname + ':' + workspace_server_settings.port,
            instance_id: workspace_server_settings.instance_id,
        };
        sqldb.query(sql.insert_workspace_hosts, params, function(err, _result) {
            if (ERR(err, callback)) return;
            callback(null);
        });
    },
    async () => {
        /* If we have any running workspaces we're probably recovering from a crash
           and we should sync files to S3 */
        const result = await sqldb.queryAsync(sql.recover_crash_workspaces, { instance_id: workspace_server_settings.instance_id });
        await async.eachSeries(result.rows, async (ws) => {
            if (ws.state == 'launching') {
                /* We don't know what state the container is in, kill it and let the user
                   retry initializing it */
                await workspaceHelper.updateState(ws.id, 'stopped', 'Status unknown');
                await sqldb.queryAsync(sql.clear_workspace_on_shutdown, { workspace_id: ws.id, instance_id: workspace_server_settings.instance_id });
                try {
                    const container = await _getDockerContainerByLaunchUuid(ws.launch_uuid);
                    await dockerAttemptKillAndRemove(container);
                } catch (err) {
                    debug(`Couldn't find container: ${err}`);
                }
            } else if (ws.state == 'running') {
                if (ws.launch_uuid) {
                    await pushContainerContentsToS3(ws);
                } else {
                    await workspaceHelper.updateState(ws.id, 'stopped', 'Shutting down');
                    await sqldb.queryAsync(sql.clear_workspace_on_shutdown, { workspace_id: ws.id, instance_id: workspace_server_settings.instance_id });
                }
            }
        });
    },
], function(err, data) {
    if (err) {
        logger.error('Error initializing workspace host:', err, data);
        markSelfUnhealthyAsync();
    } else {
        logger.info('Successfully initialized workspace host');
    }
});

/* Periodic hard-push of files to S3 */

/**
 * Push all of the contents of a container's home directory to S3.
 * @param {object} workspace Workspace object, this should contain at least the launch_uuid and id.
 */
async function pushContainerContentsToS3(workspace) {
    const workspacePath = path.join(workspacePrefix, `workspace-${workspace.launch_uuid}`);
    const s3Path = `workspace-${workspace.id}-${workspace.version}/current`;
    const settings = _getWorkspaceSettingsAsync(workspace.id);
    try {
        await awsHelper.uploadDirectoryToS3Async(config.workspaceS3Bucket, s3Path, workspacePath, settings.workspace_sync_ignore);
    } catch (err) {
        /* Ignore any errors that may occur when the directory doesn't exist */
        logger.error(`Error uploading directory: ${err}`);
    }
}

/**
 * Push the contents of all running workspaces to S3.  Workspace home directories are uploaded
 * serially instead of in parallel.
 */
async function pushAllRunningContainersToS3() {
    lastPushAllTime = Date.now();
    const result = await sqldb.queryAsync(sql.get_running_workspaces, { instance_id: workspace_server_settings.instance_id });
    await async.eachSeries(result.rows, async (ws) => {
        if (ws.state == 'running') {
            logger.info(`Pushing entire running container to S3: workspace_id=${ws.id}, launch_uuid=${ws.launch_uuid}`);
            await pushContainerContentsToS3(ws);
            logger.info(`Completed push of entire running container to S3: workspace_id=${ws.id}, launch_uuid=${ws.launch_uuid}`);
        }
    });
}

/* Prune stopped and runaway containers */

/**
 * Remove any recently stopped containers.  These are identified by having a non-null launch_uuid
 * and launch_port, but are marked as stopped by the main PrairieLearn instance.
 */
async function pruneStoppedContainers() {
    const instance_id = workspace_server_settings.instance_id;
    const recently_stopped = await sqldb.queryAsync(sql.get_stopped_workspaces, { instance_id });
    await async.each(recently_stopped.rows, async (ws) => {
        let container;
        try {
            /* Try to grab the container, but don't care if it doesn't exist */
            container = await _getDockerContainerByLaunchUuid(ws.launch_uuid);
        } catch (_err) {
            /* No container */
            await sqldb.queryAsync(sql.clear_workspace_on_shutdown, { workspace_id: ws.id, instance_id: workspace_server_settings.instance_id });
            return;
        }
        await pushContainerContentsToS3(ws);
        await sqldb.queryAsync(sql.clear_workspace_on_shutdown, { workspace_id: ws.id, instance_id: workspace_server_settings.instance_id });
        await dockerAttemptKillAndRemove(container);
    });
}

/**
 * Remove any containers that are running but do not have a corresponding launch_uuid in the database.
 */
async function pruneRunawayContainers() {
    const instance_id = workspace_server_settings.instance_id;
    const db_workspaces = await sqldb.queryAsync(sql.get_running_workspaces, { instance_id });
    const db_workspaces_uuid_set = new Set(db_workspaces.rows.map(ws => `workspace-${ws.launch_uuid}`));
    let running_workspaces;
    try {
        running_workspaces = await docker.listContainers({ all: true });
    } catch (err) {
        /* Nothing to do */
        return;
    }

    await async.each(running_workspaces, async (container_info) => {
        if (container_info.Names.length != 1) return;
        const name = container_info.Names[0].substring(1); /* Remove the preceding forward slash */
        if (!name.startsWith('workspace-') || db_workspaces_uuid_set.has(name)) return;
        await dockerAttemptKillAndRemove(container_info.Id);
    });
}

/**
 * Looks up a docker container by the UUID used to launch it.
 * Throws an exception if the container was not found or if there
 * are multiple containers with the same UUID (this shouldn't happen?)
 * @param {string} launch_uuid UUID to search by
 * @return Dockerode container object
 */
async function _getDockerContainerByLaunchUuid(launch_uuid) {
    try {
        const containers = await docker.listContainers({
            filters: `name=workspace-${launch_uuid}`,
        });
        return docker.getContainer(containers[0].Id);
    } catch (err) {
        throw new Error(`Could not find unique container by launch UUID: ${launch_uuid}`);
    }
}

/**
 * Attempts to kill and remove a container.  Will fail silently if the container is already stopped
 * or does not exist.  Also removes the container's home directory.
 * @param {string | Dockerode container} input.  Either the ID of the docker container, or an actual Dockerode
 * container object.
 */
async function dockerAttemptKillAndRemove(input) {
    /* Use these awful try-catch blocks because we actually do want to try each */
    let container;
    if (typeof input === 'string') {
        try {
            container = await docker.getContainer(input);
        } catch (_err) {
            /* Docker failed to get the container, oh well. */
            return;
        }
    } else {
        container = input;
    }

    let name = null;
    try {
        name = (await container.inspect()).Name.substring(1);
    } catch (err) {
        debug(`Couldn't obtain container name: ${err}`);
    }

    try {
        await container.kill();
    } catch (err) {
        debug(`Couldn't kill container: ${err}`);
    }

    try {
        await container.remove();
    } catch (err) {
        debug(`Couldn't remove stopped container: ${err}`);
    }

    if (name) {
        const workspaceJobPath = path.join(workspacePrefix, name);
        try {
            await fsPromises.rmdir(workspaceJobPath, { recursive: true });
        } catch (err) {
            debug(`Couldn't remove directory "${workspaceJobPath}": ${err}`);
        }
    }
}

/**
 * Marks the host as "unhealthy", we typically want to do this when we hit some unrecoverable error.
 * This will also set the "unhealthy__at" field if applicable.
 */
async function markSelfUnhealthyAsync() {
    try {
        await sqldb.queryAsync(sql.mark_host_unhealthy, { instance_id: workspace_server_settings.instance_id });
    } catch (err) {
        /* This could error if we don't even have a DB connection, in that case we should let the main server
           mark us as unhealthy. */
        logger.error(`Could not mark self as unhealthy: ${err}`);
    }
}
const markSelfUnhealthy = util.callbackify(markSelfUnhealthyAsync);

/**
 * Looks up a workspace object by the workspace id.
 * This object contains all columns in the 'workspaces' table as well as:
 * - local_name (container name)
 * - s3_name (subdirectory name on s3)
 * @param {integer} workspace_id Workspace ID to search by.
 * @return {object} Workspace object, as described above.
 */
async function _getWorkspaceAsync(workspace_id) {
    const result = await sqldb.queryOneRowAsync(sql.get_workspace, { workspace_id, instance_id: workspace_server_settings.instance_id });
    const workspace = result.rows[0];
    workspace.local_name = `workspace-${workspace.launch_uuid}`;
    workspace.s3_name = `workspace-${workspace.id}-${workspace.version}`;
    return workspace;
}

/**
 * Allocates and returns an unused port for a workspace.  This will insert the new port into the workspace table.
 * @param {object} workspace Workspace object, should at least contain an id.
 * @return {integer} Port that was allocated to the workspace.
 */
const _allocateContainerPortLock = new LocalLock();
async function _allocateContainerPort(workspace) {
    /* Check if a port is considered free in the database */
    async function check_port_db(port) {
        const params = {
            instance_id: workspace_server_settings.instance_id,
            port,
        };
        const result = await sqldb.queryOneRowAsync(sql.get_is_port_occupied, params);
        return !result.rows[0].port_used;
    }
    /* Spin up a server to check if a port is free */
    async function check_port_server(port) {
        return new Promise((res) => {
            var server = net.createServer();
            server.listen(port, function (_) {
                server.once('close', function () {
                    res(true);
                });
                server.close();
            });
            server.on('error', function (_) {
                res(false);
            });
        });
    }

    await _allocateContainerPortLock.lockAsync();
    let port;
    let done = false;
    /* Max attempts <= 0 means unlimited attempts, > 0 mean a finite number of attempts */
    const max_attempts = (config.workspaceHostMaxPortAllocationAttempts > 0 ? config.workspaceHostMaxPortAllocationAttempts : Infinity);
    for (let i = 0; !done && i < max_attempts; i++) {
        /* Generate a random port from the ranges specified in config */
        port = config.workspaceHostMinPortRange + Math.floor(Math.random() * (config.workspaceHostMaxPortRange - config.workspaceHostMinPortRange));
        if (!(await check_port_db(port))) continue;
        if (!(await check_port_server(port))) continue;
        done = true;
    }
    if (!done) {
        throw new Error(`Failed to allocate port after ${max_attempts} attempts!`);
    }
    await sqldb.queryAsync(sql.set_workspace_launch_port, { workspace_id: workspace.id, launch_port: port, instance_id: workspace_server_settings.instance_id });
    _allocateContainerPortLock.unlock();
    return port;
}

function _checkServer(workspace, callback) {
    const checkMilliseconds = 500;
    const maxMilliseconds = 30000;

    const startTime = (new Date()).getTime();
    function checkWorkspace() {
        request(`http://${workspace_server_settings.server_to_container_hostname}:${workspace.launch_port}/`, function(err, res, _body) {
            if (err) { /* do nothing, because errors are expected while the container is launching */ }
            if (res && res.statusCode) {
                /* We might get all sorts of strange status codes from the server, this is okay since it still means the server is running and we're getting responses. */
                callback(null, workspace);
            } else {
                const endTime = (new Date()).getTime();
                if (endTime - startTime > maxMilliseconds) {
                    workspace.container.logs({
                        stdout: true,
                        stderr: true,
                    }, (err, logs) => {
                        if (ERR(err, callback)) return;
                        callback(new Error(`Max startup time exceeded for workspace_id=${workspace.id} (launch uuid ${workspace.launch_uuid})\n${logs}`));
                    });
                } else {
                    setTimeout(checkWorkspace, checkMilliseconds);
                }
            }
        });
    }
    setTimeout(checkWorkspace, checkMilliseconds);
}
const _checkServerAsync = util.promisify(_checkServer);

/**
 * Looks up all the question-specific workspace launch settings associated with a workspace id.
 * @param {integer} workspace_id Workspace ID to search by.
 * @return {object} Workspace launch settings.
 */
async function _getWorkspaceSettingsAsync(workspace_id) {
    const result = await sqldb.queryOneRowAsync(sql.select_workspace_settings, { workspace_id });
    return {
        workspace_image: result.rows[0].workspace_image,
        workspace_port: result.rows[0].workspace_port,
        workspace_home: result.rows[0].workspace_home,
        workspace_graded_files: result.rows[0].workspace_graded_files,
        workspace_args: result.rows[0].workspace_args || '',
        workspace_sync_ignore: result.rows[0].workspace_sync_ignore || [],
    };
}

<<<<<<< HEAD
function _workspaceFileChangeOwner(filepath, callback) {
    debug(`Enforcing file ownership for ${filepath}`);
    if (config.workspaceJobsDirectoryOwnerUid == 0 ||
        config.workspaceJobsDirectoryOwnerGid == 0) {
        /* No-op if there's nothing to do */
        return callback(null);
    }

    fs.chown(filepath, config.workspaceJobsDirectoryOwnerUid, config.workspaceJobsDirectoryOwnerGid, (err) => {
        if (ERR(err, callback)) return;
        callback(null);
    });
}
const _workspaceFileChangeOwnerAsync = util.promisify(_workspaceFileChangeOwner);

async function _downloadFromS3Async(filePath, S3FilePath) {
    if (filePath.slice(-1) == '/') {
        // this is a directory
        filePath = filePath.slice(0, -1);
        try {
            await fsPromises.lstat(filePath);
        } catch(err) {
            await fsPromises.mkdir(filePath, { recursive: true });
            await _workspaceFileChangeOwnerAsync(filePath);
        }
        update_queue[[filePath, true]] = {action: 'skip'};
        return;
    } else {
        // this is a file
        try {
            await fsPromises.lstat(path.dirname(filePath));
        } catch(err) {
            await fsPromises.mkdir(path.dirname(filePath), { recursive: true });
        }
    }

    const s3 = new AWS.S3();
    const downloadParams = {
        Bucket: config.workspaceS3Bucket,
        Key: S3FilePath,
    };
    const fileStream = fs.createWriteStream(filePath);
    const s3Stream = s3.getObject(downloadParams).createReadStream();

    return new Promise((resolve, reject) => {
        s3Stream.on('error', function(err) {
            // This is for errors like no such file on S3, etc
            reject(err);
        });
        s3Stream.pipe(fileStream).on('error', function(err) {
            // This is for errors like the connection is lost, etc
            reject(err);
        }).on('close', function() {
            update_queue[[filePath, false]] = {action: 'skip'};
            _workspaceFileChangeOwner(filePath, (err) => {
                if (err) return reject(err);
                resolve();
            });
        });
    });
}
const _downloadFromS3 = util.callbackify(_downloadFromS3Async);
=======
function _getSettingsWrapper(workspace, callback) {
    async.parallel({
        port: async () => { return await _allocateContainerPort(workspace); },
        settings: async () => { return await _getWorkspaceSettingsAsync(workspace.id); },
    }, (err, results) => {
        if (ERR(err, (err) => logger.error('Error acquiring workspace container settings', err))) return;
        workspace.launch_port = results.port;
        workspace.settings = results.settings;
        callback(null, workspace);
    });
}
>>>>>>> 03f3c1c6

// Extracts `workspace_id` and `/path/to/file` from `/prefix/workspace-${uuid}/path/to/file`
async function _getRunningWorkspaceByPathAsync(path) {
    let localPath = path.replace(`${workspacePrefix}/`, '').split('/');
    const localName = localPath.shift();
    const launch_uuid = localName.replace('workspace-', '');
    localPath = localPath.join('/');

    try {
        const result = await sqldb.queryOneRowAsync(sql.get_running_workspace_id_by_uuid, { launch_uuid, instance_id: workspace_server_settings.instance_id });
        return {
            workspace_id: result.rows[0].id,
            local_path: localPath,
        };
    } catch (_err) {
        return {
            workspace_id: null,
            local_path: null,
        };
    }
}

async function _autoUpdateJobManager() {
    lastAutoUpdateTime = Date.now();
    var jobs = [];
    for (const key in update_queue) {
        logger.info(`_autoUpdateJobManager: key=${key}`);
        const [path, isDirectory_str] = key.split(',');
        const isDirectory = isDirectory_str == 'true';
        const {workspace_id, local_path} = await _getRunningWorkspaceByPathAsync(path);
        logger.info(`_autoUpdateJobManager: workspace_id=${workspace_id}, local_path=${local_path}`);
        if (workspace_id == null) continue;

        debug(`watch: workspace_id=${workspace_id}, localPath=${local_path}`);
        const workspace = await _getWorkspaceAsync(workspace_id);
        const workspaceSettings = await _getWorkspaceSettingsAsync(workspace_id);
        const s3_name = workspace.s3_name;
        const sync_ignore = workspaceSettings.workspace_sync_ignore;
        debug(`watch: workspace_id=${workspace_id}, isDirectory_str=${isDirectory_str}`);
        debug(`watch: localPath=${local_path}`);
        debug(`watch: syncIgnore=${sync_ignore}`);
        logger.info(`_autoUpdateJobManager: workspace_id=${workspace_id}, isDirectory_str=${isDirectory_str}`);
        logger.info(`_autoUpdateJobManager: localPath=${local_path}`);
        logger.info(`_autoUpdateJobManager: syncIgnore=${sync_ignore}`);

        let s3_path = null;
        if (local_path === '') {
            // skip root localPath as it produces new S3 dir with empty name
            logger.info(`_autoUpdateJobManager: skip root`);
            continue;
        } else if (sync_ignore.filter(ignored => local_path.startsWith(ignored)).length > 0) {
            logger.info(`_autoUpdateJobManager: skip ignored`);
            continue;
        } else {
            s3_path = `${s3_name}/current/${local_path}`;
            logger.info(`_autoUpdateJobManager: s3_path=${s3_path}`);
        }

        logger.info(`_autoUpdateJobManager: action=${update_queue[key].action}`);
        if (update_queue[key].action == 'update') {
            logger.info(`_autoUpdateJobManager: adding update job`);
            jobs.push((callback) => {
                logger.info(`Uploading file to S3: ${s3_path}, ${path}`);
                awsHelper.uploadToS3(config.workspaceS3Bucket, s3_path, path, isDirectory, (err) => {
                    if (err) {
                        logger.error(`Error uploading file to S3: ${s3_path}, ${path}, ${err}`);
                        logger.error(`PREVIOUSLY FATAL ERROR: Error uploading file to S3: ${s3_path}, ${path}, ${err}`);
                    } else {
                        logger.info(`Successfully uploaded file to S3: ${s3_path}, ${path}`);
                    }
                    callback(null); // always return success to keep going
                });
            });
        } else if (update_queue[key].action == 'delete') {
            logger.info(`_autoUpdateJobManager: adding delete job`);
            jobs.push((callback) => {
                logger.info(`Removing file from S3: ${s3_path}`);
                awsHelper.deleteFromS3(config.workspaceS3Bucket, s3_path, isDirectory, (err) => {
                    if (err) {
                        logger.error(`Error removing file from S3: ${s3_path}, ${err}`);
                        logger.error(`PREVIOUSLY FATAL ERROR: Error removing file from S3: ${s3_path}, ${path}, ${err}`);
                    } else {
                        logger.info(`Successfully removed file from S3: ${s3_path}`);
                    }
                    callback(null); // always return success to keep going
                });
            });
        }
    }
    update_queue = {};
    try {
        await async.parallel(jobs);
    } catch (err) {
        markSelfUnhealthy((err2) => {
            if (err2) {
                logger.error(`Error while handling error: ${err2}`);
            }
            logger.error(`Error uploading files to S3:\n${err}`);
        });
    }
}

function _recursiveDownloadJobManager(curDirPath, S3curDirPath, callback) {
    const s3 = new AWS.S3();

    var listingParams = {
        Bucket: config.workspaceS3Bucket,
        Prefix: S3curDirPath,
    };

    s3.listObjectsV2(listingParams, (err, data) => {
        if (ERR(err, callback)) return;
        var contents = data['Contents'];
        var ret = [];
        contents.forEach(dict => {
            if ('Key' in dict) {
                var filePath = path.join(curDirPath, dict['Key'].slice(S3curDirPath.length));
                var S3filePath = dict['Key'];
                ret.push([filePath, S3filePath]);
            }
        });
        callback(null, ret);
    });
}

async function _getInitialZipAsync(workspace) {
    workspaceHelper.updateMessage(workspace.id, 'Loading initial files');
    const localName = workspace.local_name;
    const s3Name = workspace.s3_name;
    const localPath = `${workspacePrefix}/${localName}`;
    const zipPath = `${config.workspaceHostZipsDirectory}/${localName}-initial.zip`;
    const s3Path = `${s3Name}/initial.zip`;

    debug(`Downloading s3Path=${s3Path} to zipPath=${zipPath}`);
    const options = {
        owner: config.workspaceJobsDirectoryOwnerUid,
        group: config.workspaceJobsDirectoryOwnerGid,
    };
    const isDirectory = false;
    update_queue[[zipPath, isDirectory]] = { action: 'skip' };
    await awsHelper.downloadFromS3Async(config.workspaceS3Bucket, s3Path, zipPath, options);

    debug(`Making directory ${localPath}`);
    await fsPromises.mkdir(localPath, { recursive: true });
    await fsPromises.chown(localPath, config.workspaceJobsDirectoryOwnerUid, config.workspaceJobsDirectoryOwnerGid);

    // FIXME: This unzipper was hotfixed to support workspaces with many/large/nested initial files.
    // There's probably a better way to do this if someone has more time/knowhow.
    // See #3146 for gotchas: https://github.com/PrairieLearn/PrairieLearn/pull/3146
    debug(`Unzipping ${zipPath} to ${localPath}`);
    fs.createReadStream(zipPath).pipe(unzipper.Parse({
        forceStream: true,
    })).pipe(stream.Transform({
        objectMode: true,
        transform: (entry, encoding, callback) => {
            const entryPath = path.join(localPath, entry.path);
            if (entry.type === 'Directory') {
                debug(`Making directory ${entryPath}`);
                util.callbackify(async () => {
                    await fsPromises.mkdir(entryPath, { recursive: true });
                    await fsPromises.chown(entryPath, config.workspaceJobsDirectoryOwnerUid, config.workspaceJobsDirectoryOwnerGid);
                })(callback);
            } else {
                debug(`Extracting file ${entryPath}`);
                entry.pipe(fs.createWriteStream(entryPath)).on('finish', () => {
                    util.callbackify(async () => {
                        await fsPromises.chown(entryPath, config.workspaceJobsDirectoryOwnerUid, config.workspaceJobsDirectoryOwnerGid);
                    })(callback);
                });
            }
        },
    }));

    return workspace;
}

function _getInitialFiles(workspace, callback) {
    workspaceHelper.updateMessage(workspace.id, 'Loading files');
    const localPath = `${workspacePrefix}/${workspace.local_name}`;
    const s3Path = `${workspace.s3_name}/current`;
    _recursiveDownloadJobManager(localPath, s3Path, (err, jobs_params) => {
        if (ERR(err, callback)) return;
        var jobs = [];
        jobs_params.forEach(([localPath, s3Path]) => {
            jobs.push( ((callback) => {
                const options = {
                    owner: config.workspaceJobsDirectoryOwnerUid,
                    group: config.workspaceJobsDirectoryOwnerGid,
                };
                const isDirectory = localPath.endsWith('/');
                update_queue[[localPath, isDirectory]] = { action: 'skip' };
                awsHelper.downloadFromS3(config.workspaceS3Bucket, s3Path, localPath, options, (err) => {
                    if (ERR(err, callback)) return;
                    callback(null);
                });
            }));
        });

        async.parallel(jobs, function(err) {
            if (ERR(err, callback)) return;
            callback(null, workspace);
        });
    });
}
const _getInitialFilesAsync = util.promisify(_getInitialFiles);

function _queryUpdateWorkspaceHostname(workspace_id, port, callback) {
    const hostname = `${workspace_server_settings.server_to_container_hostname}:${port}`;
    sqldb.query(sql.update_workspace_hostname, {workspace_id, hostname}, function(err, _result) {
        if (ERR(err, callback)) return;
        callback(null);
    });
}
const _queryUpdateWorkspaceHostnameAsync = util.promisify(_queryUpdateWorkspaceHostname);

function _pullImage(workspace, callback) {
    workspaceHelper.updateMessage(workspace.id, 'Checking image');
    const workspace_image = workspace.settings.workspace_image;
    if (config.workspacePullImagesFromDockerHub) {
        logger.info(`Pulling docker image: ${workspace_image}`);
        let percentDisplayed = false;
        docker.pull(workspace_image, (err, stream) => {
            if (err) {
                logger.error(`Error pulling "${workspace_image}" image; attempting to fall back to cached version.`, err);
                return callback(null);
            }
            /*
             * We monitor the pull progress to calculate the
             * percentage complete. This is roughly "current / total",
             * but as docker pulls new layers the "total" can
             * increase, which would cause the percentage to
             * decrease. To avoid this, we track a "base" value for
             * both "current" and "total" and compute the percentage
             * as an increment above these values. This ensures that
             * our percentage starts at 0, ends at 100, and never
             * decreases. It has the disadvantage that the percentage
             * will tend to go faster at the start (when we only know
             * about a few layers) and slow down at the end (when we
             * know about all layers).
             */

            let progressDetails = {};
            let current, total = 0, fraction = 0;
            let currentBase, fractionBase;
            let outputCount = 0;
            docker.modem.followProgress(stream, (err) => {
                if (ERR(err, callback)) return;
                if (percentDisplayed) {
                    const toDatabase = false;
                    workspaceHelper.updateMessage(workspace.id, `Pulling image (100%)`, toDatabase);
                }
                callback(null, workspace);
            }, (output) => {
                debug('Docker pull output: ', output);
                if ('progressDetail' in output && output.progressDetail.total) {
                    // track different states (Download/Extract)
                    // separately by making them separate keys
                    const key = `${output.id}/${output.status}`;
                    progressDetails[key] = output.progressDetail;
                }
                current = Object.values(progressDetails).reduce((current, detail) => detail.current + current, 0);
                const newTotal = Object.values(progressDetails).reduce((total, detail) => detail.total + total, 0);
                if (outputCount <= 200) {
                    // limit progress initially to wait for most layers to be seen
                    current = Math.min(current, (outputCount/200)*newTotal);
                }
                if (newTotal > total) {
                    total = newTotal;
                    currentBase = current;
                    fractionBase = fraction;
                }
                if (total > 0) {
                    outputCount++;
                    const fractionIncrement = (total > currentBase) ? ((current - currentBase) / (total - currentBase)) : 0;
                    fraction = fractionBase + (1 - fractionBase) * fractionIncrement;
                    const percent = Math.floor(fraction * 100);
                    const toDatabase = false;
                    percentDisplayed = true;
                    workspaceHelper.updateMessage(workspace.id, `Pulling image (${percent}%)`, toDatabase);
                }
            });
        });
    } else {
        logger.info('Not pulling docker image');
        callback(null, workspace);
    }
}
const _pullImageAsync = util.promisify(_pullImage);

function _createContainer(workspace, callback) {
    const localName = workspace.local_name;
    const workspaceDir = (process.env.HOST_JOBS_DIR ? path.join(process.env.HOST_JOBS_DIR, 'workspaces') : config.workspaceJobsDirectory);
    const workspacePath = path.join(workspaceDir, localName); /* Where docker will see the jobs (host path inside docker container) */
    const workspaceJobPath = path.join(workspacePrefix, localName); /* Where we are putting the job files relative to the server (/jobs inside docker container) */
    const containerPath = workspace.settings.workspace_home;
    let args = workspace.settings.workspace_args.trim();
    if (args.length == 0) {
        args = null;
    } else {
        args = args.split(' ');
    }
    let container;

    debug(`Creating docker container for image=${workspace.settings.workspace_image}`);
    debug(`Exposed port: ${workspace.settings.workspace_port}`);
    debug(`Env vars: WORKSPACE_BASE_URL=/pl/workspace/${workspace.id}/container/`);
    debug(`User binding: ${config.workspaceJobsDirectoryOwnerUid}:${config.workspaceJobsDirectoryOwnerGid}`);
    debug(`Port binding: ${workspace.settings.workspace_port}:${workspace.launch_port}`);
    debug(`Volume mount: ${workspacePath}:${containerPath}`);
    debug(`Container name: ${localName}`);
    async.series([
        (callback) => {
            debug(`Creating directory ${workspaceJobPath}`);
            fs.mkdir(workspaceJobPath, { recursive: true }, (err) => {
                if (err && err.code !== 'EEXIST') {
                    /* Ignore the directory if it already exists */
                    ERR(err, callback); return;
                }
                callback(null);
            });
        },
        (callback) => {
            fs.chown(workspaceJobPath, config.workspaceJobsDirectoryOwnerUid, config.workspaceJobsDirectoryOwnerGid, (err) => {
                if (ERR(err, callback)) return;
                callback(null);
            });
        },
        (callback) => {
            docker.createContainer({
                Image: workspace.settings.workspace_image,
                ExposedPorts: {
                    [`${workspace.settings.workspace_port}/tcp`]: {},
                },
                Env: [
                    `WORKSPACE_BASE_URL=/pl/workspace/${workspace.id}/container/`,
                ],
                User: `${config.workspaceJobsDirectoryOwnerUid}:${config.workspaceJobsDirectoryOwnerGid}`,
                HostConfig: {
                    PortBindings: {
                        [`${workspace.settings.workspace_port}/tcp`]: [{'HostPort': `${workspace.launch_port}`}],
                    },
                    Binds: [`${workspacePath}:${containerPath}`],
                    // Copied directly from externalGraderLocal.js
                    Memory: 1 << 30, // 1 GiB
                    MemorySwap: 1 << 30, // same as Memory, so no access to swap
                    KernelMemory: 1 << 29, // 512 MiB
                    DiskQuota: 1 << 30, // 1 GiB
                    IpcMode: 'private',
                    CpuPeriod: 100000, // microseconds
                    CpuQuota: 90000, // portion of the CpuPeriod for this container
                    PidsLimit: 1024,
                },
                Cmd: args, // FIXME: proper arg parsing
                name: localName,
                Volumes: {
                    [containerPath]: {},
                },
            }, (err, newContainer) => {
                if (ERR(err, callback)) return;
                container = newContainer;

                sqldb.query(sql.update_load_count, { instance_id: workspace_server_settings.instance_id }, function(err, _result) {
                    if (ERR(err, callback)) return;
                    callback(null, container);
                });
            });
        }], (err) => {
            if (ERR(err, callback)) return;
            callback(null, container);
        });
}
const _createContainerAsync = util.promisify(_createContainer);

function _startContainer(workspace, callback) {
    workspaceHelper.updateMessage(workspace.id, 'Starting container');
    workspace.container.start((err) => {
        if (ERR(err, callback)) return;
        callback(null, workspace);
    });
}
const _startContainerAsync = util.promisify(_startContainer);

// Called by the main server the first time a workspace is used by a user
async function initSequenceAsync(workspace_id, useInitialZip, res) {
    // send 200 immediately to prevent socket hang up from _pullImage()
    res.status(200).send(`Preparing container for workspace ${workspace_id}`);

    const uuid = uuidv4();
    const params = {
        workspace_id,
        launch_uuid: uuid,
        instance_id: workspace_server_settings.instance_id,
    };
    await sqldb.queryAsync(sql.set_workspace_launch_uuid, params);

    const result = await sqldb.queryOneRowAsync(sql.select_workspace_version, {workspace_id});
    const { workspace_version } = result.rows[0];
    const workspace = {
        'id': workspace_id,
        'launch_uuid': uuid,
        'local_name': `workspace-${uuid}`,
        's3_name': `workspace-${workspace_id}-${workspace_version}`,
    };

    logger.info(`Launching workspace-${workspace_id}-${workspace_version} (useInitialZip=${useInitialZip})`);
    try { // only errors at this level will set host to unhealthy
        if (useInitialZip) {
            debug(`init: bootstrapping workspace with initial.zip`);
            await _getInitialZipAsync(workspace);
        } else {
            debug(`init: syncing workspace from S3`);
            await _getInitialFilesAsync(workspace);
        }

        try {
            debug(`init: configuring workspace`);
            workspace.launch_port = await _allocateContainerPort(workspace);
            workspace.settings = await _getWorkspaceSettingsAsync(workspace.id);
        } catch (err) {
            workspaceHelper.updateState(workspace_id, 'stopped', `Error configuring workspace. Click "Reboot" to try again.`);
            return; // don't set host to unhealthy
        }

        try {
            await _pullImageAsync(workspace);
        } catch (err) {
            workspaceHelper.updateState(workspace_id, 'stopped', `Error pulling image. Click "Reboot" to try again.`);
            return; // don't set host to unhealthy
        }

        try {
            workspaceHelper.updateMessage(workspace.id, 'Creating container');
            await _queryUpdateWorkspaceHostnameAsync (workspace.id, workspace.launch_port);
            workspace.container = await _createContainerAsync(workspace);
        } catch (err) {
            workspaceHelper.updateState(workspace_id, 'stopped', `Error creating container. Click "Reboot" to try again.`);
            return; // don't set host to unhealthy
        }

        try {
            await _startContainerAsync(workspace);
            await _checkServerAsync(workspace);
            debug(`init: container initialized for workspace_id=${workspace_id}`);
            await sqldb.queryAsync(sql.update_workspace_launched_at_now, {workspace_id});
            workspaceHelper.updateState(workspace_id, 'running', null);
        } catch (err) {
            workspaceHelper.updateState(workspace_id, 'stopped', `Error starting container. Click "Reboot" to try again.`);
            return; // don't set host to unhealthy
        }
    } catch (err) {
        markSelfUnhealthyAsync();
    }
}

// Called by the main server when the user want to reset the file to default
function resetSequence(workspace_id, res) {
    async.waterfall([
        async () => { return await _getWorkspaceAsync(workspace_id); },
        _getInitialFiles,
    ], function(err) {
        if (err) {
            res.status(500).send(err);
        } else {
            res.status(200).send(`Code of workspace ${workspace_id} reset.`);
        }
    });
}

function gradeSequence(workspace_id, res) {
    /* Define this outside so we can still use it in case of errors */
    let zipPath;
    async.waterfall([
        async () => {
            const workspace = await _getWorkspaceAsync(workspace_id);
            const workspaceSettings = await _getWorkspaceSettingsAsync(workspace_id);
            const timestamp = new Date().toISOString().replace(/[-T:.]/g, '-');
            const zipName = `${workspace.s3_name}-${timestamp}.zip`;
            zipPath = path.join(config.workspaceHostZipsDirectory, zipName);

            return {
                workspace,
                workspaceSettings,
                workspaceDir: `${workspacePrefix}/${workspace.local_name}`,
                zipPath,
            };
        },
        async (locals) => {
            const archive = archiver('zip');
            locals.archive = archive;
            for (const file of locals.workspaceSettings.workspace_graded_files) {
                try {
                    const file_path = path.join(locals.workspaceDir, file);
                    await fsPromises.lstat(file_path);
                    archive.file(file_path, { name: file });
                    debug(`Sending ${file}`);
                } catch (err) {
                    logger.warn(`Graded file ${file} does not exist.`);
                    continue;
                }
            }
            return locals;
        },
        (locals, callback) => {
            /* Write the zip archive to disk */
            const archive = locals.archive;
            let output = fs.createWriteStream(locals.zipPath);
            output.on('close', () => {
                callback(null, locals);
            });
            archive.on('warning', (warn) => {
                logger.warn(warn);
            });
            archive.on('error', (err) => {
                ERR(err, callback);
            });
            archive.pipe(output);
            archive.finalize();
        },
    ], (err, locals) => {
        if (err) {
            logger.error(`Error in gradeSequence: ${err}`);
            res.status(500).send(err);
            try {
                fsPromises.unlink(zipPath);
            } catch (err) {
                logger.error(`Error deleting ${zipPath}`);
            }
        } else {
            res.attachment(locals.zipPath);
            res.status(200).sendFile(locals.zipPath, { root: '/' }, (_err) => {
                try {
                    fsPromises.unlink(locals.zipPath);
                } catch (err) {
                    logger.error(`Error deleting ${locals.zipPath}`);
                }
            });
        }
    });
}<|MERGE_RESOLUTION|>--- conflicted
+++ resolved
@@ -632,83 +632,6 @@
         workspace_sync_ignore: result.rows[0].workspace_sync_ignore || [],
     };
 }
-
-<<<<<<< HEAD
-function _workspaceFileChangeOwner(filepath, callback) {
-    debug(`Enforcing file ownership for ${filepath}`);
-    if (config.workspaceJobsDirectoryOwnerUid == 0 ||
-        config.workspaceJobsDirectoryOwnerGid == 0) {
-        /* No-op if there's nothing to do */
-        return callback(null);
-    }
-
-    fs.chown(filepath, config.workspaceJobsDirectoryOwnerUid, config.workspaceJobsDirectoryOwnerGid, (err) => {
-        if (ERR(err, callback)) return;
-        callback(null);
-    });
-}
-const _workspaceFileChangeOwnerAsync = util.promisify(_workspaceFileChangeOwner);
-
-async function _downloadFromS3Async(filePath, S3FilePath) {
-    if (filePath.slice(-1) == '/') {
-        // this is a directory
-        filePath = filePath.slice(0, -1);
-        try {
-            await fsPromises.lstat(filePath);
-        } catch(err) {
-            await fsPromises.mkdir(filePath, { recursive: true });
-            await _workspaceFileChangeOwnerAsync(filePath);
-        }
-        update_queue[[filePath, true]] = {action: 'skip'};
-        return;
-    } else {
-        // this is a file
-        try {
-            await fsPromises.lstat(path.dirname(filePath));
-        } catch(err) {
-            await fsPromises.mkdir(path.dirname(filePath), { recursive: true });
-        }
-    }
-
-    const s3 = new AWS.S3();
-    const downloadParams = {
-        Bucket: config.workspaceS3Bucket,
-        Key: S3FilePath,
-    };
-    const fileStream = fs.createWriteStream(filePath);
-    const s3Stream = s3.getObject(downloadParams).createReadStream();
-
-    return new Promise((resolve, reject) => {
-        s3Stream.on('error', function(err) {
-            // This is for errors like no such file on S3, etc
-            reject(err);
-        });
-        s3Stream.pipe(fileStream).on('error', function(err) {
-            // This is for errors like the connection is lost, etc
-            reject(err);
-        }).on('close', function() {
-            update_queue[[filePath, false]] = {action: 'skip'};
-            _workspaceFileChangeOwner(filePath, (err) => {
-                if (err) return reject(err);
-                resolve();
-            });
-        });
-    });
-}
-const _downloadFromS3 = util.callbackify(_downloadFromS3Async);
-=======
-function _getSettingsWrapper(workspace, callback) {
-    async.parallel({
-        port: async () => { return await _allocateContainerPort(workspace); },
-        settings: async () => { return await _getWorkspaceSettingsAsync(workspace.id); },
-    }, (err, results) => {
-        if (ERR(err, (err) => logger.error('Error acquiring workspace container settings', err))) return;
-        workspace.launch_port = results.port;
-        workspace.settings = results.settings;
-        callback(null, workspace);
-    });
-}
->>>>>>> 03f3c1c6
 
 // Extracts `workspace_id` and `/path/to/file` from `/prefix/workspace-${uuid}/path/to/file`
 async function _getRunningWorkspaceByPathAsync(path) {
