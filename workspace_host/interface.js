const ERR = require('async-stacktrace');
const _ = require('lodash');
const util = require('util');
const express = require('express');
const app = express();
const http = require('http');
const request = require('request');
const path = require('path');
const AWS = require('aws-sdk');
const Docker = require('dockerode');
const fs = require('fs');
const async = require('async');
const awsHelper = require('../lib/aws');
const socketServer = require('../lib/socket-server'); // must load socket server before workspace
const workspaceHelper = require('../lib/workspace');
const logger = require('../lib/logger');
const chokidar = require('chokidar');
const fsPromises = require('fs').promises;
const { v4: uuidv4 } = require('uuid');
const argv = require('yargs-parser') (process.argv.slice(2));
const debug = require('debug')('prairielearn:' + path.basename(__filename, '.js'));
const archiver = require('archiver');
const net = require('net');
const unzipper = require('unzipper');
const stream = require('stream');
const LocalLock = require('../lib/local-lock');
const asyncHandler = require('express-async-handler');

const sqldb = require('@prairielearn/prairielib/sql-db');
const sqlLoader = require('@prairielearn/prairielib/sql-loader');
const sql = sqlLoader.loadSqlEquiv(__filename);

let lastAutoUpdateTime = Date.now();
let lastPushAllTime = Date.now();

setInterval(() => {
    const elapsedSec = (Date.now() - lastAutoUpdateTime) / 1000;
    if (elapsedSec > 30) {
        logger.error(`_autoUpdateJobManager() has not run for ${elapsedSec} seconds, update_queue: ${JSON.stringify(update_queue)}`);
    }
}, 1000);

setInterval(() => {
    const elapsedSec = (Date.now() - lastPushAllTime) / 1000;
    if (elapsedSec > 900) {
        logger.error(`_pushAllRunningContainersToS3() has not run for ${elapsedSec} seconds`);
    }
}, 1000);

const aws = require('../lib/aws.js');
const config = require('../lib/config');
let configFilename = 'config.json';
if ('config' in argv) {
    configFilename = argv['config'];
}
config.loadConfig(configFilename);

const bodyParser = require('body-parser');
const docker = new Docker();

app.use(bodyParser.urlencoded({ extended: false }));
app.use(bodyParser.json());

app.get('/status', asyncHandler(async (req, res) => {
    let containers;
    try {
        containers = await docker.listContainers({ all: true });
    } catch (_err) {
        containers = null;
    }

    let db_status;
    try {
        await sqldb.queryAsync(sql.update_load_count, { instance_id: workspace_server_settings.instance_id });
        db_status = 'ok';
    } catch (_err) {
        db_status = null;
    }

    if (!containers || !db_status) {
        /* We should have both docker and postgres access in order to consider ourselves healthy */
        res.status(500);
    } else {
        res.status(200);
    }
    res.jsonp({
        docker: containers,
        postgres: db_status,
    });
}));

// TODO: refactor into RESTful endpoints (https://github.com/PrairieLearn/PrairieLearn/pull/2841#discussion_r467245108)
app.post('/', function(req, res) {
    const workspace_id = req.body.workspace_id;
    const action = req.body.action;
    const useInitialZip = _.get(req.body.options, 'useInitialZip', false);
    if (workspace_id == null) {
        res.status(500).send('Missing workspace_id');
    } else if (action == null) {
        res.status(500).send('Missing action');
    } else if (action == 'init') {
        initSequence(workspace_id, useInitialZip, res);
    } else if (action == 'reset') {
        resetSequence(workspace_id, res);
    } else if (action == 'getGradedFiles') {
        gradeSequence(workspace_id, res);
    } else {
        res.status(500).send(`Action '${action}' undefined`);
    }
});

let server;
let workspace_server_settings = {};

/* Globals for detecting file changes */
let update_queue = {};  // key: path of file on local, value: action ('update' or 'remove').
let workspacePrefix; /* Jobs directory */
let watcher;

async.series([
    async () => {
        if (config.runningInEc2) {
            /* If we're in EC2, find the host's instance_id and hostname */
            const MetadataService = new AWS.MetadataService();
            /* Every other AWS call supports promise() except MetadataService, annoyingly enough */
            const request_promise = util.promisify((path, callback) => MetadataService.request(path, callback));
            const document = await request_promise('/latest/dynamic/instance-identity/document');
            const data = JSON.parse(document);
            debug('instance-identity', data);
            AWS.config.update({'region': data.region});
            workspace_server_settings.instance_id = data.instanceId;

            const hostname = await request_promise('/latest/meta-data/local-hostname');
            workspace_server_settings.hostname = hostname;
            workspace_server_settings.server_to_container_hostname = hostname;
        } else {
            /* Otherwise, just use the defaults in the config file */
            workspace_server_settings.instance_id = config.workspaceDevHostInstanceId;
            workspace_server_settings.hostname = config.workspaceDevHostHostname;
            workspace_server_settings.server_to_container_hostname = config.workspaceDevContainerHostname;
        }
    },
    async () => {
        if (!config.runningInEc2) return;
        /* If we're inside EC2, look up a special tag and use its value to
           find a secret containing the configuration data.  This is JSON
           with a single object in the same format as the "config" object. */
        const ec2 = new AWS.EC2();
        const tags = (await ec2.describeTags({ Filters: [{ Name: 'resource-id', Values: [ workspace_server_settings.instance_id ] }] }).promise()).Tags;
        logger.info('Instance tags', tags);

        const secret_tag = _.find(tags, { Key: 'ConfSecret' });
        if (!secret_tag) return;

        const secret_id = secret_tag.Value;
        logger.info(`Secret ID: ${secret_id}`);

        const secretsManager = new AWS.SecretsManager();
        const secret_value = await secretsManager.getSecretValue({ SecretId: secret_id }).promise();

        if (!secret_value.SecretString) return;
        logger.info(`Secret value: ${secret_value.SecretString}`);
        const secret_config = JSON.parse(secret_value.SecretString);
        logger.info('Parsed secret config', secret_config);

        _.assign(config, secret_config);
    },
    async () => {
        /* Always grab the port from the config */
        workspace_server_settings.port = config.workspaceHostPort;
        logger.info(`Workspace S3 bucket: ${config.workspaceS3Bucket}`);
    },
    (callback) => {
        const pgConfig = {
            user: config.postgresqlUser,
            database: config.postgresqlDatabase,
            host: config.postgresqlHost,
            password: config.postgresqlPassword,
            max: 100,
            idleTimeoutMillis: 30000,
        };
        logger.verbose(`Connecting to database ${pgConfig.user}@${pgConfig.host}:${pgConfig.database}`);
        const idleErrorHandler = function(err) {
            logger.error('idle client error', err);
            // https://github.com/PrairieLearn/PrairieLearn/issues/2396
            process.exit(1);
        };
        sqldb.init(pgConfig, idleErrorHandler, function(err) {
            if (ERR(err, callback)) return;
            logger.verbose('Successfully connected to database');
            callback(null);
        });
    },
    (callback) => {
        aws.init((err) => {
            if (ERR(err, callback)) return;
            callback(null);
        });
    },
    (callback) => {
        socketServer.init(server, function(err) {
            if (ERR(err, callback)) return;
            callback(null);
        });
    },
    (callback) => {
        util.callbackify(workspaceHelper.init)(err => {
            if (ERR(err, callback)) return;
            callback(null);
        });
    },
    (callback) => {
        server = http.createServer(app);
        server.listen(workspace_server_settings.port);
        logger.info(`Listening on port ${workspace_server_settings.port}`);
        callback(null);
    },
    async () => {
        /* Set up file watching with chokidar */
        workspacePrefix = config.workspaceJobsDirectory;
        watcher = chokidar.watch(workspacePrefix, {
            ignoreInitial: true,
            awaitWriteFinish: true,
            depth: 10,
        });
        watcher.on('add', filename => {
            // Handle new files
            logger.info(`Watching file add ${filename}`);
            var key = [filename, false];
            if (key in update_queue && update_queue[key].action == 'skip') {
                delete update_queue[key];
            } else {
                update_queue[key] = {action: 'update'};
            }
        });
        watcher.on('addDir', filename => {
            // Handle new directory
            logger.info(`Watching directory add ${filename}`);
            var key = [filename, true];
            if (key in update_queue && update_queue[key].action == 'skip') {
                delete update_queue[key];
            } else {
                update_queue[key] = {action: 'update'};
            }
        });
        watcher.on('change', filename => {
            // Handle file changes
            logger.info(`Watching file change ${filename}`);
            var key = [filename, false];
            if (key in update_queue && update_queue[key].action == 'skip') {
                delete update_queue[key];
            } else {
                update_queue[key] = {action: 'update'};
            }
        });
        watcher.on('unlink', filename => {
            // Handle removed files
            var key = [filename, false];
            update_queue[key] = {action: 'delete'};
        });
        watcher.on('unlinkDir', filename => {
            // Handle removed directory
            var key = [filename, true];
            update_queue[key] = {action: 'delete'};
        });
        watcher.on('error', err => {
            // Handle errors
            markSelfUnhealthy((err2) => {
                if (err2) {
                    logger.error(`Error while handling watcher error: ${err2}`);
                }
                logger.error(`Watcher error: ${err}`);
            });
        });
        async function autoUpdateJobManagerTimeout() {
            const timeout_id = setTimeout(() => {
                logger.info(`_autoUpdateJobManager() timed out, update queue:\n${JSON.stringify(update_queue)}`);
            }, config.workspaceHostFileWatchIntervalSec * 1000);
            try {
                await _autoUpdateJobManager();
            } catch (err) {
                logger.error(`Error from _autoUpdateJobManager(): ${err}`);
                logger.error(`PREVIOUSLY FATAL ERROR: Error from _autoUpdateJobManager(): ${err}`);
            }
            clearTimeout(timeout_id);
            setTimeout(autoUpdateJobManagerTimeout, config.workspaceHostFileWatchIntervalSec * 1000);
        }
        setTimeout(autoUpdateJobManagerTimeout, config.workspaceHostFileWatchIntervalSec * 1000);
    },
    async () => {
        /* Set up a periodic hard push of all containers to S3 */
        async function pushAllContainersTimeout() {
            await pushAllRunningContainersToS3();
            setTimeout(pushAllContainersTimeout, config.workspaceHostForceUploadIntervalSec * 1000);
        }
        setTimeout(pushAllContainersTimeout, config.workspaceHostForceUploadIntervalSec * 1000);
    },
    async () => {
        /* Set up a periodic pruning of running containers */
        async function pruneContainersTimeout() {
            await pruneStoppedContainers();
            await pruneRunawayContainers();
            await sqldb.queryAsync(sql.update_load_count, { instance_id: workspace_server_settings.instance_id });

            setTimeout(pruneContainersTimeout, config.workspaceHostPruneContainersSec * 1000);
        }
        setTimeout(pruneContainersTimeout, config.workspaceHostPruneContainersSec * 1000);
    },
    (callback) => {
        // Add ourselves to the workspace hosts directory. After we
        // do this we will start receiving requests so everything else
        // must be initialized before this.
        const params = {
            hostname: workspace_server_settings.hostname + ':' + workspace_server_settings.port,
            instance_id: workspace_server_settings.instance_id,
        };
        sqldb.query(sql.insert_workspace_hosts, params, function(err, _result) {
            if (ERR(err, callback)) return;
            callback(null);
        });
    },
    async () => {
        /* If we have any running workspaces we're probably recovering from a crash
           and we should sync files to S3 */
        const result = await sqldb.queryAsync(sql.recover_crash_workspaces, { instance_id: workspace_server_settings.instance_id });
        await async.eachSeries(result.rows, async (ws) => {
            if (ws.state == 'launching') {
                /* We don't know what state the container is in, kill it and let the user
                   retry initializing it */
                await workspaceHelper.updateState(ws.id, 'stopped', 'Status unknown');
                await sqldb.queryAsync(sql.clear_workspace_on_shutdown, { workspace_id: ws.id, instance_id: workspace_server_settings.instance_id });
                try {
                    const container = await _getDockerContainerByLaunchUuid(ws.launch_uuid);
                    await dockerAttemptKillAndRemove(container);
                } catch (err) {
                    debug(`Couldn't find container: ${err}`);
                }
            } else if (ws.state == 'running') {
                if (ws.launch_uuid) {
                    await pushContainerContentsToS3(ws);
                } else {
                    await workspaceHelper.updateState(ws.id, 'stopped', 'Shutting down');
                    await sqldb.queryAsync(sql.clear_workspace_on_shutdown, { workspace_id: ws.id, instance_id: workspace_server_settings.instance_id });
                }
            }
        });
    },
], function(err, data) {
    if (err) {
        logger.error('Error initializing workspace host:', err, data);
        markSelfUnhealthyAsync();
    } else {
        logger.info('Successfully initialized workspace host');
    }
});

/* Periodic hard-push of files to S3 */

/**
 * Push all of the contents of a container's home directory to S3.
 * @param {object} workspace Workspace object, this should contain at least the launch_uuid and id.
 */
async function pushContainerContentsToS3(workspace) {
    const workspacePath = path.join(workspacePrefix, `workspace-${workspace.launch_uuid}`);
    const s3Path = `workspace-${workspace.id}-${workspace.version}/current`;
    const settings = _getWorkspaceSettingsAsync(workspace.id);
    try {
        await awsHelper.uploadDirectoryToS3Async(config.workspaceS3Bucket, s3Path, workspacePath, settings.workspace_sync_ignore);
    } catch (err) {
        /* Ignore any errors that may occur when the directory doesn't exist */
        logger.error(`Error uploading directory: ${err}`);
    }
}

/**
 * Push the contents of all running workspaces to S3.  Workspace home directories are uploaded
 * serially instead of in parallel.
 */
async function pushAllRunningContainersToS3() {
    lastPushAllTime = Date.now();
    const result = await sqldb.queryAsync(sql.get_running_workspaces, { instance_id: workspace_server_settings.instance_id });
    await async.eachSeries(result.rows, async (ws) => {
        if (ws.state == 'running') {
            logger.info(`Pushing entire running container to S3: workspace_id=${ws.id}, launch_uuid=${ws.launch_uuid}`);
            await pushContainerContentsToS3(ws);
            logger.info(`Completed push of entire running container to S3: workspace_id=${ws.id}, launch_uuid=${ws.launch_uuid}`);
        }
    });
}

/* Prune stopped and runaway containers */

/**
 * Remove any recently stopped containers.  These are identified by having a non-null launch_uuid
 * and launch_port, but are marked as stopped by the main PrairieLearn instance.
 */
async function pruneStoppedContainers() {
    const instance_id = workspace_server_settings.instance_id;
    const recently_stopped = await sqldb.queryAsync(sql.get_stopped_workspaces, { instance_id });
    await async.each(recently_stopped.rows, async (ws) => {
        let container;
        try {
            /* Try to grab the container, but don't care if it doesn't exist */
            container = await _getDockerContainerByLaunchUuid(ws.launch_uuid);
        } catch (_err) {
            /* No container */
            await sqldb.queryAsync(sql.clear_workspace_on_shutdown, { workspace_id: ws.id, instance_id: workspace_server_settings.instance_id });
            return;
        }
        await pushContainerContentsToS3(ws);
        await sqldb.queryAsync(sql.clear_workspace_on_shutdown, { workspace_id: ws.id, instance_id: workspace_server_settings.instance_id });
        await dockerAttemptKillAndRemove(container);
    });
}

/**
 * Remove any containers that are running but do not have a corresponding launch_uuid in the database.
 */
async function pruneRunawayContainers() {
    const instance_id = workspace_server_settings.instance_id;
    const db_workspaces = await sqldb.queryAsync(sql.get_running_workspaces, { instance_id });
    const db_workspaces_uuid_set = new Set(db_workspaces.rows.map(ws => `workspace-${ws.launch_uuid}`));
    let running_workspaces;
    try {
        running_workspaces = await docker.listContainers({ all: true });
    } catch (err) {
        /* Nothing to do */
        return;
    }

    await async.each(running_workspaces, async (container_info) => {
        if (container_info.Names.length != 1) return;
        const name = container_info.Names[0].substring(1); /* Remove the preceding forward slash */
        if (!name.startsWith('workspace-') || db_workspaces_uuid_set.has(name)) return;
        await dockerAttemptKillAndRemove(container_info.Id);
    });
}

/**
 * Looks up a docker container by the UUID used to launch it.
 * Throws an exception if the container was not found or if there
 * are multiple containers with the same UUID (this shouldn't happen?)
 * @param {string} launch_uuid UUID to search by
 * @return Dockerode container object
 */
async function _getDockerContainerByLaunchUuid(launch_uuid) {
    try {
        const containers = await docker.listContainers({
            filters: `name=workspace-${launch_uuid}`,
        });
        return docker.getContainer(containers[0].Id);
    } catch (err) {
        throw new Error(`Could not find unique container by launch UUID: ${launch_uuid}`);
    }
}

/**
 * Attempts to kill and remove a container.  Will fail silently if the container is already stopped
 * or does not exist.  Also removes the container's home directory.
 * @param {string | Dockerode container} input.  Either the ID of the docker container, or an actual Dockerode
 * container object.
 */
async function dockerAttemptKillAndRemove(input) {
    /* Use these awful try-catch blocks because we actually do want to try each */
    let container;
    if (typeof input === 'string') {
        try {
            container = await docker.getContainer(input);
        } catch (_err) {
            /* Docker failed to get the container, oh well. */
            return;
        }
    } else {
        container = input;
    }

    let name = null;
    try {
        name = (await container.inspect()).Name.substring(1);
    } catch (err) {
        debug(`Couldn't obtain container name: ${err}`);
    }

    try {
        await container.kill();
    } catch (err) {
        debug(`Couldn't kill container: ${err}`);
    }

    try {
        await container.remove();
    } catch (err) {
        debug(`Couldn't remove stopped container: ${err}`);
    }

    if (name) {
        const workspaceJobPath = path.join(workspacePrefix, name);
        try {
            await fsPromises.rmdir(workspaceJobPath, { recursive: true });
        } catch (err) {
            debug(`Couldn't remove directory "${workspaceJobPath}": ${err}`);
        }
    }
}

/**
 * Marks the host as "unhealthy", we typically want to do this when we hit some unrecoverable error.
 * This will also set the "unhealthy__at" field if applicable.
 */
async function markSelfUnhealthyAsync() {
    try {
        await sqldb.queryAsync(sql.mark_host_unhealthy, { instance_id: workspace_server_settings.instance_id });
    } catch (err) {
        /* This could error if we don't even have a DB connection, in that case we should let the main server
           mark us as unhealthy. */
        logger.error(`Could not mark self as unhealthy: ${err}`);
    }
}
const markSelfUnhealthy = util.callbackify(markSelfUnhealthyAsync);

/**
 * Looks up a workspace object by the workspace id.
 * This object contains all columns in the 'workspaces' table as well as:
 * - local_name (container name)
 * - s3_name (subdirectory name on s3)
 * @param {integer} workspace_id Workspace ID to search by.
 * @return {object} Workspace object, as described above.
 */
async function _getWorkspaceAsync(workspace_id) {
    const result = await sqldb.queryOneRowAsync(sql.get_workspace, { workspace_id, instance_id: workspace_server_settings.instance_id });
    const workspace = result.rows[0];
    workspace.local_name = `workspace-${workspace.launch_uuid}`;
    workspace.s3_name = `workspace-${workspace.id}-${workspace.version}`;
    return workspace;
}

/**
 * Allocates and returns an unused port for a workspace.  This will insert the new port into the workspace table.
 * @param {object} workspace Workspace object, should at least contain an id.
 * @return {integer} Port that was allocated to the workspace.
 */
const _allocateContainerPortLock = new LocalLock();
async function _allocateContainerPort(workspace) {
    /* Check if a port is considered free in the database */
    async function check_port_db(port) {
        const params = {
            instance_id: workspace_server_settings.instance_id,
            port,
        };
        const result = await sqldb.queryOneRowAsync(sql.get_is_port_occupied, params);
        return !result.rows[0].port_used;
    }
    /* Spin up a server to check if a port is free */
    async function check_port_server(port) {
        return new Promise((res) => {
            var server = net.createServer();
            server.listen(port, function (_) {
                server.once('close', function () {
                    res(true);
                });
                server.close();
            });
            server.on('error', function (_) {
                res(false);
            });
        });
    }

    await _allocateContainerPortLock.lockAsync();
    let port;
    let done = false;
    /* Max attempts <= 0 means unlimited attempts, > 0 mean a finite number of attempts */
    const max_attempts = (config.workspaceHostMaxPortAllocationAttempts > 0 ? config.workspaceHostMaxPortAllocationAttempts : Infinity);
    for (let i = 0; !done && i < max_attempts; i++) {
        /* Generate a random port from the ranges specified in config */
        port = config.workspaceHostMinPortRange + Math.floor(Math.random() * (config.workspaceHostMaxPortRange - config.workspaceHostMinPortRange));
        if (!(await check_port_db(port))) continue;
        if (!(await check_port_server(port))) continue;
        done = true;
    }
    if (!done) {
        throw new Error(`Failed to allocate port after ${max_attempts} attempts!`);
    }
    await sqldb.queryAsync(sql.set_workspace_launch_port, { workspace_id: workspace.id, launch_port: port, instance_id: workspace_server_settings.instance_id });
    _allocateContainerPortLock.unlock();
    return port;
}

function _checkServer(workspace, callback) {
    const checkMilliseconds = 500;
    const maxMilliseconds = 30000;

    const startTime = (new Date()).getTime();
    function checkWorkspace() {
        request(`http://${workspace_server_settings.server_to_container_hostname}:${workspace.launch_port}/`, function(err, res, _body) {
            if (err) { /* do nothing, because errors are expected while the container is launching */ }
            if (res && res.statusCode) {
                /* We might get all sorts of strange status codes from the server, this is okay since it still means the server is running and we're getting responses. */
                callback(null, workspace);
            } else {
                const endTime = (new Date()).getTime();
                if (endTime - startTime > maxMilliseconds) {
                    workspace.container.logs({
                        stdout: true,
                        stderr: true,
                    }, (err, logs) => {
                        if (ERR(err, callback)) return;
                        callback(new Error(`Max startup time exceeded for workspace_id=${workspace.id} (launch uuid ${workspace.launch_uuid})\n${logs}`));
                    });
                } else {
                    setTimeout(checkWorkspace, checkMilliseconds);
                }
            }
        });
    }
    setTimeout(checkWorkspace, checkMilliseconds);
}

/**
 * Looks up all the question-specific workspace launch settings associated with a workspace id.
 * @param {integer} workspace_id Workspace ID to search by.
 * @return {object} Workspace launch settings.
 */
async function _getWorkspaceSettingsAsync(workspace_id) {
    const result = await sqldb.queryOneRowAsync(sql.select_workspace_settings, { workspace_id });
    return {
        workspace_image: result.rows[0].workspace_image,
        workspace_port: result.rows[0].workspace_port,
        workspace_home: result.rows[0].workspace_home,
        workspace_graded_files: result.rows[0].workspace_graded_files,
        workspace_args: result.rows[0].workspace_args || '',
        workspace_sync_ignore: result.rows[0].workspace_sync_ignore || [],
    };
}

function _getSettingsWrapper(workspace, callback) {
    async.parallel({
        port: async () => { return await _allocateContainerPort(workspace); },
        settings: async () => { return await _getWorkspaceSettingsAsync(workspace.id); },
    }, (err, results) => {
        if (ERR(err, (err) => logger.error('Error acquiring workspace container settings', err))) return;
        workspace.launch_port = results.port;
        workspace.settings = results.settings;
        callback(null, workspace);
    });
}

// Extracts `workspace_id` and `/path/to/file` from `/prefix/workspace-${uuid}/path/to/file`
async function _getRunningWorkspaceByPath(path) {
    let localPath = path.replace(`${workspacePrefix}/`, '').split('/');
    const localName = localPath.shift();
    const launch_uuid = localName.replace('workspace-', '');
    localPath = localPath.join('/');

    try {
        const result = await sqldb.queryOneRowAsync(sql.get_running_workspace_id_by_uuid, { launch_uuid, instance_id: workspace_server_settings.instance_id });
        return {
            workspace_id: result.rows[0].id,
            local_path: localPath,
        };
    } catch (_err) {
        return {
            workspace_id: null,
            local_path: null,
        };
    }
}

async function _autoUpdateJobManager() {
    lastAutoUpdateTime = Date.now();
    var jobs = [];
    for (const key in update_queue) {
        logger.info(`_autoUpdateJobManager: key=${key}`);
        const [path, isDirectory_str] = key.split(',');
        const isDirectory = isDirectory_str == 'true';
        const {workspace_id, local_path} = await _getRunningWorkspaceByPath(path);
        logger.info(`_autoUpdateJobManager: workspace_id=${workspace_id}, local_path=${local_path}`);
        if (workspace_id == null) continue;

        debug(`watch: workspace_id=${workspace_id}, localPath=${local_path}`);
        const workspace = await _getWorkspaceAsync(workspace_id);
        const workspaceSettings = await _getWorkspaceSettingsAsync(workspace_id);
        const s3_name = workspace.s3_name;
        const sync_ignore = workspaceSettings.workspace_sync_ignore;
        debug(`watch: workspace_id=${workspace_id}, isDirectory_str=${isDirectory_str}`);
        debug(`watch: localPath=${local_path}`);
        debug(`watch: syncIgnore=${sync_ignore}`);
        logger.info(`_autoUpdateJobManager: workspace_id=${workspace_id}, isDirectory_str=${isDirectory_str}`);
        logger.info(`_autoUpdateJobManager: localPath=${local_path}`);
        logger.info(`_autoUpdateJobManager: syncIgnore=${sync_ignore}`);

        let s3_path = null;
        if (local_path === '') {
            // skip root localPath as it produces new S3 dir with empty name
            logger.info(`_autoUpdateJobManager: skip root`);
            continue;
        } else if (sync_ignore.filter(ignored => local_path.startsWith(ignored)).length > 0) {
            logger.info(`_autoUpdateJobManager: skip ignored`);
            continue;
        } else {
            s3_path = `${s3_name}/current/${local_path}`;
            logger.info(`_autoUpdateJobManager: s3_path=${s3_path}`);
        }

        logger.info(`_autoUpdateJobManager: action=${update_queue[key].action}`);
        if (update_queue[key].action == 'update') {
            logger.info(`_autoUpdateJobManager: adding update job`);
            jobs.push((callback) => {
                logger.info(`Uploading file to S3: ${s3_path}, ${path}`);
                awsHelper.uploadToS3(config.workspaceS3Bucket, s3_path, path, isDirectory, (err) => {
                    if (err) {
                        logger.error(`Error uploading file to S3: ${s3_path}, ${path}, ${err}`);
                        logger.error(`PREVIOUSLY FATAL ERROR: Error uploading file to S3: ${s3_path}, ${path}, ${err}`);
                    } else {
                        logger.info(`Successfully uploaded file to S3: ${s3_path}, ${path}`);
                    }
                    callback(null); // always return success to keep going
                });
            });
        } else if (update_queue[key].action == 'delete') {
            logger.info(`_autoUpdateJobManager: adding delete job`);
            jobs.push((callback) => {
                logger.info(`Removing file from S3: ${s3_path}`);
                awsHelper.deleteFromS3(config.workspaceS3Bucket, s3_path, isDirectory, (err) => {
                    if (err) {
                        logger.error(`Error removing file from S3: ${s3_path}, ${err}`);
                        logger.error(`PREVIOUSLY FATAL ERROR: Error removing file from S3: ${s3_path}, ${path}, ${err}`);
                    } else {
                        logger.info(`Successfully removed file from S3: ${s3_path}`);
                    }
                    callback(null); // always return success to keep going
                });
            });
        }
    }
    update_queue = {};
    try {
        await async.parallel(jobs);
    } catch (err) {
        markSelfUnhealthy((err2) => {
            if (err2) {
                logger.error(`Error while handling error: ${err2}`);
            }
            logger.error(`Error uploading files to S3:\n${err}`);
        });
    }
}

function _recursiveDownloadJobManager(curDirPath, S3curDirPath, callback) {
    const s3 = new AWS.S3();

    var listingParams = {
        Bucket: config.workspaceS3Bucket,
        Prefix: S3curDirPath,
    };

    s3.listObjectsV2(listingParams, (err, data) => {
        if (ERR(err, callback)) return;
        var contents = data['Contents'];
        var ret = [];
        contents.forEach(dict => {
            if ('Key' in dict) {
                var filePath = path.join(curDirPath, dict['Key'].slice(S3curDirPath.length));
                var S3filePath = dict['Key'];
                ret.push([filePath, S3filePath]);
            }
        });
        callback(null, ret);
    });
}

async function _getInitialZipAsync(workspace) {
    workspaceHelper.updateMessage(workspace.id, 'Loading initial files');
    const localName = workspace.local_name;
    const s3Name = workspace.s3_name;
    const localPath = `${workspacePrefix}/${localName}`;
    const zipPath = `${config.workspaceHostZipsDirectory}/${localName}-initial.zip`;
    const s3Path = `${s3Name}/initial.zip`;

    debug(`Downloading s3Path=${s3Path} to zipPath=${zipPath}`);
    const options = {
        owner: config.workspaceJobsDirectoryOwnerUid,
        group: config.workspaceJobsDirectoryOwnerGid,
    };
    const isDirectory = false;
    update_queue[[zipPath, isDirectory]] = { action: 'skip' };
    await awsHelper.downloadFromS3Async(config.workspaceS3Bucket, s3Path, zipPath, options);

    debug(`Making directory ${localPath}`);
    await fsPromises.mkdir(localPath, { recursive: true });
    await fsPromises.chown(localPath, config.workspaceJobsDirectoryOwnerUid, config.workspaceJobsDirectoryOwnerGid);

    debug(`Unzipping ${zipPath} to ${localPath}`);
<<<<<<< HEAD
    const zip = fs.createReadStream(zipPath).pipe(unzipper.Parse({ forceStream: true }));
    for await (const entry of zip) {
        const entryPath = path.join(localPath, entry.path);
        if (entry.type == 'Directory') {
            debug(`Making directory ${entryPath}`);
            await fsPromises.mkdir(entryPath, { recursive: true });
        } else {
            debug(`Extracting file ${entryPath}`);
            entry.pipe(fs.createWriteStream(entryPath));
        }
        await fsPromises.chown(entryPath, config.workspaceJobsDirectoryOwnerUid, config.workspaceJobsDirectoryOwnerGid);
    }
=======
    fs.createReadStream(zipPath).pipe(unzipper.Parse({
        forceStream: true,
    })).pipe(stream.Transform({
        objectMode: true,
        transform: (entry, encoding, callback) => {
            const entryPath = path.join(localPath, entry.path);
            if (entry.type === 'Directory') {
                debug(`Making directory ${entryPath}`);
                util.callbackify(async () => {
                    await fs.promises.mkdir(entryPath, { recursive: true });
                    await _workspaceFileChangeOwnerAsync(entryPath);
                })(callback);
            } else {
                debug(`Extracting file ${entryPath}`);
                entry.pipe(fs.createWriteStream(entryPath)).on('finish', () => {
                    util.callbackify(async () => {
                        await _workspaceFileChangeOwnerAsync(entryPath);
                    })(callback);
                });
            }
        },
    }));
>>>>>>> 1f16119d

    return workspace;
}
const _getInitialZip = util.callbackify(_getInitialZipAsync);

function _getInitialFiles(workspace, callback) {
    workspaceHelper.updateMessage(workspace.id, 'Loading files');
    const localPath = `${workspacePrefix}/${workspace.local_name}`;
    const s3Path = `${workspace.s3_name}/current`;
    _recursiveDownloadJobManager(localPath, s3Path, (err, jobs_params) => {
        if (ERR(err, callback)) return;
        var jobs = [];
        jobs_params.forEach(([localPath, s3Path]) => {
            jobs.push( ((callback) => {
                const options = {
                    owner: config.workspaceJobsDirectoryOwnerUid,
                    group: config.workspaceJobsDirectoryOwnerGid,
                };
                const isDirectory = localPath.endsWith('/');
                update_queue[[localPath, isDirectory]] = { action: 'skip' };
                awsHelper.downloadFromS3(config.workspaceS3Bucket, s3Path, localPath, options, (err) => {
                    if (ERR(err, callback)) return;
                    callback(null);
                });
            }));
        });

        async.parallel(jobs, function(err) {
            if (ERR(err, callback)) return;
            callback(null, workspace);
        });
    });
}

function _queryUpdateWorkspaceHostname(workspace_id, port, callback) {
    const hostname = `${workspace_server_settings.server_to_container_hostname}:${port}`;
    sqldb.query(sql.update_workspace_hostname, {workspace_id, hostname}, function(err, _result) {
        if (ERR(err, callback)) return;
        callback(null);
    });
}

function _pullImage(workspace, callback) {
    workspaceHelper.updateMessage(workspace.id, 'Checking image');
    const workspace_image = workspace.settings.workspace_image;
    if (config.workspacePullImagesFromDockerHub) {
        logger.info(`Pulling docker image: ${workspace_image}`);
        let percentDisplayed = false;
        docker.pull(workspace_image, (err, stream) => {
            if (err) {
                logger.error(`Error pulling "${workspace_image}" image; attempting to fall back to cached version.`, err);
                return callback(null);
            }
            /*
             * We monitor the pull progress to calculate the
             * percentage complete. This is roughly "current / total",
             * but as docker pulls new layers the "total" can
             * increase, which would cause the percentage to
             * decrease. To avoid this, we track a "base" value for
             * both "current" and "total" and compute the percentage
             * as an increment above these values. This ensures that
             * our percentage starts at 0, ends at 100, and never
             * decreases. It has the disadvantage that the percentage
             * will tend to go faster at the start (when we only know
             * about a few layers) and slow down at the end (when we
             * know about all layers).
             */

            let progressDetails = {};
            let current, total = 0, fraction = 0;
            let currentBase, fractionBase;
            let outputCount = 0;
            docker.modem.followProgress(stream, (err) => {
                if (ERR(err, callback)) return;
                if (percentDisplayed) {
                    const toDatabase = false;
                    workspaceHelper.updateMessage(workspace.id, `Pulling image (100%)`, toDatabase);
                }
                callback(null, workspace);
            }, (output) => {
                debug('Docker pull output: ', output);
                if ('progressDetail' in output && output.progressDetail.total) {
                    // track different states (Download/Extract)
                    // separately by making them separate keys
                    const key = `${output.id}/${output.status}`;
                    progressDetails[key] = output.progressDetail;
                }
                current = Object.values(progressDetails).reduce((current, detail) => detail.current + current, 0);
                const newTotal = Object.values(progressDetails).reduce((total, detail) => detail.total + total, 0);
                if (outputCount <= 200) {
                    // limit progress initially to wait for most layers to be seen
                    current = Math.min(current, (outputCount/200)*newTotal);
                }
                if (newTotal > total) {
                    total = newTotal;
                    currentBase = current;
                    fractionBase = fraction;
                }
                if (total > 0) {
                    outputCount++;
                    const fractionIncrement = (total > currentBase) ? ((current - currentBase) / (total - currentBase)) : 0;
                    fraction = fractionBase + (1 - fractionBase) * fractionIncrement;
                    const percent = Math.floor(fraction * 100);
                    const toDatabase = false;
                    percentDisplayed = true;
                    workspaceHelper.updateMessage(workspace.id, `Pulling image (${percent}%)`, toDatabase);
                }
            });
        });
    } else {
        logger.info('Not pulling docker image');
        callback(null, workspace);
    }
}

function _createContainer(workspace, callback) {
    const localName = workspace.local_name;
    const workspaceDir = (process.env.HOST_JOBS_DIR ? path.join(process.env.HOST_JOBS_DIR, 'workspaces') : config.workspaceJobsDirectory);
    const workspacePath = path.join(workspaceDir, localName); /* Where docker will see the jobs (host path inside docker container) */
    const workspaceJobPath = path.join(workspacePrefix, localName); /* Where we are putting the job files relative to the server (/jobs inside docker container) */
    const containerPath = workspace.settings.workspace_home;
    let args = workspace.settings.workspace_args.trim();
    if (args.length == 0) {
        args = null;
    } else {
        args = args.split(' ');
    }
    let container;

    debug(`Creating docker container for image=${workspace.settings.workspace_image}`);
    debug(`Exposed port: ${workspace.settings.workspace_port}`);
    debug(`Env vars: WORKSPACE_BASE_URL=/pl/workspace/${workspace.id}/container/`);
    debug(`User binding: ${config.workspaceJobsDirectoryOwnerUid}:${config.workspaceJobsDirectoryOwnerGid}`);
    debug(`Port binding: ${workspace.settings.workspace_port}:${workspace.launch_port}`);
    debug(`Volume mount: ${workspacePath}:${containerPath}`);
    debug(`Container name: ${localName}`);
    async.series([
        (callback) => {
            debug(`Creating directory ${workspaceJobPath}`);
            fs.mkdir(workspaceJobPath, { recursive: true }, (err) => {
                if (err && err.code !== 'EEXIST') {
                    /* Ignore the directory if it already exists */
                    ERR(err, callback); return;
                }
                callback(null);
            });
        },
        (callback) => {
            fs.chown(workspaceJobPath, config.workspaceJobsDirectoryOwnerUid, config.workspaceJobsDirectoryOwnerGid, (err) => {
                if (ERR(err, callback)) return;
                callback(null);
            });
        },
        (callback) => {
            docker.createContainer({
                Image: workspace.settings.workspace_image,
                ExposedPorts: {
                    [`${workspace.settings.workspace_port}/tcp`]: {},
                },
                Env: [
                    `WORKSPACE_BASE_URL=/pl/workspace/${workspace.id}/container/`,
                ],
                User: `${config.workspaceJobsDirectoryOwnerUid}:${config.workspaceJobsDirectoryOwnerGid}`,
                HostConfig: {
                    PortBindings: {
                        [`${workspace.settings.workspace_port}/tcp`]: [{'HostPort': `${workspace.launch_port}`}],
                    },
                    Binds: [`${workspacePath}:${containerPath}`],
                    // Copied directly from externalGraderLocal.js
                    Memory: 1 << 30, // 1 GiB
                    MemorySwap: 1 << 30, // same as Memory, so no access to swap
                    KernelMemory: 1 << 29, // 512 MiB
                    DiskQuota: 1 << 30, // 1 GiB
                    IpcMode: 'private',
                    CpuPeriod: 100000, // microseconds
                    CpuQuota: 90000, // portion of the CpuPeriod for this container
                    PidsLimit: 1024,
                },
                Cmd: args, // FIXME: proper arg parsing
                name: localName,
                Volumes: {
                    [containerPath]: {},
                },
            }, (err, newContainer) => {
                if (ERR(err, callback)) return;
                container = newContainer;

                sqldb.query(sql.update_load_count, { instance_id: workspace_server_settings.instance_id }, function(err, _result) {
                    if (ERR(err, callback)) return;
                    callback(null, container);
                });
            });
        }], (err) => {
            if (ERR(err, callback)) return;
            callback(null, container);
        });
}

function _createContainerWrapper(workspace, callback) {
    workspaceHelper.updateMessage(workspace.id, 'Creating container');
    async.parallel({
        query: (callback) => {_queryUpdateWorkspaceHostname(workspace.id, workspace.launch_port, callback);},
        container: (callback) => {_createContainer(workspace, callback);},
    }, (err, results) => {
        if (ERR(err, callback)) return;
        workspace.container = results.container;
        callback(null, workspace);
    });
}

function _startContainer(workspace, callback) {
    workspaceHelper.updateMessage(workspace.id, 'Starting container');
    workspace.container.start((err) => {
        if (ERR(err, callback)) return;
        callback(null, workspace);
    });
}

// Called by the main server the first time a workspace is used by a user
function initSequence(workspace_id, useInitialZip, res) {
    // send 200 immediately to prevent socket hang up from _pullImage()
    res.status(200).send(`Preparing container for workspace ${workspace_id}`);

    async.waterfall([
        async () => {
            const uuid = uuidv4();
            const params = {
                workspace_id,
                launch_uuid: uuid,
                instance_id: workspace_server_settings.instance_id,
            };
            await sqldb.queryAsync(sql.set_workspace_launch_uuid, params);

            const result = await sqldb.queryOneRowAsync(sql.select_workspace_version, {workspace_id});
            const { workspace_version } = result.rows[0];

            logger.info(`Launching workspace-${workspace_id}-${workspace_version} (useInitialZip=${useInitialZip})`);
            const workspace = {
                'id': workspace_id,
                'launch_uuid': uuid,
                'local_name': `workspace-${uuid}`,
                's3_name': `workspace-${workspace_id}-${workspace_version}`,
            };
            return workspace;
        },
        (workspace, callback) => {
            if (useInitialZip) {
                debug(`Bootstrapping workspace with initial.zip`);
                _getInitialZip(workspace, (err) => {
                    if (ERR(err, callback)) return;
                    callback(null, workspace);
                });
            } else {
                debug(`Syncing workspace from S3`);
                _getInitialFiles(workspace, (err) => {
                    if (ERR(err, callback)) return;
                    callback(null, workspace);
                });
            }
        },
        _getSettingsWrapper,
        _pullImage,
        _createContainerWrapper,
        _startContainer,
        _checkServer,
    ], function(err) {
        if (err) {
            workspaceHelper.updateState(workspace_id, 'stopped', `Error! Click "Reboot" to try again. Detail: ${err}`);
            markSelfUnhealthy((err2) => {
                if (err2) {
                    logger.error(`Error while capturing error: ${err2}`);
                }
                logger.error(`Error for workspace_id=${workspace_id}: ${err}\n${err.stack}`);
            });
        } else {
            sqldb.query(sql.update_workspace_launched_at_now, {workspace_id}, (err) => {
                if (ERR(err)) return;
                debug(`Container initialized for workspace_id=${workspace_id}`);
                workspaceHelper.updateState(workspace_id, 'running', null);
            });
        }
    });
}

// Called by the main server when the user want to reset the file to default
function resetSequence(workspace_id, res) {
    async.waterfall([
        async () => { return await _getWorkspaceAsync(workspace_id); },
        _getInitialFiles,
    ], function(err) {
        if (err) {
            res.status(500).send(err);
        } else {
            res.status(200).send(`Code of workspace ${workspace_id} reset.`);
        }
    });
}

function gradeSequence(workspace_id, res) {
    /* Define this outside so we can still use it in case of errors */
    let zipPath;
    async.waterfall([
        async () => {
            const workspace = await _getWorkspaceAsync(workspace_id);
            const workspaceSettings = await _getWorkspaceSettingsAsync(workspace_id);
            const timestamp = new Date().toISOString().replace(/[-T:.]/g, '-');
            const zipName = `${workspace.s3_name}-${timestamp}.zip`;
            zipPath = path.join(config.workspaceHostZipsDirectory, zipName);

            return {
                workspace,
                workspaceSettings,
                workspaceDir: `${workspacePrefix}/${workspace.local_name}`,
                zipPath,
            };
        },
        async (locals) => {
            const archive = archiver('zip');
            locals.archive = archive;
            for (const file of locals.workspaceSettings.workspace_graded_files) {
                try {
                    const file_path = path.join(locals.workspaceDir, file);
                    await fsPromises.lstat(file_path);
                    archive.file(file_path, { name: file });
                    debug(`Sending ${file}`);
                } catch (err) {
                    logger.warn(`Graded file ${file} does not exist.`);
                    continue;
                }
            }
            return locals;
        },
        (locals, callback) => {
            /* Write the zip archive to disk */
            const archive = locals.archive;
            let output = fs.createWriteStream(locals.zipPath);
            output.on('close', () => {
                callback(null, locals);
            });
            archive.on('warning', (warn) => {
                logger.warn(warn);
            });
            archive.on('error', (err) => {
                ERR(err, callback);
            });
            archive.pipe(output);
            archive.finalize();
        },
    ], (err, locals) => {
        if (err) {
            logger.error(`Error in gradeSequence: ${err}`);
            res.status(500).send(err);
            try {
                fsPromises.unlink(zipPath);
            } catch (err) {
                logger.error(`Error deleting ${zipPath}`);
            }
        } else {
            res.attachment(locals.zipPath);
            res.status(200).sendFile(locals.zipPath, { root: '/' }, (_err) => {
                try {
                    fsPromises.unlink(locals.zipPath);
                } catch (err) {
                    logger.error(`Error deleting ${locals.zipPath}`);
                }
            });
        }
    });
}<|MERGE_RESOLUTION|>--- conflicted
+++ resolved
@@ -791,20 +791,6 @@
     await fsPromises.chown(localPath, config.workspaceJobsDirectoryOwnerUid, config.workspaceJobsDirectoryOwnerGid);
 
     debug(`Unzipping ${zipPath} to ${localPath}`);
-<<<<<<< HEAD
-    const zip = fs.createReadStream(zipPath).pipe(unzipper.Parse({ forceStream: true }));
-    for await (const entry of zip) {
-        const entryPath = path.join(localPath, entry.path);
-        if (entry.type == 'Directory') {
-            debug(`Making directory ${entryPath}`);
-            await fsPromises.mkdir(entryPath, { recursive: true });
-        } else {
-            debug(`Extracting file ${entryPath}`);
-            entry.pipe(fs.createWriteStream(entryPath));
-        }
-        await fsPromises.chown(entryPath, config.workspaceJobsDirectoryOwnerUid, config.workspaceJobsDirectoryOwnerGid);
-    }
-=======
     fs.createReadStream(zipPath).pipe(unzipper.Parse({
         forceStream: true,
     })).pipe(stream.Transform({
@@ -814,20 +800,19 @@
             if (entry.type === 'Directory') {
                 debug(`Making directory ${entryPath}`);
                 util.callbackify(async () => {
-                    await fs.promises.mkdir(entryPath, { recursive: true });
-                    await _workspaceFileChangeOwnerAsync(entryPath);
+                    await fsPromises.mkdir(entryPath, { recursive: true });
+                    await fsPromises.chown(entryPath, config.workspaceJobsDirectoryOwnerUid, config.workspaceJobsDirectoryOwnerGid);
                 })(callback);
             } else {
                 debug(`Extracting file ${entryPath}`);
                 entry.pipe(fs.createWriteStream(entryPath)).on('finish', () => {
                     util.callbackify(async () => {
-                        await _workspaceFileChangeOwnerAsync(entryPath);
+                        await fsPromises.chown(entryPath, config.workspaceJobsDirectoryOwnerUid, config.workspaceJobsDirectoryOwnerGid);
                     })(callback);
                 });
             }
         },
     }));
->>>>>>> 1f16119d
 
     return workspace;
 }
