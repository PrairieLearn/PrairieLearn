FROM prairielearn/workspace-vscode-base:latest
ARG CACHEBUST=2025-11-15-14-13-19

USER root
RUN apt-get update \
<<<<<<< HEAD
 && apt-get upgrade -y \
 && apt-get install -y --no-install-recommends build-essential \
 && apt-get clean \
 && rm -rf /var/lib/apt/lists/* \
 && find /tmp -not -path /tmp -delete
=======
    && apt-get upgrade -y \
    && apt-get install -y --no-install-recommends build-essential gdb pkg-config jq \
    && apt-get clean \
    && rm -rf /var/lib/apt/lists/* \
    && find /tmp -not -path /tmp -delete
>>>>>>> 17d74207

USER coder

COPY --chmod=0644 --chown=coder:coder gdbinit /home/coder/.gdbinit
COPY --chmod=0644 --chown=coder:coder lldbinit /home/coder/.lldbinit
COPY --chmod=0644 --chown=coder:coder settings.json /tmp/new_settings.json

# After installing C/C++ we install some VS Code extensions.
# codelldb is installed from a downloaded file because the open-vsx version of
# the extension downloads the latest version of the extension upon loading,
# which would not be appropriate in a containerized environment with restricted
# network access.
RUN arch="$(uname -m)" && \
    if [ "$arch" = "x86_64" ]; then arch="x64"; \
    elif [ "$arch" = "aarch64" ]; then arch="arm64"; \
    else echo "Unsupported architecture: $arch"; exit 1; fi && \
    curl -fsSL "https://github.com/vadimcn/codelldb/releases/download/v1.11.8/codelldb-linux-${arch}.vsix" -o /tmp/codelldb-linux.vsix && \
    code-server --disable-telemetry --force  \
    --install-extension jeff-hykin.better-cpp-syntax \
    --install-extension ms-vscode.cpptools-themes \
    --install-extension ms-vscode.makefile-tools \
    --install-extension /tmp/codelldb-linux.vsix \
    && rm -rf /home/coder/.local/share/code-server/CachedExtensionVSIXs /tmp/codelldb-linux.vsix \
    # Merge vscode-base settings with vscode-cpp settings
    && cp /home/coder/.local/share/code-server/User/settings.json /tmp/base_settings.json \
    && jq -s '.[0] + .[1]' /tmp/base_settings.json /tmp/new_settings.json > /home/coder/.local/share/code-server/User/settings.json \
    && rm /tmp/base_settings.json /tmp/new_settings.json
<|MERGE_RESOLUTION|>--- conflicted
+++ resolved
@@ -3,19 +3,11 @@
 
 USER root
 RUN apt-get update \
-<<<<<<< HEAD
- && apt-get upgrade -y \
- && apt-get install -y --no-install-recommends build-essential \
- && apt-get clean \
- && rm -rf /var/lib/apt/lists/* \
- && find /tmp -not -path /tmp -delete
-=======
     && apt-get upgrade -y \
     && apt-get install -y --no-install-recommends build-essential gdb pkg-config jq \
     && apt-get clean \
     && rm -rf /var/lib/apt/lists/* \
     && find /tmp -not -path /tmp -delete
->>>>>>> 17d74207
 
 USER coder
 
