--- conflicted
+++ resolved
@@ -1,11 +1,6 @@
 # noble is the codename for Ubuntu 24.04 LTS
-<<<<<<< HEAD
 FROM codercom/code-server:4.104.2-noble
-ARG CACHEBUST=2025-09-15-14-16-01
-=======
-FROM codercom/code-server:4.103.2-noble
 ARG CACHEBUST=2025-10-15-14-17-30
->>>>>>> a458e974
 
 # On PL, we want to standardize on using 1001:1001 for the user. We change the
 # "coder" account's UID and GID here so that fixuid has no work to do later.
