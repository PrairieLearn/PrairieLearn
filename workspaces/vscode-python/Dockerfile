<<<<<<< HEAD
# noble is the codename for Ubuntu 24.04 LTS
FROM codercom/code-server:4.96.4-noble

# On PL, we want to standardize on using 1001:1001 for the user. We change the
# "coder" account's UID and GID here so that fixuid has no work to do later.
# This speeds up container loading time drastically and avoids timeouts.
# With Ubuntu-derived base images, this may be a no-op, because recent Ubuntu
# images have a default "ubuntu" user 1000:1000, and in that case, the
# "coder" user may already be configured as 1001:1001.
USER root
RUN OLD_UID=$(id -u coder) && \
    OLD_GID=$(id -g coder) && \
    NEW_UID=1001 && \
    NEW_GID=1001 && \
    groupmod -g $NEW_GID coder && \
    usermod -u $NEW_UID -g $NEW_GID coder && \
    find /home -user $OLD_UID -execdir chown -h $NEW_UID {} + && \
    find /home -group $OLD_GID -execdir chgrp -h $NEW_GID {} +

# Remove sudo permissions for default user, then test
USER root
RUN find /etc/sudoers.d -type f -not -name README -delete && \
    sudo -u coder bash -c 'if sudo echo "Test failed: User can sudo" ; then false ; fi'

# Apt installs: Enable manpages with "unminimize", and then install common utilities.
USER root
ARG DEBIAN_FRONTEND=noninteractive
RUN apt-get update && \
    apt-get install -y man-db unminimize && \
    yes | unminimize && \
    apt-get clean && \
    rm -rf /var/lib/apt/lists/* && \
    find /tmp -not -path /tmp -delete
RUN apt-get update && \
    apt-get install -y --no-install-recommends \
    gosu curl git htop less nano unzip vim wget zip gcc libc6-dev graphviz graphviz-dev && \
    apt-get clean && \
    rm -rf /var/lib/apt/lists/* && \
    find /tmp -not -path /tmp -delete
=======
FROM prairielearn/workspace-vscode-base:latest
ARG CACHEBUST=2025-04-04-17-34-59
>>>>>>> cbe7b7e3

# Make sure to build using bash as the shell so that conda/mamba hooks will
# work during installation.
SHELL ["/bin/bash", "-c"]

# Install Python and required packages via uv.
# This is a prerequisite for the VS Code extensions in the following steps.
USER coder

COPY requirements.txt /
<<<<<<< HEAD

# /home/coder/.venv/bin/python3 -> /home/coder/.local/bin/python3 -> /home/coder/.local/share/uv/python/*/bin/python3.10
RUN curl -LO https://astral.sh/uv/install.sh && \
    sh install.sh && rm install.sh && \
    source "$HOME/.local/bin/env" && \
    uv python install --default --preview 3.10 && \
    uv venv && \
    echo "source $HOME/.venv/bin/activate" >> ~/.bashrc && source $HOME/.venv/bin/activate && \
    uv pip install --no-cache-dir -r /requirements.txt && uv cache clean
=======
# SC1091: `source` an unknown file is required to activate Conda.
# hadolint ignore=SC1091
RUN arch="$(uname -m)" \
    && curl -sfLO "https://github.com/conda-forge/miniforge/releases/latest/download/Miniforge3-Linux-${arch}.sh" \
    && chmod +x "Miniforge3-Linux-${arch}.sh" \
    && ./"Miniforge3-Linux-${arch}.sh" -b -p /home/coder/conda \
    # Install conda and mamba hooks for future interactive bash sessions:
    && /home/coder/conda/bin/mamba init bash \
    # Activate hooks in the current noninteractive session:
    && . "/home/coder/conda/etc/profile.d/conda.sh" \
    && . "/home/coder/conda/etc/profile.d/mamba.sh" \
    && mamba activate \
    # Installing `pygraphviz` with pip would require `build-essentials`, `graphviz`,
    # and `graphviz-dev` to be installed at the OS level, which would increase the
    # image size. Instead, we install it from Conda, which prebuilds it and also
    # automatically installs a Conda-specific `graphviz` dependency.
    && mamba install --yes "$(grep pygraphviz /requirements.txt | head -n 1)" \
    && pip install --no-cache-dir -r /requirements.txt \
    && rm "Miniforge3-Linux-${arch}.sh" \
    && mamba clean --all --yes --quiet \
    && pip cache purge
>>>>>>> cbe7b7e3

USER coder
 
# After installing Python we install some VS Code extensions.
RUN code-server --disable-telemetry --force \
    # vscode support for python, including debugger
    --install-extension ms-python.python \
    # auto-fix indentation for multiline contexts
    --install-extension KevinRose.vsc-python-indent \
    # Clear the extension cache to reduce image size.
    && rm -rf /home/coder/.local/share/code-server/CachedExtensionVSIXs<|MERGE_RESOLUTION|>--- conflicted
+++ resolved
@@ -1,90 +1,33 @@
-<<<<<<< HEAD
-# noble is the codename for Ubuntu 24.04 LTS
-FROM codercom/code-server:4.96.4-noble
-
-# On PL, we want to standardize on using 1001:1001 for the user. We change the
-# "coder" account's UID and GID here so that fixuid has no work to do later.
-# This speeds up container loading time drastically and avoids timeouts.
-# With Ubuntu-derived base images, this may be a no-op, because recent Ubuntu
-# images have a default "ubuntu" user 1000:1000, and in that case, the
-# "coder" user may already be configured as 1001:1001.
-USER root
-RUN OLD_UID=$(id -u coder) && \
-    OLD_GID=$(id -g coder) && \
-    NEW_UID=1001 && \
-    NEW_GID=1001 && \
-    groupmod -g $NEW_GID coder && \
-    usermod -u $NEW_UID -g $NEW_GID coder && \
-    find /home -user $OLD_UID -execdir chown -h $NEW_UID {} + && \
-    find /home -group $OLD_GID -execdir chgrp -h $NEW_GID {} +
-
-# Remove sudo permissions for default user, then test
-USER root
-RUN find /etc/sudoers.d -type f -not -name README -delete && \
-    sudo -u coder bash -c 'if sudo echo "Test failed: User can sudo" ; then false ; fi'
-
-# Apt installs: Enable manpages with "unminimize", and then install common utilities.
-USER root
-ARG DEBIAN_FRONTEND=noninteractive
-RUN apt-get update && \
-    apt-get install -y man-db unminimize && \
-    yes | unminimize && \
-    apt-get clean && \
-    rm -rf /var/lib/apt/lists/* && \
-    find /tmp -not -path /tmp -delete
-RUN apt-get update && \
-    apt-get install -y --no-install-recommends \
-    gosu curl git htop less nano unzip vim wget zip gcc libc6-dev graphviz graphviz-dev && \
-    apt-get clean && \
-    rm -rf /var/lib/apt/lists/* && \
-    find /tmp -not -path /tmp -delete
-=======
 FROM prairielearn/workspace-vscode-base:latest
 ARG CACHEBUST=2025-04-04-17-34-59
->>>>>>> cbe7b7e3
 
 # Make sure to build using bash as the shell so that conda/mamba hooks will
 # work during installation.
 SHELL ["/bin/bash", "-c"]
+
+USER root
+
+RUN apt-get update \
+    && apt-get install -y --no-install-recommends gcc libc6-dev graphviz graphviz-dev \
+    && apt-get clean \
+    && rm -rf /var/lib/apt/lists/*
 
 # Install Python and required packages via uv.
 # This is a prerequisite for the VS Code extensions in the following steps.
 USER coder
 
 COPY requirements.txt /
-<<<<<<< HEAD
 
 # /home/coder/.venv/bin/python3 -> /home/coder/.local/bin/python3 -> /home/coder/.local/share/uv/python/*/bin/python3.10
-RUN curl -LO https://astral.sh/uv/install.sh && \
-    sh install.sh && rm install.sh && \
-    source "$HOME/.local/bin/env" && \
-    uv python install --default --preview 3.10 && \
-    uv venv && \
-    echo "source $HOME/.venv/bin/activate" >> ~/.bashrc && source $HOME/.venv/bin/activate && \
-    uv pip install --no-cache-dir -r /requirements.txt && uv cache clean
-=======
-# SC1091: `source` an unknown file is required to activate Conda.
-# hadolint ignore=SC1091
-RUN arch="$(uname -m)" \
-    && curl -sfLO "https://github.com/conda-forge/miniforge/releases/latest/download/Miniforge3-Linux-${arch}.sh" \
-    && chmod +x "Miniforge3-Linux-${arch}.sh" \
-    && ./"Miniforge3-Linux-${arch}.sh" -b -p /home/coder/conda \
-    # Install conda and mamba hooks for future interactive bash sessions:
-    && /home/coder/conda/bin/mamba init bash \
-    # Activate hooks in the current noninteractive session:
-    && . "/home/coder/conda/etc/profile.d/conda.sh" \
-    && . "/home/coder/conda/etc/profile.d/mamba.sh" \
-    && mamba activate \
-    # Installing `pygraphviz` with pip would require `build-essentials`, `graphviz`,
-    # and `graphviz-dev` to be installed at the OS level, which would increase the
-    # image size. Instead, we install it from Conda, which prebuilds it and also
-    # automatically installs a Conda-specific `graphviz` dependency.
-    && mamba install --yes "$(grep pygraphviz /requirements.txt | head -n 1)" \
-    && pip install --no-cache-dir -r /requirements.txt \
-    && rm "Miniforge3-Linux-${arch}.sh" \
-    && mamba clean --all --yes --quiet \
-    && pip cache purge
->>>>>>> cbe7b7e3
+RUN cd $HOME \
+    && curl -LO https://astral.sh/uv/install.sh \
+    && sh install.sh && rm install.sh \
+    && source "$HOME/.local/bin/env" \
+    && uv python install --default --preview 3.10 \
+    && uv venv \
+    && pwd && ls \
+    && echo "source $HOME/.venv/bin/activate" >> ~/.bashrc && source $HOME/.venv/bin/activate \
+    && uv pip install --no-cache-dir -r /requirements.txt && uv cache clean
 
 USER coder
  
