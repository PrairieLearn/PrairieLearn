--- conflicted
+++ resolved
@@ -1,6 +1,5 @@
 import os
 
-<<<<<<< HEAD
 c.ServerApp.base_url = '/'
 if 'WORKSPACE_BASE_URL' in os.environ:
     c.ServerApp.base_url = os.environ['WORKSPACE_BASE_URL']
@@ -10,17 +9,5 @@
 c.ServerApp.password = ''
 c.ServerApp.token = ''
 c.ServerApp.allow_origin = '*'
-=======
-c.NotebookApp.base_url = "/"
-if "WORKSPACE_BASE_URL" in os.environ:
-    c.NotebookApp.base_url = os.environ["WORKSPACE_BASE_URL"]
-
-c.NotebookApp.ip = "0.0.0.0"
-c.NotebookApp.open_browser = False
-c.NotebookApp.password = ""
-c.NotebookApp.port = 8080
-c.NotebookApp.token = ""
-c.NotebookApp.allow_origin = "*"
->>>>>>> daa89783
 c.FileContentsManager.delete_to_trash = False
 c.FileCheckpoints.checkpoint_dir = "/tmp/ipynb_checkpoints"